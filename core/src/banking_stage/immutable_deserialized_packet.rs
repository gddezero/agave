--- conflicted
+++ resolved
@@ -51,11 +51,7 @@
     static ref FEATURE_SET: FeatureSet = FeatureSet::all_enabled();
 }
 
-<<<<<<< HEAD
-#[derive(Debug, Eq)]
-=======
 #[derive(Debug)]
->>>>>>> 8116dcf8
 pub struct ImmutableDeserializedPacket {
     transaction: SanitizedVersionedTransaction,
     forwarded: bool,
