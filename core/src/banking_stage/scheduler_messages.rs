use {
<<<<<<< HEAD
    solana_sdk::{
        clock::{Epoch, Slot},
        transaction::SanitizedTransaction,
    },
=======
    solana_sdk::clock::{Epoch, Slot},
>>>>>>> 8116dcf8
    std::fmt::Display,
};

/// A unique identifier for a transaction batch.
#[derive(Clone, Copy, Debug, Hash, PartialEq, Eq)]
pub struct TransactionBatchId(u64);

impl TransactionBatchId {
    pub fn new(index: u64) -> Self {
        Self(index)
    }
}

impl Display for TransactionBatchId {
    fn fmt(&self, f: &mut std::fmt::Formatter) -> std::fmt::Result {
        write!(f, "{}", self.0)
    }
}

pub type TransactionId = usize;

#[derive(Copy, Clone, Debug, PartialEq, Eq)]
pub struct MaxAge {
    pub sanitized_epoch: Epoch,
    pub alt_invalidation_slot: Slot,
}

impl MaxAge {
    pub const MAX: Self = Self {
        sanitized_epoch: Epoch::MAX,
        alt_invalidation_slot: Slot::MAX,
    };
}

/// Message: [Scheduler -> Worker]
/// Transactions to be consumed (i.e. executed, recorded, and committed)
pub struct ConsumeWork<Tx> {
    pub batch_id: TransactionBatchId,
    pub ids: Vec<TransactionId>,
    pub transactions: Vec<Tx>,
    pub max_ages: Vec<MaxAge>,
}

/// Message: [Worker -> Scheduler]
/// Processed transactions.
pub struct FinishedConsumeWork<Tx> {
    pub work: ConsumeWork<Tx>,
    pub retryable_indexes: Vec<usize>,
}<|MERGE_RESOLUTION|>--- conflicted
+++ resolved
@@ -1,12 +1,5 @@
 use {
-<<<<<<< HEAD
-    solana_sdk::{
-        clock::{Epoch, Slot},
-        transaction::SanitizedTransaction,
-    },
-=======
     solana_sdk::clock::{Epoch, Slot},
->>>>>>> 8116dcf8
     std::fmt::Display,
 };
 
