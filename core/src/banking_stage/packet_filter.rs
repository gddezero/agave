use {
    super::immutable_deserialized_packet::ImmutableDeserializedPacket,
<<<<<<< HEAD
    lazy_static::lazy_static,
    solana_builtins_default_costs::get_builtin_instruction_cost,
    solana_sdk::{
        ed25519_program, feature_set::FeatureSet, saturating_add_assign, secp256k1_program,
    },
    thiserror::Error,
};

=======
    agave_feature_set::FeatureSet,
    lazy_static::lazy_static,
    solana_builtins_default_costs::get_builtin_instruction_cost,
    solana_sdk::{ed25519_program, saturating_add_assign, secp256k1_program},
    solana_sdk_ids::secp256r1_program,
    thiserror::Error,
};

pub const MAX_ALLOWED_PRECOMPILE_SIGNATURES: u64 = 8;

>>>>>>> 8116dcf8
lazy_static! {
    // To calculate the static_builtin_cost_sum conservatively, an all-enabled dummy feature_set
    // is used. It lowers required minimal compute_unit_limit, aligns with future versions.
    static ref FEATURE_SET: FeatureSet = FeatureSet::all_enabled();
}

#[derive(Debug, Error, PartialEq)]
pub enum PacketFilterFailure {
    #[error("Insufficient compute unit limit")]
    InsufficientComputeLimit,
    #[error("Excessive precompile usage")]
    ExcessivePrecompiles,
}

impl ImmutableDeserializedPacket {
    /// Returns ok if the transaction's compute unit limit is at least as
    /// large as the sum of the static builtins' costs.
    /// This is a simple sanity check so the leader can discard transactions
    /// which are statically known to exceed the compute budget, and will
    /// result in no useful state-change.
    pub fn check_insufficent_compute_unit_limit(&self) -> Result<(), PacketFilterFailure> {
        let mut static_builtin_cost_sum: u64 = 0;
        for (program_id, _) in self.transaction().get_message().program_instructions_iter() {
            if let Some(ix_cost) = get_builtin_instruction_cost(program_id, &FEATURE_SET) {
                saturating_add_assign!(static_builtin_cost_sum, ix_cost);
            }
        }

        if self.compute_unit_limit() >= static_builtin_cost_sum {
            Ok(())
        } else {
            Err(PacketFilterFailure::InsufficientComputeLimit)
        }
    }

    /// Returns ok if the number of precompile signature verifications
    /// performed by the transaction is not excessive.
    pub fn check_excessive_precompiles(&self) -> Result<(), PacketFilterFailure> {
        let mut num_precompile_signatures: u64 = 0;
        for (program_id, ix) in self.transaction().get_message().program_instructions_iter() {
            if secp256k1_program::check_id(program_id)
                || ed25519_program::check_id(program_id)
                || secp256r1_program::check_id(program_id)
            {
                let num_signatures = ix.data.first().map_or(0, |byte| u64::from(*byte));
                saturating_add_assign!(num_precompile_signatures, num_signatures);
            }
        }

        if num_precompile_signatures <= MAX_ALLOWED_PRECOMPILE_SIGNATURES {
            Ok(())
        } else {
            Err(PacketFilterFailure::ExcessivePrecompiles)
        }
    }
}<|MERGE_RESOLUTION|>--- conflicted
+++ resolved
@@ -1,15 +1,5 @@
 use {
     super::immutable_deserialized_packet::ImmutableDeserializedPacket,
-<<<<<<< HEAD
-    lazy_static::lazy_static,
-    solana_builtins_default_costs::get_builtin_instruction_cost,
-    solana_sdk::{
-        ed25519_program, feature_set::FeatureSet, saturating_add_assign, secp256k1_program,
-    },
-    thiserror::Error,
-};
-
-=======
     agave_feature_set::FeatureSet,
     lazy_static::lazy_static,
     solana_builtins_default_costs::get_builtin_instruction_cost,
@@ -20,7 +10,6 @@
 
 pub const MAX_ALLOWED_PRECOMPILE_SIGNATURES: u64 = 8;
 
->>>>>>> 8116dcf8
 lazy_static! {
     // To calculate the static_builtin_cost_sum conservatively, an all-enabled dummy feature_set
     // is used. It lowers required minimal compute_unit_limit, aligns with future versions.
