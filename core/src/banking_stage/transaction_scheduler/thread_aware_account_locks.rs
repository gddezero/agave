use {
    ahash::AHashMap,
    solana_pubkey::Pubkey,
    std::{
        collections::hash_map::Entry,
        fmt::{Debug, Display},
        ops::{BitAnd, BitAndAssign, Sub},
    },
};

pub(crate) const MAX_THREADS: usize = u64::BITS as usize;

/// Identifier for a thread
pub(crate) type ThreadId = usize; // 0..MAX_THREADS-1

type LockCount = u32;

/// A bit-set of threads an account is scheduled or can be scheduled for.
#[derive(Copy, Clone, PartialEq, Eq)]
pub(crate) struct ThreadSet(u64);

struct AccountWriteLocks {
    thread_id: ThreadId,
    lock_count: LockCount,
}

struct AccountReadLocks {
    thread_set: ThreadSet,
    lock_counts: [LockCount; MAX_THREADS],
}

/// Account locks.
/// Write Locks - only one thread can hold a write lock at a time.
///     Contains how many write locks are held by the thread.
/// Read Locks - multiple threads can hold a read lock at a time.
///     Contains thread-set for easily checking which threads are scheduled.
#[derive(Default)]
struct AccountLocks {
    pub write_locks: Option<AccountWriteLocks>,
    pub read_locks: Option<AccountReadLocks>,
}

/// `try_lock_accounts` may fail for different reasons:
#[derive(Debug, PartialEq, Eq)]
pub(crate) enum TryLockError {
    /// Outstanding conflicts with multiple threads.
    MultipleConflicts,
    /// Outstanding conflict (if any) not in `allowed_threads`.
    ThreadNotAllowed,
}

/// Thread-aware account locks which allows for scheduling on threads
/// that already hold locks on the account. This is useful for allowing
/// queued transactions to be scheduled on a thread while the transaction
/// is still being executed on the thread.
pub(crate) struct ThreadAwareAccountLocks {
    /// Number of threads.
    num_threads: usize, // 0..MAX_THREADS
    /// Locks for each account. An account should only have an entry if there
    /// is at least one lock.
    locks: AHashMap<Pubkey, AccountLocks>,
}

impl ThreadAwareAccountLocks {
    /// Creates a new `ThreadAwareAccountLocks` with the given number of threads.
    pub(crate) fn new(num_threads: usize) -> Self {
        assert!(num_threads > 0, "num threads must be > 0");
        assert!(
            num_threads <= MAX_THREADS,
            "num threads must be <= {MAX_THREADS}"
        );

        Self {
            num_threads,
            locks: AHashMap::new(),
        }
    }

    /// Returns the `ThreadId` if the accounts are able to be locked
    /// for the given thread, otherwise `None` is returned.
    /// `allowed_threads` is a set of threads that the caller restricts locking to.
    /// If accounts are schedulable, then they are locked for the thread
    /// selected by the `thread_selector` function.
    /// `thread_selector` is only called if all accounts are schdulable, meaning
    /// that the `thread_set` passed to `thread_selector` is non-empty.
    pub(crate) fn try_lock_accounts<'a>(
        &mut self,
        write_account_locks: impl Iterator<Item = &'a Pubkey> + Clone,
        read_account_locks: impl Iterator<Item = &'a Pubkey> + Clone,
        allowed_threads: ThreadSet,
        thread_selector: impl FnOnce(ThreadSet) -> ThreadId,
    ) -> Result<ThreadId, TryLockError> {
        let schedulable_threads = self
            .accounts_schedulable_threads(write_account_locks.clone(), read_account_locks.clone())
            .ok_or(TryLockError::MultipleConflicts)?;
        let schedulable_threads = schedulable_threads & allowed_threads;
        if schedulable_threads.is_empty() {
            return Err(TryLockError::ThreadNotAllowed);
        }

        let thread_id = thread_selector(schedulable_threads);
        self.lock_accounts(write_account_locks, read_account_locks, thread_id);
        Ok(thread_id)
    }

    /// Unlocks the accounts for the given thread.
    pub(crate) fn unlock_accounts<'a>(
        &mut self,
        write_account_locks: impl Iterator<Item = &'a Pubkey>,
        read_account_locks: impl Iterator<Item = &'a Pubkey>,
        thread_id: ThreadId,
    ) {
        for account in write_account_locks {
            self.write_unlock_account(account, thread_id);
        }

        for account in read_account_locks {
            self.read_unlock_account(account, thread_id);
        }
    }

    /// Returns `ThreadSet` that the given accounts can be scheduled on.
    fn accounts_schedulable_threads<'a>(
        &self,
        write_account_locks: impl Iterator<Item = &'a Pubkey>,
        read_account_locks: impl Iterator<Item = &'a Pubkey>,
    ) -> Option<ThreadSet> {
        let mut schedulable_threads = ThreadSet::any(self.num_threads);

        for account in write_account_locks {
            schedulable_threads &= self.write_schedulable_threads(account);
            if schedulable_threads.is_empty() {
                return None;
            }
        }

        for account in read_account_locks {
            schedulable_threads &= self.read_schedulable_threads(account);
            if schedulable_threads.is_empty() {
                return None;
            }
        }

        Some(schedulable_threads)
    }

    /// Returns `ThreadSet` of schedulable threads for the given readable account.
    fn read_schedulable_threads(&self, account: &Pubkey) -> ThreadSet {
        self.schedulable_threads::<false>(account)
    }

    /// Returns `ThreadSet` of schedulable threads for the given writable account.
    fn write_schedulable_threads(&self, account: &Pubkey) -> ThreadSet {
        self.schedulable_threads::<true>(account)
    }

    /// Returns `ThreadSet` of schedulable threads.
    /// If there are no locks, then all threads are schedulable.
    /// If only write-locked, then only the thread holding the write lock is schedulable.
    /// If a mix of locks, then only the write thread is schedulable.
    /// If only read-locked, the only write-schedulable thread is if a single thread
    ///   holds all read locks. Otherwise, no threads are write-schedulable.
    /// If only read-locked, all threads are read-schedulable.
    fn schedulable_threads<const WRITE: bool>(&self, account: &Pubkey) -> ThreadSet {
        match self.locks.get(account) {
            None => ThreadSet::any(self.num_threads),
            Some(AccountLocks {
                write_locks: None,
                read_locks: Some(read_locks),
            }) => {
                if WRITE {
                    read_locks
                        .thread_set
                        .only_one_contained()
                        .map(ThreadSet::only)
                        .unwrap_or_else(ThreadSet::none)
                } else {
                    ThreadSet::any(self.num_threads)
                }
            }
            Some(AccountLocks {
                write_locks: Some(write_locks),
                read_locks: None,
            }) => ThreadSet::only(write_locks.thread_id),
            Some(AccountLocks {
                write_locks: Some(write_locks),
                read_locks: Some(read_locks),
            }) => {
                assert_eq!(
                    read_locks.thread_set.only_one_contained(),
                    Some(write_locks.thread_id)
                );
                read_locks.thread_set
            }
            Some(AccountLocks {
                write_locks: None,
                read_locks: None,
            }) => unreachable!(),
        }
    }

    /// Add locks for all writable and readable accounts on `thread_id`.
    fn lock_accounts<'a>(
        &mut self,
        write_account_locks: impl Iterator<Item = &'a Pubkey>,
        read_account_locks: impl Iterator<Item = &'a Pubkey>,
        thread_id: ThreadId,
    ) {
        assert!(
            thread_id < self.num_threads,
            "thread_id must be < num_threads"
        );
        for account in write_account_locks {
            self.write_lock_account(account, thread_id);
        }

        for account in read_account_locks {
            self.read_lock_account(account, thread_id);
        }
    }

    /// Locks the given `account` for writing on `thread_id`.
    /// Panics if the account is already locked for writing on another thread.
    fn write_lock_account(&mut self, account: &Pubkey, thread_id: ThreadId) {
        let entry = self.locks.entry(*account).or_default();

        let AccountLocks {
            write_locks,
            read_locks,
        } = entry;

        if let Some(read_locks) = read_locks {
            assert_eq!(
                read_locks.thread_set.only_one_contained(),
                Some(thread_id),
                "outstanding read lock must be on same thread"
            );
        }

        if let Some(write_locks) = write_locks {
            assert_eq!(
                write_locks.thread_id, thread_id,
                "outstanding write lock must be on same thread"
            );
            write_locks.lock_count += 1;
        } else {
            *write_locks = Some(AccountWriteLocks {
                thread_id,
                lock_count: 1,
            });
        }
    }

    /// Unlocks the given `account` for writing on `thread_id`.
    /// Panics if the account is not locked for writing on `thread_id`.
    fn write_unlock_account(&mut self, account: &Pubkey, thread_id: ThreadId) {
        let Entry::Occupied(mut entry) = self.locks.entry(*account) else {
            panic!("write lock must exist for account: {account}");
        };

        let AccountLocks {
            write_locks: maybe_write_locks,
            read_locks,
        } = entry.get_mut();

        let Some(write_locks) = maybe_write_locks else {
            panic!("write lock must exist for account: {account}");
        };

        assert_eq!(
            write_locks.thread_id, thread_id,
            "outstanding write lock must be on same thread"
        );

        write_locks.lock_count -= 1;
        if write_locks.lock_count == 0 {
            *maybe_write_locks = None;
            if read_locks.is_none() {
                entry.remove();
            }
        }
    }

    /// Locks the given `account` for reading on `thread_id`.
    /// Panics if the account is already locked for writing on another thread.
    fn read_lock_account(&mut self, account: &Pubkey, thread_id: ThreadId) {
        let AccountLocks {
            write_locks,
            read_locks,
        } = self.locks.entry(*account).or_default();

        if let Some(write_locks) = write_locks {
            assert_eq!(
                write_locks.thread_id, thread_id,
                "outstanding write lock must be on same thread"
            );
        }

        match read_locks {
            Some(read_locks) => {
                read_locks.thread_set.insert(thread_id);
                read_locks.lock_counts[thread_id] += 1;
            }
            None => {
                let mut lock_counts = [0; MAX_THREADS];
                lock_counts[thread_id] = 1;
                *read_locks = Some(AccountReadLocks {
                    thread_set: ThreadSet::only(thread_id),
                    lock_counts,
                });
            }
        }
    }

    /// Unlocks the given `account` for reading on `thread_id`.
    /// Panics if the account is not locked for reading on `thread_id`.
    fn read_unlock_account(&mut self, account: &Pubkey, thread_id: ThreadId) {
        let Entry::Occupied(mut entry) = self.locks.entry(*account) else {
            panic!("read lock must exist for account: {account}");
        };

        let AccountLocks {
            write_locks,
            read_locks: maybe_read_locks,
        } = entry.get_mut();

        let Some(read_locks) = maybe_read_locks else {
            panic!("read lock must exist for account: {account}");
        };

        assert!(
            read_locks.thread_set.contains(thread_id),
            "outstanding read lock must be on same thread"
        );

        read_locks.lock_counts[thread_id] -= 1;
        if read_locks.lock_counts[thread_id] == 0 {
            read_locks.thread_set.remove(thread_id);
            if read_locks.thread_set.is_empty() {
                *maybe_read_locks = None;
                if write_locks.is_none() {
                    entry.remove();
                }
            }
        }
    }
}

impl BitAnd for ThreadSet {
    type Output = Self;

    fn bitand(self, rhs: Self) -> Self::Output {
        Self(self.0 & rhs.0)
    }
}

impl BitAndAssign for ThreadSet {
    fn bitand_assign(&mut self, rhs: Self) {
        self.0 &= rhs.0;
    }
}

impl Sub for ThreadSet {
    type Output = Self;

    fn sub(self, rhs: Self) -> Self::Output {
        Self(self.0 & !rhs.0)
    }
}

impl Display for ThreadSet {
    fn fmt(&self, f: &mut std::fmt::Formatter<'_>) -> std::fmt::Result {
        write!(f, "ThreadSet({:#0width$b})", self.0, width = MAX_THREADS)
    }
}

impl Debug for ThreadSet {
    fn fmt(&self, f: &mut std::fmt::Formatter<'_>) -> std::fmt::Result {
        Display::fmt(self, f)
    }
}

impl ThreadSet {
    #[inline(always)]
    pub(crate) const fn none() -> Self {
        Self(0b0)
    }

    #[inline(always)]
    pub(crate) const fn any(num_threads: usize) -> Self {
        if num_threads == MAX_THREADS {
            Self(u64::MAX)
        } else {
            Self(Self::as_flag(num_threads) - 1)
        }
    }

    #[inline(always)]
    pub(crate) const fn only(thread_id: ThreadId) -> Self {
        Self(Self::as_flag(thread_id))
    }

    #[inline(always)]
    pub(crate) fn num_threads(&self) -> u32 {
        self.0.count_ones()
    }

    #[inline(always)]
    pub(crate) fn only_one_contained(&self) -> Option<ThreadId> {
        (self.num_threads() == 1).then_some(self.0.trailing_zeros() as ThreadId)
    }

    #[inline(always)]
    pub(crate) fn is_empty(&self) -> bool {
        self == &Self::none()
    }

    #[inline(always)]
    pub(crate) fn contains(&self, thread_id: ThreadId) -> bool {
        self.0 & Self::as_flag(thread_id) != 0
    }

    #[inline(always)]
    pub(crate) fn insert(&mut self, thread_id: ThreadId) {
        self.0 |= Self::as_flag(thread_id);
    }

    #[inline(always)]
    pub(crate) fn remove(&mut self, thread_id: ThreadId) {
        self.0 &= !Self::as_flag(thread_id);
    }

    #[inline(always)]
    pub(crate) fn contained_threads_iter(self) -> impl Iterator<Item = ThreadId> {
        ThreadSetIterator(self.0)
    }

    #[inline(always)]
    const fn as_flag(thread_id: ThreadId) -> u64 {
        0b1 << thread_id
    }
}

struct ThreadSetIterator(u64);

impl Iterator for ThreadSetIterator {
    type Item = ThreadId;

    fn next(&mut self) -> Option<Self::Item> {
        if self.0 == 0 {
            None
        } else {
<<<<<<< HEAD
            let thread_id = self.0.trailing_zeros() as ThreadId;
=======
            // Find the first set bit by counting trailing zeros.
            // This is guaranteed to be < 64 because self.0 != 0.
            let thread_id = self.0.trailing_zeros() as ThreadId;
            // Clear the lowest set bit. The subtraction is safe because
            // we know that self.0 != 0.
            // Example (with 4 bits):
            //  self.0 = 0b1010           // initial value
            //  self.0 - 1 = 0b1001       // all bits at or after the lowest set bit are flipped
            //  0b1010 & 0b1001 = 0b1000  // the lowest bit has been cleared
>>>>>>> 8116dcf8
            self.0 &= self.0 - 1;
            Some(thread_id)
        }
    }
}

#[cfg(test)]
mod tests {
    use super::*;

    const TEST_NUM_THREADS: usize = 4;
    const TEST_ANY_THREADS: ThreadSet = ThreadSet::any(TEST_NUM_THREADS);

    // Simple thread selector to select the first schedulable thread
    fn test_thread_selector(thread_set: ThreadSet) -> ThreadId {
        thread_set.contained_threads_iter().next().unwrap()
    }

    #[test]
    #[should_panic(expected = "num threads must be > 0")]
    fn test_too_few_num_threads() {
        ThreadAwareAccountLocks::new(0);
    }

    #[test]
    #[should_panic(expected = "num threads must be <=")]
    fn test_too_many_num_threads() {
        ThreadAwareAccountLocks::new(MAX_THREADS + 1);
    }

    #[test]
    fn test_try_lock_accounts_none() {
        let pk1 = Pubkey::new_unique();
        let pk2 = Pubkey::new_unique();
        let mut locks = ThreadAwareAccountLocks::new(TEST_NUM_THREADS);
        locks.read_lock_account(&pk1, 2);
        locks.read_lock_account(&pk1, 3);
        assert_eq!(
            locks.try_lock_accounts(
                [&pk1].into_iter(),
                [&pk2].into_iter(),
                TEST_ANY_THREADS,
                test_thread_selector
            ),
            Err(TryLockError::MultipleConflicts)
        );
    }

    #[test]
    fn test_try_lock_accounts_one() {
        let pk1 = Pubkey::new_unique();
        let pk2 = Pubkey::new_unique();
        let mut locks = ThreadAwareAccountLocks::new(TEST_NUM_THREADS);
        locks.write_lock_account(&pk2, 3);

        assert_eq!(
            locks.try_lock_accounts(
                [&pk1].into_iter(),
                [&pk2].into_iter(),
                TEST_ANY_THREADS,
                test_thread_selector
            ),
            Ok(3)
        );
    }

    #[test]
    fn test_try_lock_accounts_one_not_allowed() {
        let pk1 = Pubkey::new_unique();
        let pk2 = Pubkey::new_unique();
        let mut locks = ThreadAwareAccountLocks::new(TEST_NUM_THREADS);
        locks.write_lock_account(&pk2, 3);

        assert_eq!(
            locks.try_lock_accounts(
                [&pk1].into_iter(),
                [&pk2].into_iter(),
                ThreadSet::none(),
                test_thread_selector
            ),
            Err(TryLockError::ThreadNotAllowed)
        );
    }

    #[test]
    fn test_try_lock_accounts_multiple() {
        let pk1 = Pubkey::new_unique();
        let pk2 = Pubkey::new_unique();
        let mut locks = ThreadAwareAccountLocks::new(TEST_NUM_THREADS);
        locks.read_lock_account(&pk2, 0);
        locks.read_lock_account(&pk2, 0);

        assert_eq!(
            locks.try_lock_accounts(
                [&pk1].into_iter(),
                [&pk2].into_iter(),
                TEST_ANY_THREADS - ThreadSet::only(0), // exclude 0
                test_thread_selector
            ),
            Ok(1)
        );
    }

    #[test]
    fn test_try_lock_accounts_any() {
        let pk1 = Pubkey::new_unique();
        let pk2 = Pubkey::new_unique();
        let mut locks = ThreadAwareAccountLocks::new(TEST_NUM_THREADS);
        assert_eq!(
            locks.try_lock_accounts(
                [&pk1].into_iter(),
                [&pk2].into_iter(),
                TEST_ANY_THREADS,
                test_thread_selector
            ),
            Ok(0)
        );
    }

    #[test]
    fn test_accounts_schedulable_threads_no_outstanding_locks() {
        let pk1 = Pubkey::new_unique();
        let locks = ThreadAwareAccountLocks::new(TEST_NUM_THREADS);

        assert_eq!(
            locks.accounts_schedulable_threads([&pk1].into_iter(), std::iter::empty()),
            Some(TEST_ANY_THREADS)
        );
        assert_eq!(
            locks.accounts_schedulable_threads(std::iter::empty(), [&pk1].into_iter()),
            Some(TEST_ANY_THREADS)
        );
    }

    #[test]
    fn test_accounts_schedulable_threads_outstanding_write_only() {
        let pk1 = Pubkey::new_unique();
        let pk2 = Pubkey::new_unique();
        let mut locks = ThreadAwareAccountLocks::new(TEST_NUM_THREADS);

        locks.write_lock_account(&pk1, 2);
        assert_eq!(
            locks.accounts_schedulable_threads([&pk1, &pk2].into_iter(), std::iter::empty()),
            Some(ThreadSet::only(2))
        );
        assert_eq!(
            locks.accounts_schedulable_threads(std::iter::empty(), [&pk1, &pk2].into_iter()),
            Some(ThreadSet::only(2))
        );
    }

    #[test]
    fn test_accounts_schedulable_threads_outstanding_read_only() {
        let pk1 = Pubkey::new_unique();
        let pk2 = Pubkey::new_unique();
        let mut locks = ThreadAwareAccountLocks::new(TEST_NUM_THREADS);

        locks.read_lock_account(&pk1, 2);
        assert_eq!(
            locks.accounts_schedulable_threads([&pk1, &pk2].into_iter(), std::iter::empty()),
            Some(ThreadSet::only(2))
        );
        assert_eq!(
            locks.accounts_schedulable_threads(std::iter::empty(), [&pk1, &pk2].into_iter()),
            Some(TEST_ANY_THREADS)
        );

        locks.read_lock_account(&pk1, 0);
        assert_eq!(
            locks.accounts_schedulable_threads([&pk1, &pk2].into_iter(), std::iter::empty()),
            None
        );
        assert_eq!(
            locks.accounts_schedulable_threads(std::iter::empty(), [&pk1, &pk2].into_iter()),
            Some(TEST_ANY_THREADS)
        );
    }

    #[test]
    fn test_accounts_schedulable_threads_outstanding_mixed() {
        let pk1 = Pubkey::new_unique();
        let pk2 = Pubkey::new_unique();
        let mut locks = ThreadAwareAccountLocks::new(TEST_NUM_THREADS);

        locks.read_lock_account(&pk1, 2);
        locks.write_lock_account(&pk1, 2);
        assert_eq!(
            locks.accounts_schedulable_threads([&pk1, &pk2].into_iter(), std::iter::empty()),
            Some(ThreadSet::only(2))
        );
        assert_eq!(
            locks.accounts_schedulable_threads(std::iter::empty(), [&pk1, &pk2].into_iter()),
            Some(ThreadSet::only(2))
        );
    }

    #[test]
    #[should_panic(expected = "outstanding write lock must be on same thread")]
    fn test_write_lock_account_write_conflict_panic() {
        let pk1 = Pubkey::new_unique();
        let mut locks = ThreadAwareAccountLocks::new(TEST_NUM_THREADS);
        locks.write_lock_account(&pk1, 0);
        locks.write_lock_account(&pk1, 1);
    }

    #[test]
    #[should_panic(expected = "outstanding read lock must be on same thread")]
    fn test_write_lock_account_read_conflict_panic() {
        let pk1 = Pubkey::new_unique();
        let mut locks = ThreadAwareAccountLocks::new(TEST_NUM_THREADS);
        locks.read_lock_account(&pk1, 0);
        locks.write_lock_account(&pk1, 1);
    }

    #[test]
    #[should_panic(expected = "write lock must exist")]
    fn test_write_unlock_account_not_locked() {
        let pk1 = Pubkey::new_unique();
        let mut locks = ThreadAwareAccountLocks::new(TEST_NUM_THREADS);
        locks.write_unlock_account(&pk1, 0);
    }

    #[test]
    #[should_panic(expected = "outstanding write lock must be on same thread")]
    fn test_write_unlock_account_thread_mismatch() {
        let pk1 = Pubkey::new_unique();
        let mut locks = ThreadAwareAccountLocks::new(TEST_NUM_THREADS);
        locks.write_lock_account(&pk1, 1);
        locks.write_unlock_account(&pk1, 0);
    }

    #[test]
    #[should_panic(expected = "outstanding write lock must be on same thread")]
    fn test_read_lock_account_write_conflict_panic() {
        let pk1 = Pubkey::new_unique();
        let mut locks = ThreadAwareAccountLocks::new(TEST_NUM_THREADS);
        locks.write_lock_account(&pk1, 0);
        locks.read_lock_account(&pk1, 1);
    }

    #[test]
    #[should_panic(expected = "read lock must exist")]
    fn test_read_unlock_account_not_locked() {
        let pk1 = Pubkey::new_unique();
        let mut locks = ThreadAwareAccountLocks::new(TEST_NUM_THREADS);
        locks.read_unlock_account(&pk1, 1);
    }

    #[test]
    #[should_panic(expected = "outstanding read lock must be on same thread")]
    fn test_read_unlock_account_thread_mismatch() {
        let pk1 = Pubkey::new_unique();
        let mut locks = ThreadAwareAccountLocks::new(TEST_NUM_THREADS);
        locks.read_lock_account(&pk1, 0);
        locks.read_unlock_account(&pk1, 1);
    }

    #[test]
    fn test_write_locking() {
        let pk1 = Pubkey::new_unique();
        let mut locks = ThreadAwareAccountLocks::new(TEST_NUM_THREADS);
        locks.write_lock_account(&pk1, 1);
        locks.write_lock_account(&pk1, 1);
        locks.write_unlock_account(&pk1, 1);
        locks.write_unlock_account(&pk1, 1);
        assert!(locks.locks.is_empty());
    }

    #[test]
    fn test_read_locking() {
        let pk1 = Pubkey::new_unique();
        let mut locks = ThreadAwareAccountLocks::new(TEST_NUM_THREADS);
        locks.read_lock_account(&pk1, 1);
        locks.read_lock_account(&pk1, 1);
        locks.read_unlock_account(&pk1, 1);
        locks.read_unlock_account(&pk1, 1);
        assert!(locks.locks.is_empty());
    }

    #[test]
    #[should_panic(expected = "thread_id must be < num_threads")]
    fn test_lock_accounts_invalid_thread() {
        let pk1 = Pubkey::new_unique();
        let mut locks = ThreadAwareAccountLocks::new(TEST_NUM_THREADS);
        locks.lock_accounts([&pk1].into_iter(), std::iter::empty(), TEST_NUM_THREADS);
    }

    #[test]
    fn test_thread_set() {
        let mut thread_set = ThreadSet::none();
        assert!(thread_set.is_empty());
        assert_eq!(thread_set.num_threads(), 0);
        assert_eq!(thread_set.only_one_contained(), None);
        for idx in 0..MAX_THREADS {
            assert!(!thread_set.contains(idx));
        }

        thread_set.insert(4);
        assert!(!thread_set.is_empty());
        assert_eq!(thread_set.num_threads(), 1);
        assert_eq!(thread_set.only_one_contained(), Some(4));
        for idx in 0..MAX_THREADS {
            assert_eq!(thread_set.contains(idx), idx == 4);
        }

        thread_set.insert(2);
        assert!(!thread_set.is_empty());
        assert_eq!(thread_set.num_threads(), 2);
        assert_eq!(thread_set.only_one_contained(), None);
        for idx in 0..MAX_THREADS {
            assert_eq!(thread_set.contains(idx), idx == 2 || idx == 4);
        }

        thread_set.remove(4);
        assert!(!thread_set.is_empty());
        assert_eq!(thread_set.num_threads(), 1);
        assert_eq!(thread_set.only_one_contained(), Some(2));
        for idx in 0..MAX_THREADS {
            assert_eq!(thread_set.contains(idx), idx == 2);
        }
    }

    #[test]
    fn test_thread_set_any_zero() {
        let any_threads = ThreadSet::any(0);
        assert_eq!(any_threads.num_threads(), 0);
    }

    #[test]
    fn test_thread_set_any_max() {
        let any_threads = ThreadSet::any(MAX_THREADS);
        assert_eq!(any_threads.num_threads(), MAX_THREADS as u32);
    }

    #[test]
    fn test_thread_set_iter() {
        let mut thread_set = ThreadSet::none();
        assert!(thread_set.contained_threads_iter().next().is_none());

        thread_set.insert(4);
        assert_eq!(
            thread_set.contained_threads_iter().collect::<Vec<_>>(),
            vec![4]
        );

        thread_set.insert(5);
        assert_eq!(
            thread_set.contained_threads_iter().collect::<Vec<_>>(),
            vec![4, 5]
        );
        thread_set.insert(63);
        assert_eq!(
            thread_set.contained_threads_iter().collect::<Vec<_>>(),
            vec![4, 5, 63]
        );

        thread_set.remove(5);
        assert_eq!(
            thread_set.contained_threads_iter().collect::<Vec<_>>(),
            vec![4, 63]
        );

        let thread_set = ThreadSet::any(64);
        assert_eq!(
            thread_set.contained_threads_iter().collect::<Vec<_>>(),
            (0..64).collect::<Vec<_>>()
        );
    }
}<|MERGE_RESOLUTION|>--- conflicted
+++ resolved
@@ -450,9 +450,6 @@
         if self.0 == 0 {
             None
         } else {
-<<<<<<< HEAD
-            let thread_id = self.0.trailing_zeros() as ThreadId;
-=======
             // Find the first set bit by counting trailing zeros.
             // This is guaranteed to be < 64 because self.0 != 0.
             let thread_id = self.0.trailing_zeros() as ThreadId;
@@ -462,7 +459,6 @@
             //  self.0 = 0b1010           // initial value
             //  self.0 - 1 = 0b1001       // all bits at or after the lowest set bit are flipped
             //  0b1010 & 0b1001 = 0b1000  // the lowest bit has been cleared
->>>>>>> 8116dcf8
             self.0 &= self.0 - 1;
             Some(thread_id)
         }
