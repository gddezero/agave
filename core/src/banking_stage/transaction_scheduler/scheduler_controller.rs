--- conflicted
+++ resolved
@@ -3,12 +3,8 @@
 
 use {
     super::{
-<<<<<<< HEAD
-        scheduler::Scheduler,
-=======
         receive_and_buffer::{DisconnectedError, ReceiveAndBuffer},
         scheduler::{PreLockFilterAction, Scheduler},
->>>>>>> 8116dcf8
         scheduler_error::SchedulerError,
         scheduler_metrics::{
             SchedulerCountMetrics, SchedulerLeaderDetectionMetrics, SchedulerTimingMetrics,
@@ -24,35 +20,16 @@
     },
     solana_measure::measure_us,
     solana_runtime::{bank::Bank, bank_forks::BankForks},
-<<<<<<< HEAD
-    solana_runtime_transaction::instructions_processor::process_compute_budget_instructions,
-    solana_sdk::{
-        self,
-        address_lookup_table::state::estimate_last_valid_slot,
-        clock::{Epoch, Slot, FORWARD_TRANSACTIONS_TO_LEADER_AT_SLOT_OFFSET, MAX_PROCESSING_AGE},
-        fee::FeeBudgetLimits,
-        saturating_add_assign,
-        transaction::SanitizedTransaction,
-    },
-=======
     solana_sdk::{self, clock::MAX_PROCESSING_AGE, saturating_add_assign},
->>>>>>> 8116dcf8
     solana_svm::transaction_error_metrics::TransactionErrorMetrics,
     std::sync::{Arc, RwLock},
 };
 
 /// Controls packet and transaction flow into scheduler, and scheduling execution.
-<<<<<<< HEAD
-pub(crate) struct SchedulerController<C, S>
-where
-    C: LikeClusterInfo,
-    S: Scheduler,
-=======
 pub(crate) struct SchedulerController<R, S>
 where
     R: ReceiveAndBuffer,
     S: Scheduler<R::Transaction>,
->>>>>>> 8116dcf8
 {
     /// Decision maker for determining what should be done with transactions.
     decision_maker: DecisionMaker,
@@ -73,16 +50,6 @@
     timing_metrics: SchedulerTimingMetrics,
     /// Metric report handles for the worker threads.
     worker_metrics: Vec<Arc<ConsumeWorkerMetrics>>,
-<<<<<<< HEAD
-    /// State for forwarding packets to the leader, if enabled.
-    forwarder: Option<Forwarder<C>>,
-}
-
-impl<C, S> SchedulerController<C, S>
-where
-    C: LikeClusterInfo,
-    S: Scheduler,
-=======
     /// Detailed scheduling metrics.
     scheduling_details: SchedulingDetails,
 }
@@ -91,7 +58,6 @@
 where
     R: ReceiveAndBuffer,
     S: Scheduler<R::Transaction>,
->>>>>>> 8116dcf8
 {
     pub fn new(
         decision_maker: DecisionMaker,
@@ -99,10 +65,6 @@
         bank_forks: Arc<RwLock<BankForks>>,
         scheduler: S,
         worker_metrics: Vec<Arc<ConsumeWorkerMetrics>>,
-<<<<<<< HEAD
-        forwarder: Option<Forwarder<C>>,
-=======
->>>>>>> 8116dcf8
     ) -> Self {
         Self {
             decision_maker,
@@ -145,11 +107,7 @@
 
             self.receive_completed()?;
             self.process_transactions(&decision)?;
-<<<<<<< HEAD
-            if !self.receive_and_buffer_packets(&decision) {
-=======
             if self.receive_and_buffer_packets(&decision).is_err() {
->>>>>>> 8116dcf8
                 break;
             }
             // Report metrics only if there is data.
@@ -166,10 +124,7 @@
             self.worker_metrics
                 .iter()
                 .for_each(|metrics| metrics.maybe_report_and_reset());
-<<<<<<< HEAD
-=======
             self.scheduling_details.maybe_report();
->>>>>>> 8116dcf8
         }
 
         Ok(())
@@ -366,286 +321,6 @@
     }
 
     /// Returns whether the packet receiver is still connected.
-<<<<<<< HEAD
-    fn receive_and_buffer_packets(&mut self, decision: &BufferedPacketsDecision) -> bool {
-        const MAX_RECEIVE_PACKETS: usize = 5_000;
-
-        const MAX_PACKET_RECEIVE_TIME: Duration = Duration::from_millis(10);
-        let (recv_timeout, should_buffer) = match decision {
-            BufferedPacketsDecision::Consume(_) | BufferedPacketsDecision::Hold => (
-                if self.container.is_empty() {
-                    MAX_PACKET_RECEIVE_TIME
-                } else {
-                    Duration::ZERO
-                },
-                true,
-            ),
-            BufferedPacketsDecision::Forward => (MAX_PACKET_RECEIVE_TIME, self.forwarder.is_some()),
-            BufferedPacketsDecision::ForwardAndHold => (MAX_PACKET_RECEIVE_TIME, true),
-        };
-
-        let (received_packet_results, receive_time_us) = measure_us!(self
-            .packet_receiver
-            .receive_packets(recv_timeout, MAX_RECEIVE_PACKETS, |packet| {
-                packet.check_excessive_precompiles()?;
-                Ok(packet)
-            }));
-
-        self.timing_metrics.update(|timing_metrics| {
-            saturating_add_assign!(timing_metrics.receive_time_us, receive_time_us);
-        });
-
-        match received_packet_results {
-            Ok(receive_packet_results) => {
-                let num_received_packets = receive_packet_results.deserialized_packets.len();
-
-                self.count_metrics.update(|count_metrics| {
-                    saturating_add_assign!(count_metrics.num_received, num_received_packets);
-                });
-
-                if should_buffer {
-                    let (_, buffer_time_us) = measure_us!(
-                        self.buffer_packets(receive_packet_results.deserialized_packets)
-                    );
-                    self.timing_metrics.update(|timing_metrics| {
-                        saturating_add_assign!(timing_metrics.buffer_time_us, buffer_time_us);
-                    });
-                } else {
-                    self.count_metrics.update(|count_metrics| {
-                        saturating_add_assign!(
-                            count_metrics.num_dropped_on_receive,
-                            num_received_packets
-                        );
-                    });
-                }
-            }
-            Err(RecvTimeoutError::Timeout) => {}
-            Err(RecvTimeoutError::Disconnected) => return false,
-        }
-
-        true
-    }
-
-    fn buffer_packets(&mut self, packets: Vec<ImmutableDeserializedPacket>) {
-        // Convert to Arcs
-        let packets: Vec<_> = packets.into_iter().map(Arc::new).collect();
-        // Sanitize packets, generate IDs, and insert into the container.
-        let (root_bank, working_bank) = {
-            let bank_forks = self.bank_forks.read().unwrap();
-            let root_bank = bank_forks.root_bank();
-            let working_bank = bank_forks.working_bank();
-            (root_bank, working_bank)
-        };
-        let alt_resolved_slot = root_bank.slot();
-        let sanitized_epoch = root_bank.epoch();
-        let transaction_account_lock_limit = working_bank.get_transaction_account_lock_limit();
-        let vote_only = working_bank.vote_only_bank();
-
-        const CHUNK_SIZE: usize = 128;
-        let lock_results: [_; CHUNK_SIZE] = core::array::from_fn(|_| Ok(()));
-
-        let mut arc_packets = ArrayVec::<_, CHUNK_SIZE>::new();
-        let mut transactions = ArrayVec::<_, CHUNK_SIZE>::new();
-        let mut max_ages = ArrayVec::<_, CHUNK_SIZE>::new();
-        let mut fee_budget_limits_vec = ArrayVec::<_, CHUNK_SIZE>::new();
-
-        let mut error_counts = TransactionErrorMetrics::default();
-        for chunk in packets.chunks(CHUNK_SIZE) {
-            let mut post_sanitization_count: usize = 0;
-            chunk
-                .iter()
-                .filter_map(|packet| {
-                    packet
-                        .build_sanitized_transaction(
-                            vote_only,
-                            root_bank.as_ref(),
-                            root_bank.get_reserved_account_keys(),
-                        )
-                        .map(|(tx, deactivation_slot)| (packet.clone(), tx, deactivation_slot))
-                })
-                .inspect(|_| saturating_add_assign!(post_sanitization_count, 1))
-                .filter(|(_packet, tx, _deactivation_slot)| {
-                    validate_account_locks(
-                        tx.message().account_keys(),
-                        transaction_account_lock_limit,
-                    )
-                    .is_ok()
-                })
-                .filter_map(|(packet, tx, deactivation_slot)| {
-                    process_compute_budget_instructions(
-                        SVMMessage::program_instructions_iter(&tx),
-                        &working_bank.feature_set,
-                    )
-                    .map(|compute_budget| (packet, tx, deactivation_slot, compute_budget.into()))
-                    .ok()
-                })
-                .for_each(|(packet, tx, deactivation_slot, fee_budget_limits)| {
-                    arc_packets.push(packet);
-                    transactions.push(tx);
-                    max_ages.push(calculate_max_age(
-                        sanitized_epoch,
-                        deactivation_slot,
-                        alt_resolved_slot,
-                    ));
-                    fee_budget_limits_vec.push(fee_budget_limits);
-                });
-
-            let check_results: Vec<
-                Result<
-                    solana_svm::account_loader::CheckedTransactionDetails,
-                    solana_sdk::transaction::TransactionError,
-                >,
-            > = working_bank.check_transactions(
-                &transactions,
-                &lock_results[..transactions.len()],
-                MAX_PROCESSING_AGE,
-                &mut error_counts,
-            );
-            let post_lock_validation_count = transactions.len();
-
-            let mut post_transaction_check_count: usize = 0;
-            let mut num_dropped_on_capacity: usize = 0;
-            let mut num_buffered: usize = 0;
-            for ((((packet, transaction), max_age), fee_budget_limits), _check_result) in
-                arc_packets
-                    .drain(..)
-                    .zip(transactions.drain(..))
-                    .zip(max_ages.drain(..))
-                    .zip(fee_budget_limits_vec.drain(..))
-                    .zip(check_results)
-                    .filter(|(_, check_result)| check_result.is_ok())
-                    .filter(|((((_, tx), _), _), _)| {
-                        Consumer::check_fee_payer_unlocked(
-                            &working_bank,
-                            tx.message(),
-                            &mut error_counts,
-                        )
-                        .is_ok()
-                    })
-            {
-                saturating_add_assign!(post_transaction_check_count, 1);
-                let transaction_id = self.transaction_id_generator.next();
-
-                let (priority, cost) = Self::calculate_priority_and_cost(
-                    &transaction,
-                    &fee_budget_limits,
-                    &working_bank,
-                );
-                let transaction_ttl = SanitizedTransactionTTL {
-                    transaction,
-                    max_age,
-                };
-
-                if self.container.insert_new_transaction(
-                    transaction_id,
-                    transaction_ttl,
-                    packet,
-                    priority,
-                    cost,
-                ) {
-                    saturating_add_assign!(num_dropped_on_capacity, 1);
-                }
-                saturating_add_assign!(num_buffered, 1);
-            }
-
-            // Update metrics for transactions that were dropped.
-            let num_dropped_on_sanitization = chunk.len().saturating_sub(post_sanitization_count);
-            let num_dropped_on_lock_validation =
-                post_sanitization_count.saturating_sub(post_lock_validation_count);
-            let num_dropped_on_transaction_checks =
-                post_lock_validation_count.saturating_sub(post_transaction_check_count);
-
-            self.count_metrics.update(|count_metrics| {
-                saturating_add_assign!(
-                    count_metrics.num_dropped_on_capacity,
-                    num_dropped_on_capacity
-                );
-                saturating_add_assign!(count_metrics.num_buffered, num_buffered);
-                saturating_add_assign!(
-                    count_metrics.num_dropped_on_sanitization,
-                    num_dropped_on_sanitization
-                );
-                saturating_add_assign!(
-                    count_metrics.num_dropped_on_validate_locks,
-                    num_dropped_on_lock_validation
-                );
-                saturating_add_assign!(
-                    count_metrics.num_dropped_on_receive_transaction_checks,
-                    num_dropped_on_transaction_checks
-                );
-            });
-        }
-    }
-
-    /// Calculate priority and cost for a transaction:
-    ///
-    /// Cost is calculated through the `CostModel`,
-    /// and priority is calculated through a formula here that attempts to sell
-    /// blockspace to the highest bidder.
-    ///
-    /// The priority is calculated as:
-    /// P = R / (1 + C)
-    /// where P is the priority, R is the reward,
-    /// and C is the cost towards block-limits.
-    ///
-    /// Current minimum costs are on the order of several hundred,
-    /// so the denominator is effectively C, and the +1 is simply
-    /// to avoid any division by zero due to a bug - these costs
-    /// are calculated by the cost-model and are not direct
-    /// from user input. They should never be zero.
-    /// Any difference in the prioritization is negligible for
-    /// the current transaction costs.
-    fn calculate_priority_and_cost(
-        transaction: &SanitizedTransaction,
-        fee_budget_limits: &FeeBudgetLimits,
-        bank: &Bank,
-    ) -> (u64, u64) {
-        let cost = CostModel::calculate_cost(transaction, &bank.feature_set).sum();
-        let reward = bank.calculate_reward_for_transaction(transaction, fee_budget_limits);
-
-        // We need a multiplier here to avoid rounding down too aggressively.
-        // For many transactions, the cost will be greater than the fees in terms of raw lamports.
-        // For the purposes of calculating prioritization, we multiply the fees by a large number so that
-        // the cost is a small fraction.
-        // An offset of 1 is used in the denominator to explicitly avoid division by zero.
-        const MULTIPLIER: u64 = 1_000_000;
-        (
-            reward
-                .saturating_mul(MULTIPLIER)
-                .saturating_div(cost.saturating_add(1)),
-            cost,
-        )
-    }
-}
-
-/// Given the epoch, the minimum deactivation slot, and the current slot,
-/// return the `MaxAge` that should be used for the transaction. This is used
-/// to determine the maximum slot that a transaction will be considered valid
-/// for, without re-resolving addresses or resanitizing.
-///
-/// This function considers the deactivation period of Address Table
-/// accounts. If the deactivation period runs past the end of the epoch,
-/// then the transaction is considered valid until the end of the epoch.
-/// Otherwise, the transaction is considered valid until the deactivation
-/// period.
-///
-/// Since the deactivation period technically uses blocks rather than
-/// slots, the value used here is the lower-bound on the deactivation
-/// period, i.e. the transaction's address lookups are valid until
-/// AT LEAST this slot.
-fn calculate_max_age(
-    sanitized_epoch: Epoch,
-    deactivation_slot: Slot,
-    current_slot: Slot,
-) -> MaxAge {
-    let alt_min_expire_slot = estimate_last_valid_slot(deactivation_slot.min(current_slot));
-    MaxAge {
-        sanitized_epoch,
-        alt_invalidation_slot: alt_min_expire_slot,
-    }
-}
-
-=======
     fn receive_and_buffer_packets(
         &mut self,
         decision: &BufferedPacketsDecision,
@@ -659,20 +334,10 @@
     }
 }
 
->>>>>>> 8116dcf8
 #[cfg(test)]
 mod tests {
     use {
         super::*,
-<<<<<<< HEAD
-        crate::{
-            banking_stage::{
-                consumer::TARGET_NUM_TRANSACTIONS_PER_BATCH,
-                packet_deserializer::PacketDeserializer,
-                scheduler_messages::{ConsumeWork, FinishedConsumeWork, TransactionBatchId},
-                tests::create_slow_genesis_config,
-                transaction_scheduler::prio_graph_scheduler::PrioGraphScheduler,
-=======
         crate::banking_stage::{
             consumer::TARGET_NUM_TRANSACTIONS_PER_BATCH,
             packet_deserializer::PacketDeserializer,
@@ -681,7 +346,6 @@
             transaction_scheduler::{
                 prio_graph_scheduler::{PrioGraphScheduler, PrioGraphSchedulerConfig},
                 receive_and_buffer::SanitizedTransactionReceiveAndBuffer,
->>>>>>> 8116dcf8
             },
             TransactionViewReceiveAndBuffer,
         },
@@ -730,13 +394,6 @@
         SanitizedTransactionReceiveAndBuffer::new(PacketDeserializer::new(receiver), bank_forks)
     }
 
-<<<<<<< HEAD
-    fn create_test_frame(
-        num_threads: usize,
-    ) -> (
-        TestFrame,
-        SchedulerController<Arc<ClusterInfo>, PrioGraphScheduler>,
-=======
     fn test_create_transaction_view_receive_and_buffer(
         receiver: BankingPacketReceiver,
         bank_forks: Arc<RwLock<BankForks>>,
@@ -754,7 +411,6 @@
     ) -> (
         TestFrame<R::Transaction>,
         SchedulerController<R, PrioGraphScheduler<R::Transaction>>,
->>>>>>> 8116dcf8
     ) {
         let GenesisConfigInfo {
             mut genesis_config,
@@ -851,13 +507,8 @@
     // in order to keep the decision as recent as possible for processing.
     // In the tests, the decision will not become stale, so it is more convenient
     // to receive first and then schedule.
-<<<<<<< HEAD
-    fn test_receive_then_schedule(
-        scheduler_controller: &mut SchedulerController<Arc<ClusterInfo>, impl Scheduler>,
-=======
     fn test_receive_then_schedule<R: ReceiveAndBuffer>(
         scheduler_controller: &mut SchedulerController<R, impl Scheduler<R::Transaction>>,
->>>>>>> 8116dcf8
     ) {
         let decision = scheduler_controller
             .decision_maker
@@ -1246,32 +897,4 @@
             .collect_vec();
         assert_eq!(message_hashes, vec![&tx1_hash]);
     }
-<<<<<<< HEAD
-
-    #[test]
-    fn test_calculate_max_age() {
-        let current_slot = 100;
-        let sanitized_epoch = 10;
-
-        // ALT deactivation slot is delayed
-        assert_eq!(
-            calculate_max_age(sanitized_epoch, current_slot - 1, current_slot),
-            MaxAge {
-                sanitized_epoch,
-                alt_invalidation_slot: current_slot - 1
-                    + solana_sdk::slot_hashes::get_entries() as u64,
-            }
-        );
-
-        // no deactivation slot
-        assert_eq!(
-            calculate_max_age(sanitized_epoch, u64::MAX, current_slot),
-            MaxAge {
-                sanitized_epoch,
-                alt_invalidation_slot: current_slot + solana_sdk::slot_hashes::get_entries() as u64,
-            }
-        );
-    }
-=======
->>>>>>> 8116dcf8
 }