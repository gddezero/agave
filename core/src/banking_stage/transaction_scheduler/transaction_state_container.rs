#[cfg(feature = "dev-context-only-utils")]
use qualifier_attr::qualifiers;
use {
    super::{transaction_priority_id::TransactionPriorityId, transaction_state::TransactionState},
    crate::banking_stage::scheduler_messages::{MaxAge, TransactionId},
    agave_transaction_view::resolved_transaction_view::ResolvedTransactionView,
    itertools::MinMaxResult,
    min_max_heap::MinMaxHeap,
    slab::{Slab, VacantEntry},
    solana_runtime_transaction::{
        runtime_transaction::RuntimeTransaction, transaction_with_meta::TransactionWithMeta,
    },
    solana_sdk::packet::PACKET_DATA_SIZE,
    std::sync::Arc,
};

/// This structure will hold `TransactionState` for the entirety of a
/// transaction's lifetime in the scheduler and BankingStage as a whole.
///
/// Transaction Lifetime:
/// 1. Received from `SigVerify` by `BankingStage`
/// 2. Inserted into `TransactionStateContainer` by `BankingStage`
/// 3. Popped in priority-order by scheduler, and transitioned to `Pending` state
/// 4. Processed by `ConsumeWorker`
///    a. If consumed, remove `Pending` state from the `TransactionStateContainer`
///    b. If retryable, transition back to `Unprocessed` state.
///       Re-insert to the queue, and return to step 3.
///
/// The structure is composed of two main components:
/// 1. A priority queue of wrapped `TransactionId`s, which are used to
///    order transactions by priority for selection by the scheduler.
/// 2. A map of `TransactionId` to `TransactionState`, which is used to
///    track the state of each transaction.
///
/// When `Pending`, the associated `TransactionId` is not in the queue, but
/// is still in the map.
/// The entry in the map should exist before insertion into the queue, and be
/// be removed only after the id is removed from the queue.
///
/// The container maintains a fixed capacity. If the queue is full when pushing
/// a new transaction, the lowest priority transaction will be dropped.
#[cfg_attr(feature = "dev-context-only-utils", qualifiers(pub))]
pub(crate) struct TransactionStateContainer<Tx: TransactionWithMeta> {
    capacity: usize,
    priority_queue: MinMaxHeap<TransactionPriorityId>,
    id_to_transaction_state: Slab<TransactionState<Tx>>,
}

#[cfg_attr(feature = "dev-context-only-utils", qualifiers(pub))]
pub(crate) trait StateContainer<Tx: TransactionWithMeta> {
    /// Create a new `TransactionStateContainer` with the given capacity.
    fn with_capacity(capacity: usize) -> Self;

    fn queue_size(&self) -> usize;

    fn buffer_size(&self) -> usize;

    /// Returns true if the queue is empty.
    fn is_empty(&self) -> bool;

    /// Get the top transaction id in the priority queue.
    fn pop(&mut self) -> Option<TransactionPriorityId>;

    /// Get mutable transaction state by id.
    fn get_mut_transaction_state(&mut self, id: TransactionId)
        -> Option<&mut TransactionState<Tx>>;

    /// Get reference to `SanitizedTransactionTTL` by id.
    /// Panics if the transaction does not exist.
    fn get_transaction(&self, id: TransactionId) -> Option<&Tx>;

    /// Retries a transaction - inserts transaction back into map.
    /// This transitions the transaction to `Unprocessed` state.
    fn retry_transaction(&mut self, transaction_id: TransactionId, transaction: Tx) {
        let transaction_state = self
            .get_mut_transaction_state(transaction_id)
            .expect("transaction must exist");
        let priority_id = TransactionPriorityId::new(transaction_state.priority(), transaction_id);
        transaction_state.retry_transaction(transaction);
        self.push_ids_into_queue(std::iter::once(priority_id));
    }

    /// Pushes transaction ids into the priority queue. If the queue if full,
    /// the lowest priority transactions will be dropped (removed from the
    /// queue and map) **after** all ids have been pushed.
    /// To avoid allocating, the caller should not push more than
    /// [`EXTRA_CAPACITY`] ids in a call.
    /// Returns the number of dropped transactions.
    fn push_ids_into_queue(
        &mut self,
        priority_ids: impl Iterator<Item = TransactionPriorityId>,
    ) -> usize;

    /// Remove transaction by id.
    fn remove_by_id(&mut self, id: TransactionId);

    fn get_min_max_priority(&self) -> MinMaxResult<u64>;

    #[cfg(feature = "dev-context-only-utils")]
    fn clear(&mut self);
}

// Extra capacity is added because some additional space is needed when
// pushing a new transaction into the container to avoid reallocation.
pub(crate) const EXTRA_CAPACITY: usize = 64;

impl<Tx: TransactionWithMeta> StateContainer<Tx> for TransactionStateContainer<Tx> {
    fn with_capacity(capacity: usize) -> Self {
        Self {
            capacity,
            priority_queue: MinMaxHeap::with_capacity(capacity + EXTRA_CAPACITY),
            id_to_transaction_state: Slab::with_capacity(capacity + EXTRA_CAPACITY),
        }
    }

    fn queue_size(&self) -> usize {
        self.priority_queue.len()
    }

    fn buffer_size(&self) -> usize {
        self.id_to_transaction_state.len()
    }

    fn is_empty(&self) -> bool {
        self.priority_queue.is_empty()
    }

    fn pop(&mut self) -> Option<TransactionPriorityId> {
        self.priority_queue.pop_max()
    }

    fn get_mut_transaction_state(
        &mut self,
        id: TransactionId,
    ) -> Option<&mut TransactionState<Tx>> {
        self.id_to_transaction_state.get_mut(id)
    }

    fn get_transaction(&self, id: TransactionId) -> Option<&Tx> {
        self.id_to_transaction_state
            .get(id)
            .map(|state| state.transaction())
    }

    fn push_ids_into_queue(
        &mut self,
        priority_ids: impl Iterator<Item = TransactionPriorityId>,
    ) -> usize {
        for id in priority_ids {
            self.priority_queue.push(id);
        }

        // The number of items in the `id_to_transaction_state` map is
        // greater than or equal to the number of elements in the queue.
        // To avoid the map going over capacity, we use the length of the
        // map here instead of the queue.
        let num_dropped = self
            .id_to_transaction_state
            .len()
            .saturating_sub(self.capacity);

        for _ in 0..num_dropped {
            let priority_id = self.priority_queue.pop_min().expect("queue is not empty");
            self.id_to_transaction_state.remove(priority_id.id);
        }

        num_dropped
    }

    fn remove_by_id(&mut self, id: TransactionId) {
        self.id_to_transaction_state.remove(id);
    }

    fn get_min_max_priority(&self) -> MinMaxResult<u64> {
        match self.priority_queue.peek_min() {
            Some(min) => match self.priority_queue.peek_max() {
                Some(max) => MinMaxResult::MinMax(min.priority, max.priority),
                None => MinMaxResult::OneElement(min.priority),
            },
            None => MinMaxResult::NoElements,
        }
    }

    #[cfg(feature = "dev-context-only-utils")]
    fn clear(&mut self) {
        self.priority_queue.clear();
        self.id_to_transaction_state.clear();
    }
}

impl<Tx: TransactionWithMeta> TransactionStateContainer<Tx> {
    /// Insert a new transaction into the container's queues and maps.
    /// Returns `true` if a packet was dropped due to capacity limits.
    pub(crate) fn insert_new_transaction(
        &mut self,
        transaction: Tx,
        max_age: MaxAge,
        priority: u64,
        cost: u64,
    ) -> bool {
        let priority_id = {
            let entry = self.get_vacant_map_entry();
            let transaction_id = entry.key();
            entry.insert(TransactionState::new(transaction, max_age, priority, cost));
            TransactionPriorityId::new(priority, transaction_id)
        };

        self.push_ids_into_queue(std::iter::once(priority_id)) > 0
    }

    fn get_vacant_map_entry(&mut self) -> VacantEntry<TransactionState<Tx>> {
        assert!(self.id_to_transaction_state.len() < self.id_to_transaction_state.capacity());
        self.id_to_transaction_state.vacant_entry()
    }
}

pub type SharedBytes = Arc<Vec<u8>>;
pub(crate) type RuntimeTransactionView = RuntimeTransaction<ResolvedTransactionView<SharedBytes>>;
pub(crate) type TransactionViewState = TransactionState<RuntimeTransactionView>;

/// A wrapper around `TransactionStateContainer` that allows re-uses
/// pre-allocated `Bytes` to copy packet data into and use for serialization.
/// This is used to avoid allocations in parsing transactions.
pub struct TransactionViewStateContainer {
    inner: TransactionStateContainer<RuntimeTransactionView>,
    bytes_buffer: Box<[SharedBytes]>,
}

impl TransactionViewStateContainer {
    /// Insert into the map, but NOT into the priority queue.
    /// Returns the id of the transaction if it was inserted.
    pub(crate) fn try_insert_map_only_with_data(
        &mut self,
        data: &[u8],
        f: impl FnOnce(SharedBytes) -> Result<TransactionState<RuntimeTransactionView>, ()>,
    ) -> Option<usize> {
        // Get a vacant entry in the slab.
        let vacant_entry = self.inner.get_vacant_map_entry();
        let transaction_id = vacant_entry.key();

        // Get the vacant space in the bytes buffer.
        let bytes_entry = &mut self.bytes_buffer[transaction_id];
        // Assert the entry is unique, then copy the packet data.
        {
            // The strong count must be 1 here. These are only cloned into the
            // inner container below, wrapped by a `ResolveTransactionView`,
            // which does not expose the backing memory (the `Arc`), or
            // implement `Clone`.
            // This could only fail if there is a bug in the container that the
            // entry in the slab was not cleared. However, since we share
            // indexing between the slab and our `bytes_buffer`, we know that
            // `vacant_entry` is not occupied.
            assert_eq!(Arc::strong_count(bytes_entry), 1, "entry must be unique");
            let bytes = Arc::make_mut(bytes_entry);

            // Clear and copy the packet data into the bytes buffer.
            bytes.clear();
            bytes.extend_from_slice(data);
        }

        // Attempt to insert the transaction.
        if let Ok(state) = f(Arc::clone(bytes_entry)) {
            vacant_entry.insert(state);
            Some(transaction_id)
        } else {
            None
        }
    }
}

impl StateContainer<RuntimeTransactionView> for TransactionViewStateContainer {
    fn with_capacity(capacity: usize) -> Self {
        let inner = TransactionStateContainer::with_capacity(capacity);
        let bytes_buffer = (0..inner.id_to_transaction_state.capacity())
            .map(|_| Arc::new(Vec::with_capacity(PACKET_DATA_SIZE)))
            .collect::<Vec<_>>()
            .into_boxed_slice();
        Self {
            inner,
            bytes_buffer,
        }
    }

    #[inline]
    fn queue_size(&self) -> usize {
        self.inner.queue_size()
    }

    #[inline]
    fn buffer_size(&self) -> usize {
        self.inner.buffer_size()
    }

    #[inline]
    fn is_empty(&self) -> bool {
        self.inner.is_empty()
    }

    #[inline]
    fn pop(&mut self) -> Option<TransactionPriorityId> {
        self.inner.pop()
    }

    #[inline]
    fn get_mut_transaction_state(
        &mut self,
        id: TransactionId,
    ) -> Option<&mut TransactionViewState> {
        self.inner.get_mut_transaction_state(id)
    }

    #[inline]
    fn get_transaction(&self, id: TransactionId) -> Option<&RuntimeTransactionView> {
        self.inner.get_transaction(id)
    }

    #[inline]
    fn push_ids_into_queue(
        &mut self,
        priority_ids: impl Iterator<Item = TransactionPriorityId>,
    ) -> usize {
        self.inner.push_ids_into_queue(priority_ids)
    }

    #[inline]
    fn remove_by_id(&mut self, id: TransactionId) {
        self.inner.remove_by_id(id);
    }

    #[inline]
    fn get_min_max_priority(&self) -> MinMaxResult<u64> {
        self.inner.get_min_max_priority()
    }

    #[cfg(feature = "dev-context-only-utils")]
    #[inline]
    fn clear(&mut self) {
        self.inner.clear();
    }
}

#[cfg(test)]
mod tests {
    use {
        super::*,
        crate::banking_stage::scheduler_messages::MaxAge,
        agave_transaction_view::transaction_view::SanitizedTransactionView,
        solana_perf::packet::Packet,
        solana_runtime_transaction::runtime_transaction::RuntimeTransaction,
        solana_sdk::{
            compute_budget::ComputeBudgetInstruction,
            hash::Hash,
            message::Message,
            signature::Keypair,
            signer::Signer,
            system_instruction,
            transaction::{MessageHash, SanitizedTransaction, Transaction},
        },
        std::collections::HashSet,
    };

    /// Returns (transaction_ttl, priority, cost)
    fn test_transaction(
        priority: u64,
    ) -> (RuntimeTransaction<SanitizedTransaction>, MaxAge, u64, u64) {
        let from_keypair = Keypair::new();
        let ixs = vec![
            system_instruction::transfer(&from_keypair.pubkey(), &solana_pubkey::new_rand(), 1),
            ComputeBudgetInstruction::set_compute_unit_price(priority),
        ];
        let message = Message::new(&ixs, Some(&from_keypair.pubkey()));
        let tx = RuntimeTransaction::from_transaction_for_tests(Transaction::new(
            &[&from_keypair],
            message,
            Hash::default(),
        ));
<<<<<<< HEAD
        let packet = Arc::new(
            ImmutableDeserializedPacket::new(
                Packet::from_data(None, tx.to_versioned_transaction()).unwrap(),
            )
            .unwrap(),
        );
        let transaction_ttl = SanitizedTransactionTTL {
            transaction: tx,
            max_age: MaxAge::MAX,
        };
=======
>>>>>>> 8116dcf8
        const TEST_TRANSACTION_COST: u64 = 5000;
        (tx, MaxAge::MAX, priority, TEST_TRANSACTION_COST)
    }

    fn push_to_container(
        container: &mut TransactionStateContainer<RuntimeTransaction<SanitizedTransaction>>,
        num: usize,
    ) {
        for priority in 0..num as u64 {
            let (transaction, max_age, priority, cost) = test_transaction(priority);
            container.insert_new_transaction(transaction, max_age, priority, cost);
        }
    }

    #[test]
    fn test_is_empty() {
        let mut container = TransactionStateContainer::with_capacity(1);
        assert!(container.is_empty());

        push_to_container(&mut container, 1);
        assert!(!container.is_empty());
    }

    #[test]
    fn test_priority_queue_capacity() {
        let mut container = TransactionStateContainer::with_capacity(1);
        push_to_container(&mut container, 5);

        assert_eq!(container.priority_queue.len(), 1);
        assert_eq!(container.id_to_transaction_state.len(), 1);
        assert_eq!(
            container
                .id_to_transaction_state
                .iter()
                .map(|ts| ts.1.priority())
                .next()
                .unwrap(),
            4
        );
    }

    #[test]
    fn test_get_mut_transaction_state() {
        let mut container = TransactionStateContainer::with_capacity(5);
        push_to_container(&mut container, 5);

        let existing_id = 3;
        let non_existing_id = 7;
        assert!(container.get_mut_transaction_state(existing_id).is_some());
        assert!(container.get_mut_transaction_state(existing_id).is_some());
        assert!(container
            .get_mut_transaction_state(non_existing_id)
            .is_none());
    }

    #[test]
    fn test_view_push_ids_to_queue() {
        let mut container = TransactionViewStateContainer::with_capacity(2);

        let reserved_addresses = HashSet::default();
        let packet_parser = |data, priority, cost| {
            let view = SanitizedTransactionView::try_new_sanitized(data).unwrap();
            let view = RuntimeTransaction::<SanitizedTransactionView<_>>::try_from(
                view,
                MessageHash::Compute,
                None,
            )
            .unwrap();
            let view = RuntimeTransaction::<ResolvedTransactionView<_>>::try_from(
                view,
                None,
                &reserved_addresses,
            )
            .unwrap();

            Ok(TransactionState::new(view, MaxAge::MAX, priority, cost))
        };

        // Push 2 transactions into the queue so buffer is full.
        for priority in [4, 5] {
            let (transaction, _max_age, priority, cost) = test_transaction(priority);
            let packet = Packet::from_data(None, transaction.to_versioned_transaction()).unwrap();
            let id = container
                .try_insert_map_only_with_data(packet.data(..).unwrap(), |data| {
                    packet_parser(data, priority, cost)
                })
                .unwrap();
            let priority_id = TransactionPriorityId::new(priority, id);
            assert_eq!(
                container.push_ids_into_queue(std::iter::once(priority_id)),
                0
            );
        }

        // Push 5 additional packets in. 5 should be dropped.
        let mut priority_ids = Vec::with_capacity(5);
        for priority in [10, 11, 12, 1, 2] {
            let (transaction, _max_age, priority, cost) = test_transaction(priority);
            let packet = Packet::from_data(None, transaction.to_versioned_transaction()).unwrap();
            let id = container
                .try_insert_map_only_with_data(packet.data(..).unwrap(), |data| {
                    packet_parser(data, priority, cost)
                })
                .unwrap();
            let priority_id = TransactionPriorityId::new(priority, id);
            priority_ids.push(priority_id);
        }
        assert_eq!(container.push_ids_into_queue(priority_ids.into_iter()), 5);
        assert_eq!(container.pop().unwrap().priority, 12);
        assert_eq!(container.pop().unwrap().priority, 11);
        assert!(container.pop().is_none());

        // Container now has no items in the queue, but still has 5 items in the map.
        // If we attempt to push additional transactions to the queue, they
        // are rejected regardless of their priority.
        let priority = u64::MAX;
        let (transaction, _max_age, priority, cost) = test_transaction(priority);
        let packet = Packet::from_data(None, transaction.to_versioned_transaction()).unwrap();
        let id = container
            .try_insert_map_only_with_data(packet.data(..).unwrap(), |data| {
                packet_parser(data, priority, cost)
            })
            .unwrap();
        let priority_id = TransactionPriorityId::new(priority, id);
        assert_eq!(
            container.push_ids_into_queue(std::iter::once(priority_id)),
            1
        );
        assert!(container.pop().is_none());
    }
}<|MERGE_RESOLUTION|>--- conflicted
+++ resolved
@@ -374,19 +374,6 @@
             message,
             Hash::default(),
         ));
-<<<<<<< HEAD
-        let packet = Arc::new(
-            ImmutableDeserializedPacket::new(
-                Packet::from_data(None, tx.to_versioned_transaction()).unwrap(),
-            )
-            .unwrap(),
-        );
-        let transaction_ttl = SanitizedTransactionTTL {
-            transaction: tx,
-            max_age: MaxAge::MAX,
-        };
-=======
->>>>>>> 8116dcf8
         const TEST_TRANSACTION_COST: u64 = 5000;
         (tx, MaxAge::MAX, priority, TEST_TRANSACTION_COST)
     }
