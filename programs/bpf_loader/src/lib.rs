--- conflicted
+++ resolved
@@ -1649,15 +1649,7 @@
                 Err(Box::new(error) as Box<dyn std::error::Error>)
             }
             ProgramResult::Err(mut error) => {
-<<<<<<< HEAD
-                if invoke_context
-                    .get_feature_set()
-                    .is_active(&solana_feature_set::deplete_cu_meter_on_vm_failure::id())
-                    && !matches!(error, EbpfError::SyscallError(_))
-                {
-=======
                 if !matches!(error, EbpfError::SyscallError(_)) {
->>>>>>> 8116dcf8
                     // when an exception is thrown during the execution of a
                     // Basic Block (e.g., a null memory dereference or other
                     // faults), determining the exact number of CUs consumed
