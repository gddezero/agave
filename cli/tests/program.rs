--- conflicted
+++ resolved
@@ -96,15 +96,9 @@
 
     let mint_keypair = Keypair::new();
     let mint_pubkey = mint_keypair.pubkey();
-<<<<<<< HEAD
-    let faucet_addr = run_local_faucet(mint_keypair, None);
-    let test_validator =
-        TestValidator::with_no_fees(mint_pubkey, Some(faucet_addr), SocketAddrSpace::Unspecified);
-=======
     let test_validator = test_validator_genesis(mint_keypair)
         .start_with_mint_address(mint_pubkey, SocketAddrSpace::Unspecified)
         .expect("validator start failed");
->>>>>>> 8116dcf8
 
     let rpc_client =
         RpcClient::new_with_commitment(test_validator.rpc_url(), CommitmentConfig::processed());
@@ -307,15 +301,9 @@
 
     let mint_keypair = Keypair::new();
     let mint_pubkey = mint_keypair.pubkey();
-<<<<<<< HEAD
-    let faucet_addr = run_local_faucet(mint_keypair, None);
-    let test_validator =
-        TestValidator::with_no_fees(mint_pubkey, Some(faucet_addr), SocketAddrSpace::Unspecified);
-=======
     let test_validator = test_validator_genesis(mint_keypair)
         .start_with_mint_address(mint_pubkey, SocketAddrSpace::Unspecified)
         .expect("validator start failed");
->>>>>>> 8116dcf8
 
     let rpc_client =
         RpcClient::new_with_commitment(test_validator.rpc_url(), CommitmentConfig::processed());
@@ -696,15 +684,9 @@
 
     let mint_keypair = Keypair::new();
     let mint_pubkey = mint_keypair.pubkey();
-<<<<<<< HEAD
-    let faucet_addr = run_local_faucet(mint_keypair, None);
-    let test_validator =
-        TestValidator::with_no_fees(mint_pubkey, Some(faucet_addr), SocketAddrSpace::Unspecified);
-=======
     let test_validator = test_validator_genesis(mint_keypair)
         .start_with_mint_address(mint_pubkey, SocketAddrSpace::Unspecified)
         .expect("validator start failed");
->>>>>>> 8116dcf8
 
     let rpc_client =
         RpcClient::new_with_commitment(test_validator.rpc_url(), CommitmentConfig::processed());
@@ -1104,15 +1086,9 @@
 
     let mint_keypair = Keypair::new();
     let mint_pubkey = mint_keypair.pubkey();
-<<<<<<< HEAD
-    let faucet_addr = run_local_faucet(mint_keypair, None);
-    let test_validator =
-        TestValidator::with_no_fees(mint_pubkey, Some(faucet_addr), SocketAddrSpace::Unspecified);
-=======
     let test_validator = test_validator_genesis(mint_keypair)
         .start_with_mint_address(mint_pubkey, SocketAddrSpace::Unspecified)
         .expect("validator start failed");
->>>>>>> 8116dcf8
 
     let rpc_client =
         RpcClient::new_with_commitment(test_validator.rpc_url(), CommitmentConfig::processed());
@@ -1272,15 +1248,9 @@
 
     let mint_keypair = Keypair::new();
     let mint_pubkey = mint_keypair.pubkey();
-<<<<<<< HEAD
-    let faucet_addr = run_local_faucet(mint_keypair, None);
-    let test_validator =
-        TestValidator::with_no_fees(mint_pubkey, Some(faucet_addr), SocketAddrSpace::Unspecified);
-=======
     let test_validator = test_validator_genesis(mint_keypair)
         .start_with_mint_address(mint_pubkey, SocketAddrSpace::Unspecified)
         .expect("validator start failed");
->>>>>>> 8116dcf8
 
     let rpc_client =
         RpcClient::new_with_commitment(test_validator.rpc_url(), CommitmentConfig::processed());
@@ -1397,15 +1367,9 @@
 
     let mint_keypair = Keypair::new();
     let mint_pubkey = mint_keypair.pubkey();
-<<<<<<< HEAD
-    let faucet_addr = run_local_faucet(mint_keypair, None);
-    let test_validator =
-        TestValidator::with_no_fees(mint_pubkey, Some(faucet_addr), SocketAddrSpace::Unspecified);
-=======
     let test_validator = test_validator_genesis(mint_keypair)
         .start_with_mint_address(mint_pubkey, SocketAddrSpace::Unspecified)
         .expect("validator start failed");
->>>>>>> 8116dcf8
 
     let rpc_client =
         RpcClient::new_with_commitment(test_validator.rpc_url(), CommitmentConfig::processed());
@@ -1658,15 +1622,9 @@
 
     let mint_keypair = Keypair::new();
     let mint_pubkey = mint_keypair.pubkey();
-<<<<<<< HEAD
-    let faucet_addr = run_local_faucet(mint_keypair, None);
-    let test_validator =
-        TestValidator::with_no_fees(mint_pubkey, Some(faucet_addr), SocketAddrSpace::Unspecified);
-=======
     let test_validator = test_validator_genesis(mint_keypair)
         .start_with_mint_address(mint_pubkey, SocketAddrSpace::Unspecified)
         .expect("validator start failed");
->>>>>>> 8116dcf8
 
     let rpc_client =
         RpcClient::new_with_commitment(test_validator.rpc_url(), CommitmentConfig::processed());
@@ -2141,15 +2099,9 @@
 
     let mint_keypair = Keypair::new();
     let mint_pubkey = mint_keypair.pubkey();
-<<<<<<< HEAD
-    let faucet_addr = run_local_faucet(mint_keypair, None);
-    let test_validator =
-        TestValidator::with_no_fees(mint_pubkey, Some(faucet_addr), SocketAddrSpace::Unspecified);
-=======
     let test_validator = test_validator_genesis(mint_keypair)
         .start_with_mint_address(mint_pubkey, SocketAddrSpace::Unspecified)
         .expect("validator start failed");
->>>>>>> 8116dcf8
 
     let rpc_client =
         RpcClient::new_with_commitment(test_validator.rpc_url(), CommitmentConfig::processed());
@@ -2319,15 +2271,9 @@
 
     let mint_keypair = Keypair::new();
     let mint_pubkey = mint_keypair.pubkey();
-<<<<<<< HEAD
-    let faucet_addr = run_local_faucet(mint_keypair, None);
-    let test_validator =
-        TestValidator::with_no_fees(mint_pubkey, Some(faucet_addr), SocketAddrSpace::Unspecified);
-=======
     let test_validator = test_validator_genesis(mint_keypair)
         .start_with_mint_address(mint_pubkey, SocketAddrSpace::Unspecified)
         .expect("validator start failed");
->>>>>>> 8116dcf8
 
     let rpc_client =
         RpcClient::new_with_commitment(test_validator.rpc_url(), CommitmentConfig::processed());
@@ -2451,15 +2397,9 @@
 
     let mint_keypair = Keypair::new();
     let mint_pubkey = mint_keypair.pubkey();
-<<<<<<< HEAD
-    let faucet_addr = run_local_faucet(mint_keypair, None);
-    let test_validator =
-        TestValidator::with_no_fees(mint_pubkey, Some(faucet_addr), SocketAddrSpace::Unspecified);
-=======
     let test_validator = test_validator_genesis(mint_keypair)
         .start_with_mint_address(mint_pubkey, SocketAddrSpace::Unspecified)
         .expect("validator start failed");
->>>>>>> 8116dcf8
 
     let rpc_client =
         RpcClient::new_with_commitment(test_validator.rpc_url(), CommitmentConfig::processed());
@@ -2650,15 +2590,9 @@
 
     let mint_keypair = Keypair::new();
     let mint_pubkey = mint_keypair.pubkey();
-<<<<<<< HEAD
-    let faucet_addr = run_local_faucet(mint_keypair, None);
-    let test_validator =
-        TestValidator::with_no_fees(mint_pubkey, Some(faucet_addr), SocketAddrSpace::Unspecified);
-=======
     let test_validator = test_validator_genesis(mint_keypair)
         .start_with_mint_address(mint_pubkey, SocketAddrSpace::Unspecified)
         .expect("validator start failed");
->>>>>>> 8116dcf8
 
     let rpc_client =
         RpcClient::new_with_commitment(test_validator.rpc_url(), CommitmentConfig::processed());
@@ -2853,15 +2787,9 @@
 
     let mint_keypair = Keypair::new();
     let mint_pubkey = mint_keypair.pubkey();
-<<<<<<< HEAD
-    let faucet_addr = run_local_faucet(mint_keypair, None);
-    let test_validator =
-        TestValidator::with_no_fees(mint_pubkey, Some(faucet_addr), SocketAddrSpace::Unspecified);
-=======
     let test_validator = test_validator_genesis(mint_keypair)
         .start_with_mint_address(mint_pubkey, SocketAddrSpace::Unspecified)
         .expect("validator start failed");
->>>>>>> 8116dcf8
 
     let rpc_client =
         RpcClient::new_with_commitment(test_validator.rpc_url(), CommitmentConfig::processed());
