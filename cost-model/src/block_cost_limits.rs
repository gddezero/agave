//! defines block cost related limits
//!

// Cluster data, method of collecting at https://github.com/solana-labs/solana/issues/19627
// Dashboard: https://metrics.solana.com/d/monitor-edge/cluster-telemetry?orgId=1

/// Cluster averaged compute unit to micro-sec conversion rate
pub const COMPUTE_UNIT_TO_US_RATIO: u64 = 30;
/// Number of compute units for one signature verification.
pub const SIGNATURE_COST: u64 = COMPUTE_UNIT_TO_US_RATIO * 24;
/// Number of compute units for one secp256k1 signature verification.
pub const SECP256K1_VERIFY_COST: u64 = COMPUTE_UNIT_TO_US_RATIO * 223;
/// Number of compute units for one ed25519 signature verification.
pub const ED25519_VERIFY_COST: u64 = COMPUTE_UNIT_TO_US_RATIO * 76;
/// Number of compute units for one ed25519 strict signature verification.
pub const ED25519_VERIFY_STRICT_COST: u64 = COMPUTE_UNIT_TO_US_RATIO * 80;
/// Number of compute units for one secp256r1 signature verification.
pub const SECP256R1_VERIFY_COST: u64 = COMPUTE_UNIT_TO_US_RATIO * 160;
/// Number of compute units for one write lock
pub const WRITE_LOCK_UNITS: u64 = COMPUTE_UNIT_TO_US_RATIO * 10;
/// Number of data bytes per compute units
pub const INSTRUCTION_DATA_BYTES_COST: u64 = 140 /*bytes per us*/ / COMPUTE_UNIT_TO_US_RATIO;

/// Number of compute units that a block is allowed. A block's compute units are
/// accumulated by Transactions added to it; A transaction's compute units are
/// calculated by cost_model, based on transaction's signatures, write locks,
/// data size and built-in and SBF instructions.
<<<<<<< HEAD
pub const MAX_BLOCK_UNITS: u64 =
    MAX_BLOCK_REPLAY_TIME_US * COMPUTE_UNIT_TO_US_RATIO * MAX_CONCURRENCY;

#[cfg(test)]
static_assertions::const_assert_eq!(MAX_BLOCK_UNITS, 48_000_000);
pub const MAX_BLOCK_UNITS_SIMD_0207: u64 = 50_000_000;
=======
pub const MAX_BLOCK_UNITS: u64 = 48_000_000;
pub const MAX_BLOCK_UNITS_SIMD_0207: u64 = 50_000_000;
pub const MAX_BLOCK_UNITS_SIMD_0256: u64 = 60_000_000;
>>>>>>> 8116dcf8

/// Number of compute units that a writable account in a block is allowed. The
/// limit is to prevent too many transactions write to same account, therefore
/// reduce block's parallelism.
pub const MAX_WRITABLE_ACCOUNT_UNITS: u64 = 12_000_000;

/// Number of compute units that a block can have for vote transactions,
/// set to less than MAX_BLOCK_UNITS to leave room for non-vote transactions
pub const MAX_VOTE_UNITS: u64 = 36_000_000;

/// The maximum allowed size, in bytes, that accounts data can grow, per block.
/// This can also be thought of as the maximum size of new allocations per block.
pub const MAX_BLOCK_ACCOUNTS_DATA_SIZE_DELTA: u64 = 100_000_000;

/// Return the block limits that will be used upon activation of SIMD-0207.
/// Returns as
/// (account_limit, block_limit, vote_limit)
// ^ Above order is used to be consistent with the order of
//   `CostTracker::set_limits`.
pub const fn simd_0207_block_limits() -> (u64, u64, u64) {
    (
        MAX_WRITABLE_ACCOUNT_UNITS,
        MAX_BLOCK_UNITS_SIMD_0207,
        MAX_VOTE_UNITS,
    )
<<<<<<< HEAD
=======
}

/// Return the block limits that will be used upon activation of SIMD-0256.
/// Returns as
/// (account_limit, block_limit, vote_limit)
// ^ Above order is used to be consistent with the order of
//   `CostTracker::set_limits`.
pub const fn simd_0256_block_limits() -> (u64, u64, u64) {
    (
        MAX_WRITABLE_ACCOUNT_UNITS,
        MAX_BLOCK_UNITS_SIMD_0256,
        MAX_VOTE_UNITS,
    )
>>>>>>> 8116dcf8
}<|MERGE_RESOLUTION|>--- conflicted
+++ resolved
@@ -25,18 +25,9 @@
 /// accumulated by Transactions added to it; A transaction's compute units are
 /// calculated by cost_model, based on transaction's signatures, write locks,
 /// data size and built-in and SBF instructions.
-<<<<<<< HEAD
-pub const MAX_BLOCK_UNITS: u64 =
-    MAX_BLOCK_REPLAY_TIME_US * COMPUTE_UNIT_TO_US_RATIO * MAX_CONCURRENCY;
-
-#[cfg(test)]
-static_assertions::const_assert_eq!(MAX_BLOCK_UNITS, 48_000_000);
-pub const MAX_BLOCK_UNITS_SIMD_0207: u64 = 50_000_000;
-=======
 pub const MAX_BLOCK_UNITS: u64 = 48_000_000;
 pub const MAX_BLOCK_UNITS_SIMD_0207: u64 = 50_000_000;
 pub const MAX_BLOCK_UNITS_SIMD_0256: u64 = 60_000_000;
->>>>>>> 8116dcf8
 
 /// Number of compute units that a writable account in a block is allowed. The
 /// limit is to prevent too many transactions write to same account, therefore
@@ -62,8 +53,6 @@
         MAX_BLOCK_UNITS_SIMD_0207,
         MAX_VOTE_UNITS,
     )
-<<<<<<< HEAD
-=======
 }
 
 /// Return the block limits that will be used upon activation of SIMD-0256.
@@ -77,5 +66,4 @@
         MAX_BLOCK_UNITS_SIMD_0256,
         MAX_VOTE_UNITS,
     )
->>>>>>> 8116dcf8
 }