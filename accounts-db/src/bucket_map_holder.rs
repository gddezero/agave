use {
    crate::{
        accounts_index::{
            in_mem_accounts_index::{InMemAccountsIndex, StartupStats},
            AccountsIndexConfig, DiskIndexValue, IndexLimitMb, IndexValue,
        },
        bucket_map_holder_stats::BucketMapHolderStats,
        waitable_condvar::WaitableCondvar,
    },
    solana_bucket_map::bucket_map::{BucketMap, BucketMapConfig},
    solana_clock::Slot,
    solana_measure::measure::Measure,
<<<<<<< HEAD
    solana_sdk::{clock::Slot, timing::AtomicInterval},
=======
    solana_time_utils::AtomicInterval,
>>>>>>> 8116dcf8
    std::{
        fmt::Debug,
        marker::PhantomData,
        sync::{
            atomic::{AtomicBool, AtomicU8, AtomicUsize, Ordering},
            Arc,
        },
        time::Duration,
    },
};
pub type Age = u8;
pub type AtomicAge = AtomicU8;
const _: () = assert!(std::mem::size_of::<Age>() == std::mem::size_of::<AtomicAge>());

// - 400 milliseconds was causing excessive disk iops due to flushing the index to disk very often.
// - 4 seconds was tried and showed a large reduction in disk iops, almost as good as when the disk
//   index is entirely disabled!  But there were concerns about the in-mem index growth behavior.
// - 2 seconds is much faster, and does also reduce disk iops quite a lot.
const AGE_MS: u64 = 2_000;

pub struct BucketMapHolder<T: IndexValue, U: DiskIndexValue + From<T> + Into<T>> {
    pub disk: Option<BucketMap<(Slot, U)>>,

    pub count_buckets_flushed: AtomicUsize,

    /// These three ages are individual atomics because their values are read many times from code during runtime.
    /// Instead of accessing the single age and doing math each time, each value is incremented each time the age occurs, which is `AGE_MS`.
    /// Callers can ask for the precomputed value they already want.
    /// rolling 'current' age
    pub age: AtomicAge,
    /// rolling age that is 'ages_to_stay_in_cache' + 'age'
    pub future_age_to_flush: AtomicAge,
    /// rolling age that is effectively 'age' - 1
    /// these items are expected to be flushed from the accounts write cache or otherwise modified before this age occurs
    pub future_age_to_flush_cached: AtomicAge,

    pub stats: BucketMapHolderStats,

    age_timer: AtomicInterval,

    // used by bg processing to know when any bucket has become dirty
    pub wait_dirty_or_aged: Arc<WaitableCondvar>,
    next_bucket_to_flush: AtomicUsize,
    pub(crate) bins: usize,

    pub threads: usize,

    /// how many ages should elapse from the last time an item is used where the item will remain in the cache
    pub ages_to_stay_in_cache: Age,

    /// startup is a special time for flush to focus on moving everything to disk as fast and efficiently as possible
    /// with less thread count limitations. LRU and access patterns are not important. Freeing memory
    /// and writing to disk in parallel are.
    /// Note startup is an optimization and is not required for correctness.
    startup: AtomicBool,
    _phantom: PhantomData<T>,

    pub(crate) startup_stats: Arc<StartupStats>,
}

impl<T: IndexValue, U: DiskIndexValue + From<T> + Into<T>> Debug for BucketMapHolder<T, U> {
    fn fmt(&self, _f: &mut std::fmt::Formatter<'_>) -> std::fmt::Result {
        Ok(())
    }
}

#[allow(clippy::mutex_atomic)]
impl<T: IndexValue, U: DiskIndexValue + From<T> + Into<T>> BucketMapHolder<T, U> {
    /// is the accounts index using disk as a backing store
    pub fn is_disk_index_enabled(&self) -> bool {
        self.disk.is_some()
    }

    pub fn increment_age(&self) {
        // since we are about to change age, there are now 0 buckets that have been flushed at this age
        // this should happen before the age.fetch_add
        // Otherwise, as soon as we increment the age, a thread could race us and flush before we swap this out since it detects the age has moved forward and a bucket will be eligible for flushing.
        let previous = self.count_buckets_flushed.swap(0, Ordering::AcqRel);
        // fetch_add is defined to wrap.
        // That's what we want. 0..255, then back to 0.
        self.age.fetch_add(1, Ordering::Release);
        self.future_age_to_flush.fetch_add(1, Ordering::Release);
        self.future_age_to_flush_cached
            .fetch_add(1, Ordering::Release);
        assert!(
            previous >= self.bins,
            "previous: {}, bins: {}",
            previous,
            self.bins
        ); // we should not have increased age before previous age was fully flushed
        self.wait_dirty_or_aged.notify_all(); // notify all because we can age scan in parallel
    }

    pub fn future_age_to_flush(&self, is_cached: bool) -> Age {
        if is_cached {
            &self.future_age_to_flush_cached
        } else {
            &self.future_age_to_flush
        }
        .load(Ordering::Acquire)
    }

    fn has_age_interval_elapsed(&self) -> bool {
        // note that when this returns true, state of age_timer is modified
        self.age_timer.should_update(self.age_interval_ms())
    }

    /// used by bg processes to determine # active threads and how aggressively to flush
    pub fn get_startup(&self) -> bool {
        self.startup.load(Ordering::Relaxed)
    }

    /// startup=true causes:
    ///      in mem to act in a way that flushes to disk asap
    /// startup=false is 'normal' operation
    pub fn set_startup(&self, value: bool) {
        if !value {
            self.wait_for_idle();
        }
        self.startup.store(value, Ordering::Relaxed)
    }

    /// return when the bg threads have reached an 'idle' state
    pub fn wait_for_idle(&self) {
        assert!(self.get_startup());
        if !self.is_disk_index_enabled() {
            return;
        }

        // when age has incremented twice, we know that we have made it through scanning all bins since we started waiting,
        //  so we are then 'idle'
        let end_age = self.current_age().wrapping_add(2);
        loop {
            self.wait_dirty_or_aged
                .wait_timeout(Duration::from_millis(self.age_interval_ms()));
            if end_age == self.current_age() {
                break;
            }
        }
    }

    pub fn current_age(&self) -> Age {
        self.age.load(Ordering::Acquire)
    }

    pub fn bucket_flushed_at_current_age(&self, can_advance_age: bool) {
        let count_buckets_flushed = 1 + self.count_buckets_flushed.fetch_add(1, Ordering::AcqRel);
        if can_advance_age {
            self.maybe_advance_age_internal(
                self.all_buckets_flushed_at_current_age_internal(count_buckets_flushed),
            );
        }
    }

    /// have all buckets been flushed at the current age?
    pub fn all_buckets_flushed_at_current_age(&self) -> bool {
        self.all_buckets_flushed_at_current_age_internal(self.count_buckets_flushed())
    }

    /// have all buckets been flushed at the current age?
    fn all_buckets_flushed_at_current_age_internal(&self, count_buckets_flushed: usize) -> bool {
        count_buckets_flushed >= self.bins
    }

    pub fn count_buckets_flushed(&self) -> usize {
        self.count_buckets_flushed.load(Ordering::Acquire)
    }

    /// if all buckets are flushed at the current age and time has elapsed, then advance age
    pub fn maybe_advance_age(&self) -> bool {
        self.maybe_advance_age_internal(self.all_buckets_flushed_at_current_age())
    }

    /// if all buckets are flushed at the current age and time has elapsed, then advance age
    fn maybe_advance_age_internal(&self, all_buckets_flushed_at_current_age: bool) -> bool {
        // call has_age_interval_elapsed last since calling it modifies state on success
        if all_buckets_flushed_at_current_age && self.has_age_interval_elapsed() {
            self.increment_age();
            true
        } else {
            false
        }
    }

    pub fn new(bins: usize, config: &Option<AccountsIndexConfig>, threads: usize) -> Self {
        const DEFAULT_AGE_TO_STAY_IN_CACHE: Age = 5;
        let ages_to_stay_in_cache = config
            .as_ref()
            .and_then(|config| config.ages_to_stay_in_cache)
            .unwrap_or(DEFAULT_AGE_TO_STAY_IN_CACHE);

        let mut bucket_config = BucketMapConfig::new(bins);
        bucket_config.drives = config.as_ref().and_then(|config| {
            bucket_config.restart_config_file = config.drives.as_ref().and_then(|drives| {
                drives
                    .first()
                    .map(|drive| drive.join("accounts_index_restart"))
            });
            config.drives.clone()
        });

        let disk = match config
            .as_ref()
            .map(|config| config.index_limit_mb)
            .unwrap_or_default()
        {
            IndexLimitMb::InMemOnly => None,
            IndexLimitMb::Unlimited => Some(BucketMap::new(bucket_config)),
        };

        Self {
            disk,
            ages_to_stay_in_cache,
            count_buckets_flushed: AtomicUsize::default(),
            // age = 0
            age: AtomicAge::default(),
            // future age = age (=0) + ages_to_stay_in_cache
            future_age_to_flush: AtomicAge::new(ages_to_stay_in_cache),
            // effectively age (0) - 1. So, the oldest possible age from 'now'
            future_age_to_flush_cached: AtomicAge::new(Age::MAX),
            stats: BucketMapHolderStats::new(bins),
            wait_dirty_or_aged: Arc::default(),
            next_bucket_to_flush: AtomicUsize::new(0),
            age_timer: AtomicInterval::default(),
            bins,
            startup: AtomicBool::default(),

            threads,
            _phantom: PhantomData,
            startup_stats: Arc::default(),
        }
    }

    // get the next bucket to flush, with the idea that the previous bucket
    // is perhaps being flushed by another thread already.
    pub fn next_bucket_to_flush(&self) -> usize {
        self.next_bucket_to_flush
            .fetch_update(Ordering::AcqRel, Ordering::Acquire, |bucket| {
                Some((bucket + 1) % self.bins)
            })
            .unwrap()
    }

    /// prepare for this to be dynamic if necessary
    /// For example, maybe startup has a shorter age interval.
    fn age_interval_ms(&self) -> u64 {
        AGE_MS
    }

    /// return an amount of ms to sleep
    fn throttling_wait_ms_internal(
        &self,
        interval_ms: u64,
        elapsed_ms: u64,
        bins_flushed: u64,
    ) -> Option<u64> {
        let target_percent = 90; // aim to finish in 90% of the allocated time
        let remaining_ms = (interval_ms * target_percent / 100).saturating_sub(elapsed_ms);
        let remaining_bins = (self.bins as u64).saturating_sub(bins_flushed);
        if remaining_bins == 0 || remaining_ms == 0 || elapsed_ms == 0 || bins_flushed == 0 {
            // any of these conditions result in 'do not wait due to progress'
            return None;
        }
        let ms_per_s = 1_000;
        let rate_bins_per_s = bins_flushed * ms_per_s / elapsed_ms;
        let expected_bins_processed_in_remaining_time = rate_bins_per_s * remaining_ms / ms_per_s;
        if expected_bins_processed_in_remaining_time > remaining_bins {
            // wait because we predict will finish prior to target
            Some(1)
        } else {
            // do not wait because we predict will finish after target
            None
        }
    }

    /// Check progress this age.
    /// Return ms to wait to get closer to the wait target and spread out work over the entire age interval.
    /// Goal is to avoid cpu spikes at beginning of age interval.
    fn throttling_wait_ms(&self) -> Option<u64> {
        let interval_ms = self.age_interval_ms();
        let elapsed_ms = self.age_timer.elapsed_ms();
        let bins_flushed = self.count_buckets_flushed() as u64;
        self.throttling_wait_ms_internal(interval_ms, elapsed_ms, bins_flushed)
    }

    /// true if this thread can sleep
    fn should_thread_sleep(&self) -> bool {
        let bins_flushed = self.count_buckets_flushed();
        if bins_flushed >= self.bins {
            // all bins flushed, so this thread can sleep
            true
        } else {
            // at least 1 thread running for each bin that still needs to be flushed, so this thread can sleep
            let active = self.stats.active_threads.load(Ordering::Relaxed);
            bins_flushed.saturating_add(active as usize) >= self.bins
        }
    }

    // intended to execute in a bg thread
    pub fn background(
        &self,
        exit: Vec<Arc<AtomicBool>>,
        in_mem: Vec<Arc<InMemAccountsIndex<T, U>>>,
        can_advance_age: bool,
    ) {
        let bins = in_mem.len();
        let flush = self.is_disk_index_enabled();
        let mut throttling_wait_ms = None;
        loop {
            if !flush {
                let mut m = Measure::start("wait");
                self.wait_dirty_or_aged.wait_timeout(Duration::from_millis(
                    self.stats.remaining_until_next_interval(),
                ));
                m.stop();
                self.stats
                    .bg_waiting_us
                    .fetch_add(m.as_us(), Ordering::Relaxed);
            } else if self.should_thread_sleep() || throttling_wait_ms.is_some() {
                let mut wait = std::cmp::min(
                    self.age_timer
                        .remaining_until_next_interval(self.age_interval_ms()),
                    self.stats.remaining_until_next_interval(),
                );
                if !can_advance_age {
                    // if this thread cannot advance age, then make sure we don't sleep 0
                    wait = wait.max(1);
                }
                if let Some(throttling_wait_ms) = throttling_wait_ms {
                    self.stats
                        .bg_throttling_wait_us
                        .fetch_add(throttling_wait_ms * 1000, Ordering::Relaxed);
                    wait = std::cmp::min(throttling_wait_ms, wait);
                }

                let mut m = Measure::start("wait");
                self.wait_dirty_or_aged
                    .wait_timeout(Duration::from_millis(wait));
                m.stop();
                self.stats
                    .bg_waiting_us
                    .fetch_add(m.as_us(), Ordering::Relaxed);
                // likely some time has elapsed. May have been waiting for age time interval to elapse.
                if can_advance_age {
                    self.maybe_advance_age();
                }
            }
            throttling_wait_ms = None;

            if exit.iter().any(|exit| exit.load(Ordering::Relaxed)) {
                break;
            }

            self.stats.active_threads.fetch_add(1, Ordering::Relaxed);
            for _ in 0..bins {
                if flush {
                    let index = self.next_bucket_to_flush();
                    in_mem[index].flush(can_advance_age);
                }
                self.stats.report_stats(self);
                if self.all_buckets_flushed_at_current_age() {
                    break;
                }
                throttling_wait_ms = self.throttling_wait_ms();
                if throttling_wait_ms.is_some() {
                    break;
                }
            }
            self.stats.active_threads.fetch_sub(1, Ordering::Relaxed);
        }
    }
}

#[cfg(test)]
pub mod tests {
    use {super::*, rayon::prelude::*, std::time::Instant};

    #[test]
    fn test_next_bucket_to_flush() {
        solana_logger::setup();
        let bins = 4;
        let test = BucketMapHolder::<u64, u64>::new(bins, &Some(AccountsIndexConfig::default()), 1);
        let visited = (0..bins)
            .map(|_| AtomicUsize::default())
            .collect::<Vec<_>>();
        let iterations = bins * 30;
        let threads = bins * 4;
        let expected = threads * iterations / bins;

        (0..threads).into_par_iter().for_each(|_| {
            (0..iterations).for_each(|_| {
                let bin = test.next_bucket_to_flush();
                visited[bin].fetch_add(1, Ordering::Relaxed);
            });
        });
        visited.iter().enumerate().for_each(|(bin, visited)| {
            assert_eq!(visited.load(Ordering::Relaxed), expected, "bin: {bin}")
        });
    }

    #[test]
    fn test_ages() {
        solana_logger::setup();
        let bins = 4;
        let test = BucketMapHolder::<u64, u64>::new(bins, &Some(AccountsIndexConfig::default()), 1);
        assert_eq!(0, test.current_age());
        assert_eq!(test.ages_to_stay_in_cache, test.future_age_to_flush(false));
        assert_eq!(Age::MAX, test.future_age_to_flush(true));
        (0..bins).for_each(|_| {
            test.bucket_flushed_at_current_age(false);
        });
        test.increment_age();
        assert_eq!(1, test.current_age());
        assert_eq!(
            test.ages_to_stay_in_cache + 1,
            test.future_age_to_flush(false)
        );
        assert_eq!(0, test.future_age_to_flush(true));
    }

    #[test]
    fn test_age_increment() {
        solana_logger::setup();
        let bins = 4;
        let test = BucketMapHolder::<u64, u64>::new(bins, &Some(AccountsIndexConfig::default()), 1);
        for age in 0..513 {
            assert_eq!(test.current_age(), (age % 256) as Age);

            // inc all
            for _ in 0..bins {
                assert!(!test.all_buckets_flushed_at_current_age());
                // cannot call this because based on timing, it may fire: test.bucket_flushed_at_current_age();
            }

            // this would normally happen once time went off and all buckets had been flushed at the previous age
            test.count_buckets_flushed
                .fetch_add(bins, Ordering::Release);
            test.increment_age();
        }
    }

    #[test]
    fn test_throttle() {
        solana_logger::setup();
        let bins = 128;
        let test = BucketMapHolder::<u64, u64>::new(bins, &Some(AccountsIndexConfig::default()), 1);
        let bins = test.bins as u64;
        let interval_ms = test.age_interval_ms();
        // 90% of time elapsed, all but 1 bins flushed, should not wait since we'll end up right on time
        let elapsed_ms = interval_ms * 89 / 100;
        let bins_flushed = bins - 1;
        let result = test.throttling_wait_ms_internal(interval_ms, elapsed_ms, bins_flushed);
        assert_eq!(result, None);
        // 10% of time, all bins but 1, should wait
        let elapsed_ms = interval_ms / 10;
        let bins_flushed = bins - 1;
        let result = test.throttling_wait_ms_internal(interval_ms, elapsed_ms, bins_flushed);
        assert_eq!(result, Some(1));
        // 5% of time, 8% of bins, should wait. target is 90%. These #s roughly work
        let elapsed_ms = interval_ms * 5 / 100;
        let bins_flushed = bins * 8 / 100;
        let result = test.throttling_wait_ms_internal(interval_ms, elapsed_ms, bins_flushed);
        assert_eq!(result, Some(1));
        // 11% of time, 12% of bins, should NOT wait. target is 90%. These #s roughly work
        let elapsed_ms = interval_ms * 11 / 100;
        let bins_flushed = bins * 12 / 100;
        let result = test.throttling_wait_ms_internal(interval_ms, elapsed_ms, bins_flushed);
        assert_eq!(result, None);
    }

    #[test]
    fn test_disk_index_enabled() {
        let bins = 1;
        let config = AccountsIndexConfig::default();
        let test = BucketMapHolder::<u64, u64>::new(bins, &Some(config), 1);
        assert!(test.is_disk_index_enabled());
    }

    #[test]
    fn test_age_time() {
        solana_logger::setup();
        let bins = 1;
        let test = BucketMapHolder::<u64, u64>::new(bins, &Some(AccountsIndexConfig::default()), 1);
        let threads = 2;
        let time = AGE_MS * 8 / 3;
        let expected = (time / AGE_MS) as Age;
        let now = Instant::now();
        test.bucket_flushed_at_current_age(true); // done with age 0
        (0..threads).into_par_iter().for_each(|_| {
            // This test used to be more strict with time, but in a parallel, multi test environment,
            // sometimes threads starve and this test intermittently fails. So, give it more time than it should require.
            // This may be aggravated by the strategy of only allowing thread 0 to advance the age.
            while now.elapsed().as_millis() < (time as u128) * 100 {
                if test.maybe_advance_age() {
                    test.bucket_flushed_at_current_age(true);
                }

                if test.current_age() >= expected {
                    break;
                }
            }
        });
        assert!(
            test.current_age() >= expected,
            "{}, {}",
            test.current_age(),
            expected
        );
    }

    #[test]
    fn test_age_broad() {
        solana_logger::setup();
        let bins = 4;
        let test = BucketMapHolder::<u64, u64>::new(bins, &Some(AccountsIndexConfig::default()), 1);
        assert_eq!(test.current_age(), 0);
        for _ in 0..bins {
            assert!(!test.all_buckets_flushed_at_current_age());
            test.bucket_flushed_at_current_age(true);
        }
        std::thread::sleep(std::time::Duration::from_millis(AGE_MS * 2));
        test.maybe_advance_age();
        assert_eq!(test.current_age(), 1);
        assert!(!test.all_buckets_flushed_at_current_age());
    }
}<|MERGE_RESOLUTION|>--- conflicted
+++ resolved
@@ -10,11 +10,7 @@
     solana_bucket_map::bucket_map::{BucketMap, BucketMapConfig},
     solana_clock::Slot,
     solana_measure::measure::Measure,
-<<<<<<< HEAD
-    solana_sdk::{clock::Slot, timing::AtomicInterval},
-=======
     solana_time_utils::AtomicInterval,
->>>>>>> 8116dcf8
     std::{
         fmt::Debug,
         marker::PhantomData,
