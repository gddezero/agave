use {
    crate::{
        contact_info::ContactInfo,
        crds_data::{CrdsData, EpochSlotsIndex, VoteIndex},
        duplicate_shred::DuplicateShredIndex,
        epoch_slots::EpochSlots,
    },
    arrayvec::ArrayVec,
    bincode::serialize,
    rand::Rng,
    serde::de::{Deserialize, Deserializer},
    solana_hash::Hash,
    solana_keypair::{signable::Signable, Keypair},
    solana_packet::PACKET_DATA_SIZE,
    solana_pubkey::Pubkey,
    solana_sanitize::{Sanitize, SanitizeError},
    solana_signature::Signature,
    solana_signer::Signer,
    std::borrow::{Borrow, Cow},
};

/// CrdsValue that is replicated across the cluster
#[cfg_attr(feature = "frozen-abi", derive(AbiExample))]
#[derive(Serialize, Clone, Debug, PartialEq, Eq)]
pub struct CrdsValue {
    signature: Signature,
    data: CrdsData,
    #[serde(skip_serializing)]
    hash: Hash, // Sha256 hash of [signature, data].
}

impl Sanitize for CrdsValue {
    fn sanitize(&self) -> Result<(), SanitizeError> {
        self.signature.sanitize()?;
        self.data.sanitize()
    }
}

impl Signable for CrdsValue {
    fn pubkey(&self) -> Pubkey {
        self.pubkey()
    }

    fn signable_data(&self) -> Cow<[u8]> {
        Cow::Owned(serialize(&self.data).expect("failed to serialize CrdsData"))
    }

    fn get_signature(&self) -> Signature {
        self.signature
    }

    fn set_signature(&mut self, signature: Signature) {
        self.signature = signature
    }

    fn verify(&self) -> bool {
        self.get_signature()
            .verify(self.pubkey().as_ref(), self.signable_data().borrow())
    }
}

<<<<<<< HEAD
/// CrdsData that defines the different types of items CrdsValues can hold
/// * Merge Strategy - Latest wallclock is picked
/// * LowestSlot index is deprecated
#[allow(clippy::large_enum_variant)]
#[cfg_attr(feature = "frozen-abi", derive(AbiExample, AbiEnumVisitor))]
#[derive(Serialize, Deserialize, Clone, Debug, PartialEq, Eq)]
pub enum CrdsData {
    #[allow(private_interfaces)]
    LegacyContactInfo(LegacyContactInfo),
    Vote(VoteIndex, Vote),
    LowestSlot(/*DEPRECATED:*/ u8, LowestSlot),
    #[allow(private_interfaces)]
    LegacySnapshotHashes(LegacySnapshotHashes), // Deprecated
    #[allow(private_interfaces)]
    AccountsHashes(AccountsHashes), // Deprecated
    EpochSlots(EpochSlotsIndex, EpochSlots),
    #[allow(private_interfaces)]
    LegacyVersion(LegacyVersion),
    #[allow(private_interfaces)]
    Version(Version),
    #[allow(private_interfaces)]
    NodeInstance(NodeInstance),
    DuplicateShred(DuplicateShredIndex, DuplicateShred),
    SnapshotHashes(SnapshotHashes),
    ContactInfo(ContactInfo),
    RestartLastVotedForkSlots(RestartLastVotedForkSlots),
    RestartHeaviestFork(RestartHeaviestFork),
}

impl Sanitize for CrdsData {
    fn sanitize(&self) -> Result<(), SanitizeError> {
        match self {
            CrdsData::LegacyContactInfo(val) => val.sanitize(),
            CrdsData::Vote(ix, val) => {
                if *ix >= MAX_VOTES {
                    return Err(SanitizeError::ValueOutOfBounds);
                }
                val.sanitize()
            }
            CrdsData::LowestSlot(ix, val) => {
                if *ix as usize >= 1 {
                    return Err(SanitizeError::ValueOutOfBounds);
                }
                val.sanitize()
            }
            CrdsData::LegacySnapshotHashes(val) => val.sanitize(),
            CrdsData::AccountsHashes(val) => val.sanitize(),
            CrdsData::EpochSlots(ix, val) => {
                if *ix as usize >= MAX_EPOCH_SLOTS as usize {
                    return Err(SanitizeError::ValueOutOfBounds);
                }
                val.sanitize()
            }
            CrdsData::LegacyVersion(version) => version.sanitize(),
            CrdsData::Version(version) => version.sanitize(),
            CrdsData::NodeInstance(node) => node.sanitize(),
            CrdsData::DuplicateShred(ix, shred) => {
                if *ix >= MAX_DUPLICATE_SHREDS {
                    Err(SanitizeError::ValueOutOfBounds)
                } else {
                    shred.sanitize()
                }
            }
            CrdsData::SnapshotHashes(val) => val.sanitize(),
            CrdsData::ContactInfo(node) => node.sanitize(),
            CrdsData::RestartLastVotedForkSlots(slots) => slots.sanitize(),
            CrdsData::RestartHeaviestFork(fork) => fork.sanitize(),
        }
    }
}

/// Random timestamp for tests and benchmarks.
pub(crate) fn new_rand_timestamp<R: Rng>(rng: &mut R) -> u64 {
    const DELAY: u64 = 10 * 60 * 1000; // 10 minutes
    timestamp() - DELAY + rng.gen_range(0..2 * DELAY)
}

impl CrdsData {
    /// New random CrdsData for tests and benchmarks.
    fn new_rand<R: Rng>(rng: &mut R, pubkey: Option<Pubkey>) -> CrdsData {
        let kind = rng.gen_range(0..9);
        // TODO: Implement other kinds of CrdsData here.
        // TODO: Assign ranges to each arm proportional to their frequency in
        // the mainnet crds table.
        match kind {
            0 => CrdsData::ContactInfo(ContactInfo::new_rand(rng, pubkey)),
            // Index for LowestSlot is deprecated and should be zero.
            1 => CrdsData::LowestSlot(0, LowestSlot::new_rand(rng, pubkey)),
            2 => CrdsData::LegacySnapshotHashes(LegacySnapshotHashes::new_rand(rng, pubkey)),
            3 => CrdsData::AccountsHashes(AccountsHashes::new_rand(rng, pubkey)),
            4 => CrdsData::Version(Version::new_rand(rng, pubkey)),
            5 => CrdsData::Vote(rng.gen_range(0..MAX_VOTES), Vote::new_rand(rng, pubkey)),
            6 => CrdsData::RestartLastVotedForkSlots(RestartLastVotedForkSlots::new_rand(
                rng, pubkey,
            )),
            7 => CrdsData::RestartHeaviestFork(RestartHeaviestFork::new_rand(rng, pubkey)),
            _ => CrdsData::EpochSlots(
                rng.gen_range(0..MAX_EPOCH_SLOTS),
                EpochSlots::new_rand(rng, pubkey),
            ),
        }
    }

    #[inline]
    #[must_use]
    pub(crate) fn is_deprecated(&self) -> bool {
        match self {
            Self::LegacyContactInfo(_) => true,
            Self::Vote(..) => false,
            Self::LowestSlot(0, _) => false,
            Self::LowestSlot(1.., _) => true,
            Self::LegacySnapshotHashes(_) => true,
            Self::AccountsHashes(_) => true,
            Self::EpochSlots(..) => false,
            Self::LegacyVersion(_) => true,
            Self::Version(_) => true,
            Self::NodeInstance(_) => true,
            Self::DuplicateShred(..) => false,
            Self::SnapshotHashes(_) => false,
            Self::ContactInfo(_) => false,
            Self::RestartLastVotedForkSlots(_) => false,
            Self::RestartHeaviestFork(_) => false,
        }
    }
}

#[cfg_attr(feature = "frozen-abi", derive(AbiExample))]
#[derive(Serialize, Deserialize, Clone, Debug, PartialEq, Eq)]
pub(crate) struct AccountsHashes {
    pub(crate) from: Pubkey,
    pub(crate) hashes: Vec<(Slot, Hash)>,
    pub(crate) wallclock: u64,
}

impl Sanitize for AccountsHashes {
    fn sanitize(&self) -> Result<(), SanitizeError> {
        sanitize_wallclock(self.wallclock)?;
        for (slot, _) in &self.hashes {
            if *slot >= MAX_SLOT {
                return Err(SanitizeError::ValueOutOfBounds);
            }
        }
        self.from.sanitize()
    }
}

impl AccountsHashes {
    /// New random AccountsHashes for tests and benchmarks.
    pub(crate) fn new_rand<R: Rng>(rng: &mut R, pubkey: Option<Pubkey>) -> Self {
        let num_hashes = rng.gen_range(0..MAX_ACCOUNTS_HASHES) + 1;
        let hashes = std::iter::repeat_with(|| {
            let slot = 47825632 + rng.gen_range(0..512);
            let hash = Hash::new_unique();
            (slot, hash)
        })
        .take(num_hashes)
        .collect();
        Self {
            from: pubkey.unwrap_or_else(pubkey::new_rand),
            hashes,
            wallclock: new_rand_timestamp(rng),
        }
    }
}

type LegacySnapshotHashes = AccountsHashes;

#[cfg_attr(feature = "frozen-abi", derive(AbiExample))]
#[derive(Serialize, Deserialize, Clone, Debug, PartialEq, Eq)]
pub struct SnapshotHashes {
    pub from: Pubkey,
    pub full: (Slot, Hash),
    pub incremental: Vec<(Slot, Hash)>,
    pub wallclock: u64,
}

impl Sanitize for SnapshotHashes {
    fn sanitize(&self) -> Result<(), SanitizeError> {
        sanitize_wallclock(self.wallclock)?;
        if self.full.0 >= MAX_SLOT {
            return Err(SanitizeError::ValueOutOfBounds);
        }
        for (slot, _) in &self.incremental {
            if *slot >= MAX_SLOT {
                return Err(SanitizeError::ValueOutOfBounds);
            }
            if self.full.0 >= *slot {
                return Err(SanitizeError::InvalidValue);
            }
        }
        self.from.sanitize()
    }
}

#[cfg_attr(feature = "frozen-abi", derive(AbiExample))]
#[derive(Serialize, Deserialize, Clone, Debug, PartialEq, Eq)]
pub struct LowestSlot {
    pub from: Pubkey,
    root: Slot, //deprecated
    pub lowest: Slot,
    slots: BTreeSet<Slot>,                        //deprecated
    stash: Vec<deprecated::EpochIncompleteSlots>, //deprecated
    pub wallclock: u64,
}

impl LowestSlot {
    pub fn new(from: Pubkey, lowest: Slot, wallclock: u64) -> Self {
        Self {
            from,
            root: 0,
            lowest,
            slots: BTreeSet::new(),
            stash: vec![],
            wallclock,
        }
    }

    /// New random LowestSlot for tests and benchmarks.
    fn new_rand<R: Rng>(rng: &mut R, pubkey: Option<Pubkey>) -> Self {
        Self {
            from: pubkey.unwrap_or_else(pubkey::new_rand),
            root: rng.gen(),
            lowest: rng.gen(),
            slots: BTreeSet::default(),
            stash: Vec::default(),
            wallclock: new_rand_timestamp(rng),
        }
    }
}

impl Sanitize for LowestSlot {
    fn sanitize(&self) -> Result<(), SanitizeError> {
        sanitize_wallclock(self.wallclock)?;
        if self.lowest >= MAX_SLOT {
            return Err(SanitizeError::ValueOutOfBounds);
        }
        if self.root != 0 {
            return Err(SanitizeError::InvalidValue);
        }
        if !self.slots.is_empty() {
            return Err(SanitizeError::InvalidValue);
        }
        if !self.stash.is_empty() {
            return Err(SanitizeError::InvalidValue);
        }
        self.from.sanitize()
    }
}

#[cfg_attr(feature = "frozen-abi", derive(AbiExample))]
#[derive(Clone, Debug, PartialEq, Eq, Serialize)]
pub struct Vote {
    pub(crate) from: Pubkey,
    transaction: Transaction,
    pub(crate) wallclock: u64,
    #[serde(skip_serializing)]
    slot: Option<Slot>,
}

impl Sanitize for Vote {
    fn sanitize(&self) -> Result<(), SanitizeError> {
        sanitize_wallclock(self.wallclock)?;
        self.from.sanitize()?;
        self.transaction.sanitize()
    }
}

impl Vote {
    // Returns None if cannot parse transaction into a vote.
    pub fn new(from: Pubkey, transaction: Transaction, wallclock: u64) -> Option<Self> {
        vote_parser::parse_vote_transaction(&transaction).map(|(_, vote, ..)| Self {
            from,
            transaction,
            wallclock,
            slot: vote.last_voted_slot(),
        })
    }

    /// New random Vote for tests and benchmarks.
    fn new_rand<R: Rng>(rng: &mut R, pubkey: Option<Pubkey>) -> Self {
        Self {
            from: pubkey.unwrap_or_else(pubkey::new_rand),
            transaction: Transaction::default(),
            wallclock: new_rand_timestamp(rng),
            slot: None,
        }
    }

    pub(crate) fn transaction(&self) -> &Transaction {
        &self.transaction
    }

    pub(crate) fn slot(&self) -> Option<Slot> {
        self.slot
    }
}

impl<'de> Deserialize<'de> for Vote {
    fn deserialize<D>(deserializer: D) -> Result<Self, D::Error>
    where
        D: Deserializer<'de>,
    {
        #[derive(Deserialize)]
        struct Vote {
            from: Pubkey,
            transaction: Transaction,
            wallclock: u64,
        }
        let vote = Vote::deserialize(deserializer)?;
        vote.transaction
            .sanitize()
            .map_err(serde::de::Error::custom)?;
        Self::new(vote.from, vote.transaction, vote.wallclock)
            .ok_or_else(|| serde::de::Error::custom("invalid vote tx"))
    }
}

#[cfg_attr(feature = "frozen-abi", derive(AbiExample))]
#[derive(Serialize, Deserialize, Clone, Debug, PartialEq, Eq)]
pub(crate) struct LegacyVersion {
    pub(crate) from: Pubkey,
    pub(crate) wallclock: u64,
    pub(crate) version: solana_version::LegacyVersion1,
}

impl Sanitize for LegacyVersion {
    fn sanitize(&self) -> Result<(), SanitizeError> {
        sanitize_wallclock(self.wallclock)?;
        self.from.sanitize()?;
        self.version.sanitize()
    }
}

#[cfg_attr(feature = "frozen-abi", derive(AbiExample))]
#[derive(Serialize, Deserialize, Clone, Debug, PartialEq, Eq)]
pub(crate) struct Version {
    pub(crate) from: Pubkey,
    pub(crate) wallclock: u64,
    pub(crate) version: solana_version::LegacyVersion2,
}

impl Sanitize for Version {
    fn sanitize(&self) -> Result<(), SanitizeError> {
        sanitize_wallclock(self.wallclock)?;
        self.from.sanitize()?;
        self.version.sanitize()
    }
}

impl Version {
    pub fn new(from: Pubkey) -> Self {
        Self {
            from,
            wallclock: timestamp(),
            version: solana_version::LegacyVersion2::default(),
        }
    }

    /// New random Version for tests and benchmarks.
    fn new_rand<R: Rng>(rng: &mut R, pubkey: Option<Pubkey>) -> Self {
        Self {
            from: pubkey.unwrap_or_else(pubkey::new_rand),
            wallclock: new_rand_timestamp(rng),
            version: solana_version::LegacyVersion2 {
                major: rng.gen(),
                minor: rng.gen(),
                patch: rng.gen(),
                commit: Some(rng.gen()),
                feature_set: rng.gen(),
            },
        }
    }
}

#[cfg_attr(feature = "frozen-abi", derive(AbiExample))]
#[derive(Clone, Debug, PartialEq, Eq, Deserialize, Serialize)]
pub(crate) struct NodeInstance {
    from: Pubkey,
    wallclock: u64,
    timestamp: u64, // Timestamp when the instance was created.
    token: u64,     // Randomly generated value at node instantiation.
}

impl NodeInstance {
    pub fn new<R>(rng: &mut R, from: Pubkey, now: u64) -> Self
    where
        R: Rng + CryptoRng,
    {
        Self {
            from,
            wallclock: now,
            timestamp: now,
            token: rng.gen(),
        }
    }

    // Clones the value with an updated wallclock.
    pub(crate) fn with_wallclock(&self, wallclock: u64) -> Self {
        Self { wallclock, ..*self }
    }

    // Returns true if the crds-value is a duplicate instance of this node,
    // with a more recent timestamp.
    // The older instance is considered the duplicate instance. If a staked
    // node is restarted it will receive its old instance value from gossip.
    // Considering the new instance as the duplicate would prevent the node
    // from restarting.
    pub(crate) fn check_duplicate(&self, other: &CrdsValue) -> bool {
        match &other.data {
            CrdsData::NodeInstance(other) => {
                self.token != other.token
                    && self.timestamp <= other.timestamp
                    && self.from == other.from
            }
            _ => false,
        }
    }

    // Returns None if tokens are the same or other is not a node-instance from
    // the same owner. Otherwise returns true if self has more recent timestamp
    // than other, and so overrides it.
    pub(crate) fn overrides(&self, other: &CrdsValue) -> Option<bool> {
        let CrdsData::NodeInstance(other) = &other.data else {
            return None;
        };
        if self.token == other.token || self.from != other.from {
            return None;
        }
        match self.timestamp.cmp(&other.timestamp) {
            Ordering::Less => Some(false),
            Ordering::Greater => Some(true),
            // Ties should be broken in a deterministic way across the cluster,
            // so that nodes propagate the same value through gossip.
            Ordering::Equal => Some(other.token < self.token),
        }
    }
}

impl Sanitize for NodeInstance {
    fn sanitize(&self) -> Result<(), SanitizeError> {
        sanitize_wallclock(self.wallclock)?;
        self.from.sanitize()
    }
}

=======
>>>>>>> 8116dcf8
/// Type of the replicated value
/// These are labels for values in a record that is associated with `Pubkey`
#[derive(PartialEq, Hash, Eq, Clone, Debug)]
pub enum CrdsValueLabel {
    LegacyContactInfo(Pubkey),
    Vote(VoteIndex, Pubkey),
    LowestSlot(Pubkey),
    LegacySnapshotHashes(Pubkey),
    EpochSlots(EpochSlotsIndex, Pubkey),
    AccountsHashes(Pubkey),
    LegacyVersion(Pubkey),
    Version(Pubkey),
    NodeInstance(Pubkey),
    DuplicateShred(DuplicateShredIndex, Pubkey),
    SnapshotHashes(Pubkey),
    ContactInfo(Pubkey),
    RestartLastVotedForkSlots(Pubkey),
    RestartHeaviestFork(Pubkey),
}

impl CrdsValueLabel {
    pub fn pubkey(&self) -> Pubkey {
        match self {
            CrdsValueLabel::LegacyContactInfo(p) => *p,
            CrdsValueLabel::Vote(_, p) => *p,
            CrdsValueLabel::LowestSlot(p) => *p,
            CrdsValueLabel::LegacySnapshotHashes(p) => *p,
            CrdsValueLabel::EpochSlots(_, p) => *p,
            CrdsValueLabel::AccountsHashes(p) => *p,
            CrdsValueLabel::LegacyVersion(p) => *p,
            CrdsValueLabel::Version(p) => *p,
            CrdsValueLabel::NodeInstance(p) => *p,
            CrdsValueLabel::DuplicateShred(_, p) => *p,
            CrdsValueLabel::SnapshotHashes(p) => *p,
            CrdsValueLabel::ContactInfo(pubkey) => *pubkey,
            CrdsValueLabel::RestartLastVotedForkSlots(p) => *p,
            CrdsValueLabel::RestartHeaviestFork(p) => *p,
        }
    }
}

impl CrdsValue {
    pub fn new(data: CrdsData, keypair: &Keypair) -> Self {
        let bincode_serialized_data = bincode::serialize(&data).unwrap();
        let signature = keypair.sign_message(&bincode_serialized_data);
        let hash = solana_sha256_hasher::hashv(&[signature.as_ref(), &bincode_serialized_data]);
        Self {
            signature,
            data,
            hash,
        }
    }

    #[cfg(test)]
    pub(crate) fn new_unsigned(data: CrdsData) -> Self {
        let bincode_serialized_data = bincode::serialize(&data).unwrap();
        let signature = Signature::default();
        let hash = solana_sha256_hasher::hashv(&[signature.as_ref(), &bincode_serialized_data]);
        Self {
            signature,
            data,
            hash,
        }
    }

    /// New random CrdsValue for tests and benchmarks.
    pub fn new_rand<R: Rng>(rng: &mut R, keypair: Option<&Keypair>) -> CrdsValue {
        match keypair {
            None => {
                let keypair = Keypair::new();
                let data = CrdsData::new_rand(rng, Some(keypair.pubkey()));
                Self::new(data, &keypair)
            }
            Some(keypair) => {
                let data = CrdsData::new_rand(rng, Some(keypair.pubkey()));
                Self::new(data, keypair)
            }
        }
    }

    #[inline]
    pub(crate) fn signature(&self) -> &Signature {
        &self.signature
    }

    #[inline]
    pub(crate) fn data(&self) -> &CrdsData {
        &self.data
    }

    #[inline]
    pub(crate) fn hash(&self) -> &Hash {
        &self.hash
    }

    /// Totally unsecure unverifiable wallclock of the node that generated this message
    /// Latest wallclock is always picked.
    /// This is used to time out push messages.
    pub(crate) fn wallclock(&self) -> u64 {
        self.data.wallclock()
    }

    pub(crate) fn pubkey(&self) -> Pubkey {
        self.data.pubkey()
    }

    pub fn label(&self) -> CrdsValueLabel {
        let pubkey = self.data.pubkey();
        match self.data {
            CrdsData::LegacyContactInfo(_) => CrdsValueLabel::LegacyContactInfo(pubkey),
            CrdsData::Vote(ix, _) => CrdsValueLabel::Vote(ix, pubkey),
            CrdsData::LowestSlot(_, _) => CrdsValueLabel::LowestSlot(pubkey),
            CrdsData::LegacySnapshotHashes(_) => CrdsValueLabel::LegacySnapshotHashes(pubkey),
            CrdsData::AccountsHashes(_) => CrdsValueLabel::AccountsHashes(pubkey),
            CrdsData::EpochSlots(ix, _) => CrdsValueLabel::EpochSlots(ix, pubkey),
            CrdsData::LegacyVersion(_) => CrdsValueLabel::LegacyVersion(pubkey),
            CrdsData::Version(_) => CrdsValueLabel::Version(pubkey),
            CrdsData::NodeInstance(_) => CrdsValueLabel::NodeInstance(pubkey),
            CrdsData::DuplicateShred(ix, _) => CrdsValueLabel::DuplicateShred(ix, pubkey),
            CrdsData::SnapshotHashes(_) => CrdsValueLabel::SnapshotHashes(pubkey),
            CrdsData::ContactInfo(_) => CrdsValueLabel::ContactInfo(pubkey),
            CrdsData::RestartLastVotedForkSlots(_) => {
                CrdsValueLabel::RestartLastVotedForkSlots(pubkey)
            }
            CrdsData::RestartHeaviestFork(_) => CrdsValueLabel::RestartHeaviestFork(pubkey),
        }
    }

    pub(crate) fn contact_info(&self) -> Option<&ContactInfo> {
        let CrdsData::ContactInfo(node) = &self.data else {
            return None;
        };
        Some(node)
    }

    pub(crate) fn epoch_slots(&self) -> Option<&EpochSlots> {
        let CrdsData::EpochSlots(_, epoch_slots) = &self.data else {
            return None;
        };
        Some(epoch_slots)
    }

    /// Returns the bincode serialized size (in bytes) of the CrdsValue.
    pub fn bincode_serialized_size(&self) -> usize {
        bincode::serialized_size(&self)
            .map(usize::try_from)
            .unwrap()
            .unwrap()
    }

    /// Returns true if, regardless of prunes, this crds-value
    /// should be pushed to the receiving node.
    pub(crate) fn should_force_push(&self, peer: &Pubkey) -> bool {
        matches!(self.data, CrdsData::NodeInstance(_)) && &self.pubkey() == peer
    }
}

// Manual implementation of Deserialize for CrdsValue in order to populate
// CrdsValue.hash which is skipped in serialization.
impl<'de> Deserialize<'de> for CrdsValue {
    fn deserialize<D>(deserializer: D) -> Result<Self, D::Error>
    where
        D: Deserializer<'de>,
    {
        #[derive(Deserialize)]
        struct CrdsValue {
            signature: Signature,
            data: CrdsData,
        }
        let CrdsValue { signature, data } = CrdsValue::deserialize(deserializer)?;
        // To compute the hash of the received CrdsData we need to re-serialize it
        // PACKET_DATA_SIZE is always enough since we have just received the value in a packet
        // ArrayVec allows us to write serialized data into stack memory without initializing it
        let mut buffer = ArrayVec::<u8, PACKET_DATA_SIZE>::new();
        bincode::serialize_into(&mut buffer, &data).map_err(serde::de::Error::custom)?;
        let hash = solana_sha256_hasher::hashv(&[signature.as_ref(), &buffer]);
        Ok(Self {
            signature,
            data,
            hash,
        })
    }
}

#[cfg(test)]
mod test {
    use {
        super::*,
        crate::crds_data::{LowestSlot, NodeInstance, Vote},
        bincode::deserialize,
        rand0_7::{Rng, SeedableRng},
        rand_chacha0_2::ChaChaRng,
        solana_keypair::Keypair,
        solana_perf::test_tx::new_test_vote_tx,
        solana_signer::Signer,
        solana_time_utils::timestamp,
        solana_vote::vote_transaction::new_tower_sync_transaction,
        solana_vote_interface::state::TowerSync,
        solana_vote_program::vote_state::Lockout,
        std::str::FromStr,
    };

    #[test]
    fn test_keys_and_values() {
        let mut rng = rand::thread_rng();
        let v = CrdsValue::new_unsigned(CrdsData::from(ContactInfo::default()));
        assert_eq!(v.wallclock(), 0);
        let key = *v.contact_info().unwrap().pubkey();
        assert_eq!(v.label(), CrdsValueLabel::ContactInfo(key));

        let v = Vote::new(Pubkey::default(), new_test_vote_tx(&mut rng), 0).unwrap();
        let v = CrdsValue::new_unsigned(CrdsData::Vote(0, v));
        assert_eq!(v.wallclock(), 0);
        let key = match &v.data {
            CrdsData::Vote(_, vote) => vote.from,
            _ => panic!(),
        };
        assert_eq!(v.label(), CrdsValueLabel::Vote(0, key));

        let v = CrdsValue::new_unsigned(CrdsData::LowestSlot(
            0,
            LowestSlot::new(Pubkey::default(), 0, 0),
        ));
        assert_eq!(v.wallclock(), 0);
        let key = match &v.data {
            CrdsData::LowestSlot(_, data) => data.from,
            _ => panic!(),
        };
        assert_eq!(v.label(), CrdsValueLabel::LowestSlot(key));
    }

    #[test]
    fn test_signature() {
        let mut rng = rand::thread_rng();
        let keypair = Keypair::new();
        let wrong_keypair = Keypair::new();
        let mut v = CrdsValue::new_unsigned(CrdsData::from(ContactInfo::new_localhost(
            &keypair.pubkey(),
            timestamp(),
        )));
        verify_signatures(&mut v, &keypair, &wrong_keypair);
        let v = Vote::new(keypair.pubkey(), new_test_vote_tx(&mut rng), timestamp()).unwrap();
        let mut v = CrdsValue::new_unsigned(CrdsData::Vote(0, v));
        verify_signatures(&mut v, &keypair, &wrong_keypair);
        v = CrdsValue::new_unsigned(CrdsData::LowestSlot(
            0,
            LowestSlot::new(keypair.pubkey(), 0, timestamp()),
        ));
        verify_signatures(&mut v, &keypair, &wrong_keypair);
    }

    fn serialize_deserialize_value(value: &mut CrdsValue, keypair: &Keypair) {
        let num_tries = 10;
        value.sign(keypair);
        let original_signature = value.get_signature();
        for _ in 0..num_tries {
            let serialized_value = serialize(value).unwrap();
            let deserialized_value: CrdsValue = deserialize(&serialized_value).unwrap();

            // Signatures shouldn't change
            let deserialized_signature = deserialized_value.get_signature();
            assert_eq!(original_signature, deserialized_signature);

            // After deserializing, check that the signature is still the same
            assert!(deserialized_value.verify());
        }
    }

    fn verify_signatures(
        value: &mut CrdsValue,
        correct_keypair: &Keypair,
        wrong_keypair: &Keypair,
    ) {
        assert!(!value.verify());
        value.sign(correct_keypair);
        assert!(value.verify());
        value.sign(wrong_keypair);
        assert!(!value.verify());
        serialize_deserialize_value(value, correct_keypair);
    }

    #[test]
    fn test_should_force_push() {
        let mut rng = rand::thread_rng();
        let pubkey = Pubkey::new_unique();
        assert!(
            !CrdsValue::new_unsigned(CrdsData::from(ContactInfo::new_rand(
                &mut rng,
                Some(pubkey)
            )))
            .should_force_push(&pubkey)
        );
        let node = CrdsValue::new_unsigned(CrdsData::NodeInstance(NodeInstance::new(
            &mut rng,
            pubkey,
            timestamp(),
        )));
        assert!(node.should_force_push(&pubkey));
        assert!(!node.should_force_push(&Pubkey::new_unique()));
    }

    #[test]
    fn test_serialize_round_trip() {
        let mut rng = ChaChaRng::from_seed(
            bs58::decode("4nHgVgCvVaHnsrg4dYggtvWYYgV3JbeyiRBWupPMt3EG")
                .into_vec()
                .map(<[u8; 32]>::try_from)
                .unwrap()
                .unwrap(),
        );
        let values: Vec<CrdsValue> = vec![
            {
                let keypair = Keypair::generate(&mut rng);
                let lockouts: [Lockout; 4] = [
                    Lockout::new_with_confirmation_count(302_388_991, 11),
                    Lockout::new_with_confirmation_count(302_388_995, 7),
                    Lockout::new_with_confirmation_count(302_389_001, 3),
                    Lockout::new_with_confirmation_count(302_389_005, 1),
                ];
                let tower_sync = TowerSync {
                    lockouts: lockouts.into_iter().collect(),
                    root: Some(302_388_989),
                    hash: Hash::new_from_array(rng.gen()),
                    timestamp: Some(1_732_044_716_167),
                    block_id: Hash::new_from_array(rng.gen()),
                };
                let vote = new_tower_sync_transaction(
                    tower_sync,
                    Hash::new_from_array(rng.gen()), // blockhash
                    &keypair,                        // node_keypair
                    &Keypair::generate(&mut rng),    // vote_keypair
                    &Keypair::generate(&mut rng),    // authorized_voter_keypair
                    None,                            // switch_proof_hash
                );
                let vote = Vote::new(
                    keypair.pubkey(),
                    vote,
                    1_732_045_236_371, // wallclock
                )
                .unwrap();
                CrdsValue::new(CrdsData::Vote(5, vote), &keypair)
            },
            {
                let keypair = Keypair::generate(&mut rng);
                let lockouts: [Lockout; 3] = [
                    Lockout::new_with_confirmation_count(302_410_500, 9),
                    Lockout::new_with_confirmation_count(302_410_505, 5),
                    Lockout::new_with_confirmation_count(302_410_517, 1),
                ];
                let tower_sync = TowerSync {
                    lockouts: lockouts.into_iter().collect(),
                    root: Some(302_410_499),
                    hash: Hash::new_from_array(rng.gen()),
                    timestamp: Some(1_732_053_615_237),
                    block_id: Hash::new_from_array(rng.gen()),
                };
                let vote = new_tower_sync_transaction(
                    tower_sync,
                    Hash::new_from_array(rng.gen()), // blockhash
                    &keypair,                        // node_keypair
                    &Keypair::generate(&mut rng),    // vote_keypair
                    &Keypair::generate(&mut rng),    // authorized_voter_keypair
                    None,                            // switch_proof_hash
                );
                let vote = Vote::new(
                    keypair.pubkey(),
                    vote,
                    1_732_053_639_350, // wallclock
                )
                .unwrap();
                CrdsValue::new(CrdsData::Vote(5, vote), &keypair)
            },
        ];
        let bytes = bincode::serialize(&values).unwrap();
        // Serialized bytes are fixed and should never change.
        assert_eq!(
            solana_sha256_hasher::hash(&bytes),
            Hash::from_str("7gtcoafccWE964njbs2bA1QuVFeV34RaoY781yLx2A8N").unwrap()
        );
        // serialize -> deserialize should round trip.
        assert_eq!(
            bincode::deserialize::<Vec<CrdsValue>>(&bytes).unwrap(),
            values
        );
    }
}<|MERGE_RESOLUTION|>--- conflicted
+++ resolved
@@ -59,454 +59,6 @@
     }
 }
 
-<<<<<<< HEAD
-/// CrdsData that defines the different types of items CrdsValues can hold
-/// * Merge Strategy - Latest wallclock is picked
-/// * LowestSlot index is deprecated
-#[allow(clippy::large_enum_variant)]
-#[cfg_attr(feature = "frozen-abi", derive(AbiExample, AbiEnumVisitor))]
-#[derive(Serialize, Deserialize, Clone, Debug, PartialEq, Eq)]
-pub enum CrdsData {
-    #[allow(private_interfaces)]
-    LegacyContactInfo(LegacyContactInfo),
-    Vote(VoteIndex, Vote),
-    LowestSlot(/*DEPRECATED:*/ u8, LowestSlot),
-    #[allow(private_interfaces)]
-    LegacySnapshotHashes(LegacySnapshotHashes), // Deprecated
-    #[allow(private_interfaces)]
-    AccountsHashes(AccountsHashes), // Deprecated
-    EpochSlots(EpochSlotsIndex, EpochSlots),
-    #[allow(private_interfaces)]
-    LegacyVersion(LegacyVersion),
-    #[allow(private_interfaces)]
-    Version(Version),
-    #[allow(private_interfaces)]
-    NodeInstance(NodeInstance),
-    DuplicateShred(DuplicateShredIndex, DuplicateShred),
-    SnapshotHashes(SnapshotHashes),
-    ContactInfo(ContactInfo),
-    RestartLastVotedForkSlots(RestartLastVotedForkSlots),
-    RestartHeaviestFork(RestartHeaviestFork),
-}
-
-impl Sanitize for CrdsData {
-    fn sanitize(&self) -> Result<(), SanitizeError> {
-        match self {
-            CrdsData::LegacyContactInfo(val) => val.sanitize(),
-            CrdsData::Vote(ix, val) => {
-                if *ix >= MAX_VOTES {
-                    return Err(SanitizeError::ValueOutOfBounds);
-                }
-                val.sanitize()
-            }
-            CrdsData::LowestSlot(ix, val) => {
-                if *ix as usize >= 1 {
-                    return Err(SanitizeError::ValueOutOfBounds);
-                }
-                val.sanitize()
-            }
-            CrdsData::LegacySnapshotHashes(val) => val.sanitize(),
-            CrdsData::AccountsHashes(val) => val.sanitize(),
-            CrdsData::EpochSlots(ix, val) => {
-                if *ix as usize >= MAX_EPOCH_SLOTS as usize {
-                    return Err(SanitizeError::ValueOutOfBounds);
-                }
-                val.sanitize()
-            }
-            CrdsData::LegacyVersion(version) => version.sanitize(),
-            CrdsData::Version(version) => version.sanitize(),
-            CrdsData::NodeInstance(node) => node.sanitize(),
-            CrdsData::DuplicateShred(ix, shred) => {
-                if *ix >= MAX_DUPLICATE_SHREDS {
-                    Err(SanitizeError::ValueOutOfBounds)
-                } else {
-                    shred.sanitize()
-                }
-            }
-            CrdsData::SnapshotHashes(val) => val.sanitize(),
-            CrdsData::ContactInfo(node) => node.sanitize(),
-            CrdsData::RestartLastVotedForkSlots(slots) => slots.sanitize(),
-            CrdsData::RestartHeaviestFork(fork) => fork.sanitize(),
-        }
-    }
-}
-
-/// Random timestamp for tests and benchmarks.
-pub(crate) fn new_rand_timestamp<R: Rng>(rng: &mut R) -> u64 {
-    const DELAY: u64 = 10 * 60 * 1000; // 10 minutes
-    timestamp() - DELAY + rng.gen_range(0..2 * DELAY)
-}
-
-impl CrdsData {
-    /// New random CrdsData for tests and benchmarks.
-    fn new_rand<R: Rng>(rng: &mut R, pubkey: Option<Pubkey>) -> CrdsData {
-        let kind = rng.gen_range(0..9);
-        // TODO: Implement other kinds of CrdsData here.
-        // TODO: Assign ranges to each arm proportional to their frequency in
-        // the mainnet crds table.
-        match kind {
-            0 => CrdsData::ContactInfo(ContactInfo::new_rand(rng, pubkey)),
-            // Index for LowestSlot is deprecated and should be zero.
-            1 => CrdsData::LowestSlot(0, LowestSlot::new_rand(rng, pubkey)),
-            2 => CrdsData::LegacySnapshotHashes(LegacySnapshotHashes::new_rand(rng, pubkey)),
-            3 => CrdsData::AccountsHashes(AccountsHashes::new_rand(rng, pubkey)),
-            4 => CrdsData::Version(Version::new_rand(rng, pubkey)),
-            5 => CrdsData::Vote(rng.gen_range(0..MAX_VOTES), Vote::new_rand(rng, pubkey)),
-            6 => CrdsData::RestartLastVotedForkSlots(RestartLastVotedForkSlots::new_rand(
-                rng, pubkey,
-            )),
-            7 => CrdsData::RestartHeaviestFork(RestartHeaviestFork::new_rand(rng, pubkey)),
-            _ => CrdsData::EpochSlots(
-                rng.gen_range(0..MAX_EPOCH_SLOTS),
-                EpochSlots::new_rand(rng, pubkey),
-            ),
-        }
-    }
-
-    #[inline]
-    #[must_use]
-    pub(crate) fn is_deprecated(&self) -> bool {
-        match self {
-            Self::LegacyContactInfo(_) => true,
-            Self::Vote(..) => false,
-            Self::LowestSlot(0, _) => false,
-            Self::LowestSlot(1.., _) => true,
-            Self::LegacySnapshotHashes(_) => true,
-            Self::AccountsHashes(_) => true,
-            Self::EpochSlots(..) => false,
-            Self::LegacyVersion(_) => true,
-            Self::Version(_) => true,
-            Self::NodeInstance(_) => true,
-            Self::DuplicateShred(..) => false,
-            Self::SnapshotHashes(_) => false,
-            Self::ContactInfo(_) => false,
-            Self::RestartLastVotedForkSlots(_) => false,
-            Self::RestartHeaviestFork(_) => false,
-        }
-    }
-}
-
-#[cfg_attr(feature = "frozen-abi", derive(AbiExample))]
-#[derive(Serialize, Deserialize, Clone, Debug, PartialEq, Eq)]
-pub(crate) struct AccountsHashes {
-    pub(crate) from: Pubkey,
-    pub(crate) hashes: Vec<(Slot, Hash)>,
-    pub(crate) wallclock: u64,
-}
-
-impl Sanitize for AccountsHashes {
-    fn sanitize(&self) -> Result<(), SanitizeError> {
-        sanitize_wallclock(self.wallclock)?;
-        for (slot, _) in &self.hashes {
-            if *slot >= MAX_SLOT {
-                return Err(SanitizeError::ValueOutOfBounds);
-            }
-        }
-        self.from.sanitize()
-    }
-}
-
-impl AccountsHashes {
-    /// New random AccountsHashes for tests and benchmarks.
-    pub(crate) fn new_rand<R: Rng>(rng: &mut R, pubkey: Option<Pubkey>) -> Self {
-        let num_hashes = rng.gen_range(0..MAX_ACCOUNTS_HASHES) + 1;
-        let hashes = std::iter::repeat_with(|| {
-            let slot = 47825632 + rng.gen_range(0..512);
-            let hash = Hash::new_unique();
-            (slot, hash)
-        })
-        .take(num_hashes)
-        .collect();
-        Self {
-            from: pubkey.unwrap_or_else(pubkey::new_rand),
-            hashes,
-            wallclock: new_rand_timestamp(rng),
-        }
-    }
-}
-
-type LegacySnapshotHashes = AccountsHashes;
-
-#[cfg_attr(feature = "frozen-abi", derive(AbiExample))]
-#[derive(Serialize, Deserialize, Clone, Debug, PartialEq, Eq)]
-pub struct SnapshotHashes {
-    pub from: Pubkey,
-    pub full: (Slot, Hash),
-    pub incremental: Vec<(Slot, Hash)>,
-    pub wallclock: u64,
-}
-
-impl Sanitize for SnapshotHashes {
-    fn sanitize(&self) -> Result<(), SanitizeError> {
-        sanitize_wallclock(self.wallclock)?;
-        if self.full.0 >= MAX_SLOT {
-            return Err(SanitizeError::ValueOutOfBounds);
-        }
-        for (slot, _) in &self.incremental {
-            if *slot >= MAX_SLOT {
-                return Err(SanitizeError::ValueOutOfBounds);
-            }
-            if self.full.0 >= *slot {
-                return Err(SanitizeError::InvalidValue);
-            }
-        }
-        self.from.sanitize()
-    }
-}
-
-#[cfg_attr(feature = "frozen-abi", derive(AbiExample))]
-#[derive(Serialize, Deserialize, Clone, Debug, PartialEq, Eq)]
-pub struct LowestSlot {
-    pub from: Pubkey,
-    root: Slot, //deprecated
-    pub lowest: Slot,
-    slots: BTreeSet<Slot>,                        //deprecated
-    stash: Vec<deprecated::EpochIncompleteSlots>, //deprecated
-    pub wallclock: u64,
-}
-
-impl LowestSlot {
-    pub fn new(from: Pubkey, lowest: Slot, wallclock: u64) -> Self {
-        Self {
-            from,
-            root: 0,
-            lowest,
-            slots: BTreeSet::new(),
-            stash: vec![],
-            wallclock,
-        }
-    }
-
-    /// New random LowestSlot for tests and benchmarks.
-    fn new_rand<R: Rng>(rng: &mut R, pubkey: Option<Pubkey>) -> Self {
-        Self {
-            from: pubkey.unwrap_or_else(pubkey::new_rand),
-            root: rng.gen(),
-            lowest: rng.gen(),
-            slots: BTreeSet::default(),
-            stash: Vec::default(),
-            wallclock: new_rand_timestamp(rng),
-        }
-    }
-}
-
-impl Sanitize for LowestSlot {
-    fn sanitize(&self) -> Result<(), SanitizeError> {
-        sanitize_wallclock(self.wallclock)?;
-        if self.lowest >= MAX_SLOT {
-            return Err(SanitizeError::ValueOutOfBounds);
-        }
-        if self.root != 0 {
-            return Err(SanitizeError::InvalidValue);
-        }
-        if !self.slots.is_empty() {
-            return Err(SanitizeError::InvalidValue);
-        }
-        if !self.stash.is_empty() {
-            return Err(SanitizeError::InvalidValue);
-        }
-        self.from.sanitize()
-    }
-}
-
-#[cfg_attr(feature = "frozen-abi", derive(AbiExample))]
-#[derive(Clone, Debug, PartialEq, Eq, Serialize)]
-pub struct Vote {
-    pub(crate) from: Pubkey,
-    transaction: Transaction,
-    pub(crate) wallclock: u64,
-    #[serde(skip_serializing)]
-    slot: Option<Slot>,
-}
-
-impl Sanitize for Vote {
-    fn sanitize(&self) -> Result<(), SanitizeError> {
-        sanitize_wallclock(self.wallclock)?;
-        self.from.sanitize()?;
-        self.transaction.sanitize()
-    }
-}
-
-impl Vote {
-    // Returns None if cannot parse transaction into a vote.
-    pub fn new(from: Pubkey, transaction: Transaction, wallclock: u64) -> Option<Self> {
-        vote_parser::parse_vote_transaction(&transaction).map(|(_, vote, ..)| Self {
-            from,
-            transaction,
-            wallclock,
-            slot: vote.last_voted_slot(),
-        })
-    }
-
-    /// New random Vote for tests and benchmarks.
-    fn new_rand<R: Rng>(rng: &mut R, pubkey: Option<Pubkey>) -> Self {
-        Self {
-            from: pubkey.unwrap_or_else(pubkey::new_rand),
-            transaction: Transaction::default(),
-            wallclock: new_rand_timestamp(rng),
-            slot: None,
-        }
-    }
-
-    pub(crate) fn transaction(&self) -> &Transaction {
-        &self.transaction
-    }
-
-    pub(crate) fn slot(&self) -> Option<Slot> {
-        self.slot
-    }
-}
-
-impl<'de> Deserialize<'de> for Vote {
-    fn deserialize<D>(deserializer: D) -> Result<Self, D::Error>
-    where
-        D: Deserializer<'de>,
-    {
-        #[derive(Deserialize)]
-        struct Vote {
-            from: Pubkey,
-            transaction: Transaction,
-            wallclock: u64,
-        }
-        let vote = Vote::deserialize(deserializer)?;
-        vote.transaction
-            .sanitize()
-            .map_err(serde::de::Error::custom)?;
-        Self::new(vote.from, vote.transaction, vote.wallclock)
-            .ok_or_else(|| serde::de::Error::custom("invalid vote tx"))
-    }
-}
-
-#[cfg_attr(feature = "frozen-abi", derive(AbiExample))]
-#[derive(Serialize, Deserialize, Clone, Debug, PartialEq, Eq)]
-pub(crate) struct LegacyVersion {
-    pub(crate) from: Pubkey,
-    pub(crate) wallclock: u64,
-    pub(crate) version: solana_version::LegacyVersion1,
-}
-
-impl Sanitize for LegacyVersion {
-    fn sanitize(&self) -> Result<(), SanitizeError> {
-        sanitize_wallclock(self.wallclock)?;
-        self.from.sanitize()?;
-        self.version.sanitize()
-    }
-}
-
-#[cfg_attr(feature = "frozen-abi", derive(AbiExample))]
-#[derive(Serialize, Deserialize, Clone, Debug, PartialEq, Eq)]
-pub(crate) struct Version {
-    pub(crate) from: Pubkey,
-    pub(crate) wallclock: u64,
-    pub(crate) version: solana_version::LegacyVersion2,
-}
-
-impl Sanitize for Version {
-    fn sanitize(&self) -> Result<(), SanitizeError> {
-        sanitize_wallclock(self.wallclock)?;
-        self.from.sanitize()?;
-        self.version.sanitize()
-    }
-}
-
-impl Version {
-    pub fn new(from: Pubkey) -> Self {
-        Self {
-            from,
-            wallclock: timestamp(),
-            version: solana_version::LegacyVersion2::default(),
-        }
-    }
-
-    /// New random Version for tests and benchmarks.
-    fn new_rand<R: Rng>(rng: &mut R, pubkey: Option<Pubkey>) -> Self {
-        Self {
-            from: pubkey.unwrap_or_else(pubkey::new_rand),
-            wallclock: new_rand_timestamp(rng),
-            version: solana_version::LegacyVersion2 {
-                major: rng.gen(),
-                minor: rng.gen(),
-                patch: rng.gen(),
-                commit: Some(rng.gen()),
-                feature_set: rng.gen(),
-            },
-        }
-    }
-}
-
-#[cfg_attr(feature = "frozen-abi", derive(AbiExample))]
-#[derive(Clone, Debug, PartialEq, Eq, Deserialize, Serialize)]
-pub(crate) struct NodeInstance {
-    from: Pubkey,
-    wallclock: u64,
-    timestamp: u64, // Timestamp when the instance was created.
-    token: u64,     // Randomly generated value at node instantiation.
-}
-
-impl NodeInstance {
-    pub fn new<R>(rng: &mut R, from: Pubkey, now: u64) -> Self
-    where
-        R: Rng + CryptoRng,
-    {
-        Self {
-            from,
-            wallclock: now,
-            timestamp: now,
-            token: rng.gen(),
-        }
-    }
-
-    // Clones the value with an updated wallclock.
-    pub(crate) fn with_wallclock(&self, wallclock: u64) -> Self {
-        Self { wallclock, ..*self }
-    }
-
-    // Returns true if the crds-value is a duplicate instance of this node,
-    // with a more recent timestamp.
-    // The older instance is considered the duplicate instance. If a staked
-    // node is restarted it will receive its old instance value from gossip.
-    // Considering the new instance as the duplicate would prevent the node
-    // from restarting.
-    pub(crate) fn check_duplicate(&self, other: &CrdsValue) -> bool {
-        match &other.data {
-            CrdsData::NodeInstance(other) => {
-                self.token != other.token
-                    && self.timestamp <= other.timestamp
-                    && self.from == other.from
-            }
-            _ => false,
-        }
-    }
-
-    // Returns None if tokens are the same or other is not a node-instance from
-    // the same owner. Otherwise returns true if self has more recent timestamp
-    // than other, and so overrides it.
-    pub(crate) fn overrides(&self, other: &CrdsValue) -> Option<bool> {
-        let CrdsData::NodeInstance(other) = &other.data else {
-            return None;
-        };
-        if self.token == other.token || self.from != other.from {
-            return None;
-        }
-        match self.timestamp.cmp(&other.timestamp) {
-            Ordering::Less => Some(false),
-            Ordering::Greater => Some(true),
-            // Ties should be broken in a deterministic way across the cluster,
-            // so that nodes propagate the same value through gossip.
-            Ordering::Equal => Some(other.token < self.token),
-        }
-    }
-}
-
-impl Sanitize for NodeInstance {
-    fn sanitize(&self) -> Result<(), SanitizeError> {
-        sanitize_wallclock(self.wallclock)?;
-        self.from.sanitize()
-    }
-}
-
-=======
->>>>>>> 8116dcf8
 /// Type of the replicated value
 /// These are labels for values in a record that is associated with `Pubkey`
 #[derive(PartialEq, Hash, Eq, Clone, Debug)]
