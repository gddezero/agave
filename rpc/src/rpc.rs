//! The `rpc` module implements the Solana RPC interface.
#[cfg(feature = "dev-context-only-utils")]
use solana_runtime::installed_scheduler_pool::BankWithScheduler;
use {
    crate::{
        filter::filter_allows, max_slots::MaxSlots,
        optimistically_confirmed_bank_tracker::OptimisticallyConfirmedBank,
        parsed_token_accounts::*, rpc_cache::LargestAccountsCache, rpc_health::*,
    },
    base64::{prelude::BASE64_STANDARD, Engine},
    bincode::{config::Options, serialize},
    crossbeam_channel::{unbounded, Receiver, Sender},
    jsonrpc_core::{
        futures::future::{self, FutureExt, OptionFuture},
        types::error,
        BoxFuture, Error, Metadata, Result,
    },
    jsonrpc_derive::rpc,
    solana_account_decoder::{
        encode_ui_account,
        parse_account_data::SplTokenAdditionalDataV2,
        parse_token::{is_known_spl_token_id, token_amount_to_ui_amount_v3, UiTokenAmount},
        UiAccount, UiAccountEncoding, UiDataSliceConfig, MAX_BASE58_BYTES,
    },
    solana_accounts_db::{
        accounts::AccountAddressFilter,
<<<<<<< HEAD
        accounts_index::{AccountIndex, AccountSecondaryIndexes, IndexKey, ScanConfig, ScanResult},
=======
        accounts_index::{
            AccountIndex, AccountSecondaryIndexes, IndexKey, ScanConfig, ScanOrder, ScanResult,
        },
>>>>>>> 8116dcf8
    },
    solana_client::connection_cache::Protocol,
    solana_entry::entry::Entry,
    solana_faucet::faucet::request_airdrop_transaction,
<<<<<<< HEAD
    solana_feature_set as feature_set,
=======
>>>>>>> 8116dcf8
    solana_gossip::cluster_info::ClusterInfo,
    solana_inline_spl::{
        token::{SPL_TOKEN_ACCOUNT_MINT_OFFSET, SPL_TOKEN_ACCOUNT_OWNER_OFFSET},
        token_2022::{self, ACCOUNTTYPE_ACCOUNT},
    },
    solana_ledger::{
        blockstore::{Blockstore, BlockstoreError, SignatureInfosForAddress},
        blockstore_meta::{PerfSample, PerfSampleV1, PerfSampleV2},
        leader_schedule_cache::LeaderScheduleCache,
    },
    solana_metrics::inc_new_counter_info,
    solana_perf::packet::PACKET_DATA_SIZE,
    solana_program_pack::Pack,
    solana_rpc_client_api::{
        config::*,
        custom_error::RpcCustomError,
        filter::{Memcmp, RpcFilterType},
        request::{
            TokenAccountsFilter, DELINQUENT_VALIDATOR_SLOT_DISTANCE,
            MAX_GET_CONFIRMED_BLOCKS_RANGE, MAX_GET_CONFIRMED_SIGNATURES_FOR_ADDRESS2_LIMIT,
            MAX_GET_PROGRAM_ACCOUNT_FILTERS, MAX_GET_SIGNATURE_STATUSES_QUERY_ITEMS,
            MAX_GET_SLOT_LEADERS, MAX_MULTIPLE_ACCOUNTS,
            MAX_RPC_VOTE_ACCOUNT_INFO_EPOCH_CREDITS_HISTORY, NUM_LARGEST_ACCOUNTS,
        },
        response::{Response as RpcResponse, *},
    },
    solana_runtime::{
        bank::{Bank, TransactionSimulationResult},
        bank_forks::BankForks,
        commitment::{BlockCommitmentArray, BlockCommitmentCache},
<<<<<<< HEAD
        installed_scheduler_pool::BankWithScheduler,
=======
>>>>>>> 8116dcf8
        non_circulating_supply::{calculate_non_circulating_supply, NonCirculatingSupply},
        prioritization_fee_cache::PrioritizationFeeCache,
        snapshot_config::SnapshotConfig,
        snapshot_utils,
    },
    solana_runtime_transaction::runtime_transaction::RuntimeTransaction,
    solana_sdk::{
        account::{AccountSharedData, ReadableAccount},
        clock::{Slot, UnixTimestamp, MAX_PROCESSING_AGE},
        commitment_config::{CommitmentConfig, CommitmentLevel},
        epoch_info::EpochInfo,
        epoch_rewards_hasher::EpochRewardsHasher,
        epoch_schedule::EpochSchedule,
        exit::Exit,
        hash::Hash,
        message::SanitizedMessage,
        pubkey::{Pubkey, PUBKEY_BYTES},
        signature::{Keypair, Signature, Signer},
        system_instruction,
        transaction::{
            self, AddressLoader, MessageHash, SanitizedTransaction, TransactionError,
            VersionedTransaction, MAX_TX_ACCOUNT_LOCKS,
        },
        transaction_context::TransactionAccount,
    },
    solana_send_transaction_service::send_transaction_service::TransactionInfo,
    solana_stake_program,
    solana_storage_bigtable::Error as StorageError,
<<<<<<< HEAD
=======
    solana_transaction_context::TransactionAccount,
>>>>>>> 8116dcf8
    solana_transaction_status::{
        map_inner_instructions, BlockEncodingOptions, ConfirmedBlock,
        ConfirmedTransactionStatusWithSignature, ConfirmedTransactionWithStatusMeta,
        EncodedConfirmedTransactionWithStatusMeta, Reward, RewardType, Rewards,
        TransactionBinaryEncoding, TransactionConfirmationStatus, TransactionStatus,
        UiConfirmedBlock, UiTransactionEncoding,
    },
    solana_vote_program::vote_state::MAX_LOCKOUT_HISTORY,
    spl_token_2022::{
        extension::{
            interest_bearing_mint::InterestBearingConfig, scaled_ui_amount::ScaledUiAmountConfig,
            BaseStateWithExtensions, StateWithExtensions,
        },
        state::{Account as TokenAccount, Mint},
    },
    std::{
        any::type_name,
        cmp::{max, min, Reverse},
        collections::{BinaryHeap, HashMap, HashSet},
        convert::TryFrom,
        net::SocketAddr,
        str::FromStr,
        sync::{
            atomic::{AtomicBool, AtomicU64, Ordering},
            Arc, RwLock,
        },
        time::Duration,
    },
    tokio::runtime::Runtime,
};
#[cfg(test)]
use {
<<<<<<< HEAD
    solana_client::connection_cache::ConnectionCache,
=======
>>>>>>> 8116dcf8
    solana_gossip::contact_info::ContactInfo,
    solana_ledger::get_tmp_ledger_path,
    solana_runtime::commitment::CommitmentSlots,
    solana_send_transaction_service::{
<<<<<<< HEAD
        send_transaction_service::SendTransactionService, tpu_info::NullTpuInfo,
=======
        send_transaction_service::Config as SendTransactionServiceConfig,
        send_transaction_service::SendTransactionService, test_utils::ClientWithCreator,
>>>>>>> 8116dcf8
    },
    solana_streamer::socket::SocketAddrSpace,
};

pub mod account_resolver;

type RpcCustomResult<T> = std::result::Result<T, RpcCustomError>;

pub const MAX_REQUEST_BODY_SIZE: usize = 50 * (1 << 10); // 50kB
pub const PERFORMANCE_SAMPLES_LIMIT: usize = 720;

fn new_response<T>(bank: &Bank, value: T) -> RpcResponse<T> {
    RpcResponse {
        context: RpcResponseContext::new(bank.slot()),
        value,
    }
}

fn is_finalized(
    block_commitment_cache: &BlockCommitmentCache,
    bank: &Bank,
    blockstore: &Blockstore,
    slot: Slot,
) -> bool {
    slot <= block_commitment_cache.highest_super_majority_root()
        && (blockstore.is_root(slot) || bank.status_cache_ancestors().contains(&slot))
}

#[derive(Debug, Clone)]
pub struct JsonRpcConfig {
    pub enable_rpc_transaction_history: bool,
    pub enable_extended_tx_metadata_storage: bool,
    pub faucet_addr: Option<SocketAddr>,
    pub health_check_slot_distance: u64,
    pub skip_preflight_health_check: bool,
    pub rpc_bigtable_config: Option<RpcBigtableConfig>,
    pub max_multiple_accounts: Option<usize>,
    pub account_indexes: AccountSecondaryIndexes,
    pub rpc_threads: usize,
    pub rpc_blocking_threads: usize,
    pub rpc_niceness_adj: i8,
    pub full_api: bool,
    pub rpc_scan_and_fix_roots: bool,
    pub max_request_body_size: Option<usize>,
    /// Disable the health check, used for tests and TestValidator
    pub disable_health_check: bool,
}

impl Default for JsonRpcConfig {
    fn default() -> Self {
        Self {
            enable_rpc_transaction_history: Default::default(),
            enable_extended_tx_metadata_storage: Default::default(),
            faucet_addr: Option::default(),
            health_check_slot_distance: Default::default(),
            skip_preflight_health_check: bool::default(),
            rpc_bigtable_config: Option::default(),
            max_multiple_accounts: Option::default(),
            account_indexes: AccountSecondaryIndexes::default(),
            rpc_threads: 1,
            rpc_blocking_threads: 1,
            rpc_niceness_adj: Default::default(),
            full_api: Default::default(),
            rpc_scan_and_fix_roots: Default::default(),
            max_request_body_size: Option::default(),
            disable_health_check: Default::default(),
        }
    }
}

impl JsonRpcConfig {
    pub fn default_for_test() -> Self {
        Self {
            full_api: true,
            disable_health_check: true,
            ..Self::default()
        }
    }
}

#[derive(Debug, Clone)]
pub struct RpcBigtableConfig {
    pub enable_bigtable_ledger_upload: bool,
    pub bigtable_instance_name: String,
    pub bigtable_app_profile_id: String,
    pub timeout: Option<Duration>,
    pub max_message_size: usize,
}

impl Default for RpcBigtableConfig {
    fn default() -> Self {
        let bigtable_instance_name = solana_storage_bigtable::DEFAULT_INSTANCE_NAME.to_string();
        let bigtable_app_profile_id = solana_storage_bigtable::DEFAULT_APP_PROFILE_ID.to_string();
        Self {
            enable_bigtable_ledger_upload: false,
            bigtable_instance_name,
            bigtable_app_profile_id,
            timeout: None,
            max_message_size: solana_storage_bigtable::DEFAULT_MAX_MESSAGE_SIZE,
        }
    }
}

#[derive(Clone)]
pub struct JsonRpcRequestProcessor {
    bank_forks: Arc<RwLock<BankForks>>,
    block_commitment_cache: Arc<RwLock<BlockCommitmentCache>>,
    blockstore: Arc<Blockstore>,
    config: JsonRpcConfig,
    snapshot_config: Option<SnapshotConfig>,
    #[allow(dead_code)]
    validator_exit: Arc<RwLock<Exit>>,
    health: Arc<RpcHealth>,
    cluster_info: Arc<ClusterInfo>,
    genesis_hash: Hash,
    transaction_sender: Sender<TransactionInfo>,
    bigtable_ledger_storage: Option<solana_storage_bigtable::LedgerStorage>,
    optimistically_confirmed_bank: Arc<RwLock<OptimisticallyConfirmedBank>>,
    largest_accounts_cache: Arc<RwLock<LargestAccountsCache>>,
    max_slots: Arc<MaxSlots>,
    leader_schedule_cache: Arc<LeaderScheduleCache>,
    max_complete_transaction_status_slot: Arc<AtomicU64>,
    max_complete_rewards_slot: Arc<AtomicU64>,
    prioritization_fee_cache: Arc<PrioritizationFeeCache>,
    runtime: Arc<Runtime>,
}
impl Metadata for JsonRpcRequestProcessor {}

impl JsonRpcRequestProcessor {
    pub fn clone_without_bigtable(&self) -> JsonRpcRequestProcessor {
        Self {
            bigtable_ledger_storage: None, // Disable BigTable
            ..self.clone()
        }
    }
}

impl JsonRpcRequestProcessor {
    fn get_bank_with_config(&self, config: RpcContextConfig) -> Result<Arc<Bank>> {
        let RpcContextConfig {
            commitment,
            min_context_slot,
        } = config;
        let bank = self.bank(commitment);
        if let Some(min_context_slot) = min_context_slot {
            if bank.slot() < min_context_slot {
                return Err(RpcCustomError::MinContextSlotNotReached {
                    context_slot: bank.slot(),
                }
                .into());
            }
        }
        Ok(bank)
    }

<<<<<<< HEAD
=======
    fn check_if_transaction_history_enabled(&self) -> Result<()> {
        if !self.config.enable_rpc_transaction_history {
            return Err(RpcCustomError::TransactionHistoryNotAvailable.into());
        }
        Ok(())
    }

>>>>>>> 8116dcf8
    async fn calculate_non_circulating_supply(
        &self,
        bank: &Arc<Bank>,
    ) -> ScanResult<NonCirculatingSupply> {
        let bank = Arc::clone(bank);
        self.runtime
            .spawn_blocking(move || calculate_non_circulating_supply(&bank))
            .await
            .expect("Failed to spawn blocking task")
    }

    pub async fn get_filtered_indexed_accounts(
        &self,
        bank: &Arc<Bank>,
        index_key: &IndexKey,
        program_id: &Pubkey,
        filters: Vec<RpcFilterType>,
        sort_results: bool,
    ) -> ScanResult<Vec<TransactionAccount>> {
<<<<<<< HEAD
=======
        let scan_order = if sort_results {
            ScanOrder::Sorted
        } else {
            ScanOrder::Unsorted
        };
>>>>>>> 8116dcf8
        let bank = Arc::clone(bank);
        let index_key = index_key.to_owned();
        let program_id = program_id.to_owned();
        self.runtime
            .spawn_blocking(move || {
                bank.get_filtered_indexed_accounts(
                    &index_key,
                    |account| {
                        // The program-id account index checks for Account owner on inclusion.
                        // However, due to the current AccountsDb implementation, an account may
                        // remain in storage as a zero-lamport AccountSharedData::Default() after
                        // being wiped and reinitialized in later updates. We include the redundant
                        // filters here to avoid returning these accounts.
                        account.owner().eq(&program_id)
                            && filters
                                .iter()
                                .all(|filter_type| filter_allows(filter_type, account))
                    },
<<<<<<< HEAD
                    &ScanConfig::new(!sort_results),
=======
                    &ScanConfig::new(scan_order),
>>>>>>> 8116dcf8
                    bank.byte_limit_for_scans(),
                )
            })
            .await
            .expect("Failed to spawn blocking task")
    }

    #[allow(deprecated)]
    fn bank(&self, commitment: Option<CommitmentConfig>) -> Arc<Bank> {
        debug!("RPC commitment_config: {:?}", commitment);

        let commitment = commitment.unwrap_or_default();
        if commitment.is_confirmed() {
            let bank = self
                .optimistically_confirmed_bank
                .read()
                .unwrap()
                .bank
                .clone();
            debug!("RPC using optimistically confirmed slot: {:?}", bank.slot());
            return bank;
        }

        let slot = self
            .block_commitment_cache
            .read()
            .unwrap()
            .slot_with_commitment(commitment.commitment);

        match commitment.commitment {
            CommitmentLevel::Processed => {
                debug!("RPC using the heaviest slot: {:?}", slot);
            }
            CommitmentLevel::Finalized => {
                debug!("RPC using block: {:?}", slot);
            }
            CommitmentLevel::Confirmed => unreachable!(), // SingleGossip variant is deprecated
        };

        let r_bank_forks = self.bank_forks.read().unwrap();
        r_bank_forks.get(slot).unwrap_or_else(|| {
            // We log a warning instead of returning an error, because all known error cases
            // are due to known bugs that should be fixed instead.
            //
            // The slot may not be found as a result of a known bug in snapshot creation, where
            // the bank at the given slot was not included in the snapshot.
            // Also, it may occur after an old bank has been purged from BankForks and a new
            // BlockCommitmentCache has not yet arrived. To make this case impossible,
            // BlockCommitmentCache should hold an `Arc<Bank>` everywhere it currently holds
            // a slot.
            //
            // For more information, see https://github.com/solana-labs/solana/issues/11078
            warn!(
                "Bank with {:?} not found at slot: {:?}",
                commitment.commitment, slot
            );
            r_bank_forks.root_bank()
        })
    }

    fn genesis_creation_time(&self) -> UnixTimestamp {
        self.bank(None).genesis_creation_time()
    }

    #[allow(clippy::too_many_arguments)]
    pub fn new(
        config: JsonRpcConfig,
        snapshot_config: Option<SnapshotConfig>,
        bank_forks: Arc<RwLock<BankForks>>,
        block_commitment_cache: Arc<RwLock<BlockCommitmentCache>>,
        blockstore: Arc<Blockstore>,
        validator_exit: Arc<RwLock<Exit>>,
        health: Arc<RpcHealth>,
        cluster_info: Arc<ClusterInfo>,
        genesis_hash: Hash,
        bigtable_ledger_storage: Option<solana_storage_bigtable::LedgerStorage>,
        optimistically_confirmed_bank: Arc<RwLock<OptimisticallyConfirmedBank>>,
        largest_accounts_cache: Arc<RwLock<LargestAccountsCache>>,
        max_slots: Arc<MaxSlots>,
        leader_schedule_cache: Arc<LeaderScheduleCache>,
        max_complete_transaction_status_slot: Arc<AtomicU64>,
        max_complete_rewards_slot: Arc<AtomicU64>,
        prioritization_fee_cache: Arc<PrioritizationFeeCache>,
        runtime: Arc<Runtime>,
    ) -> (Self, Receiver<TransactionInfo>) {
        let (transaction_sender, transaction_receiver) = unbounded();
        (
            Self {
                config,
                snapshot_config,
                bank_forks,
                block_commitment_cache,
                blockstore,
                validator_exit,
                health,
                cluster_info,
                genesis_hash,
                transaction_sender,
                bigtable_ledger_storage,
                optimistically_confirmed_bank,
                largest_accounts_cache,
                max_slots,
                leader_schedule_cache,
                max_complete_transaction_status_slot,
                max_complete_rewards_slot,
                prioritization_fee_cache,
                runtime,
            },
            transaction_receiver,
        )
    }

    #[cfg(test)]
<<<<<<< HEAD
    pub fn new_from_bank(
=======
    pub fn new_from_bank<Client: ClientWithCreator>(
>>>>>>> 8116dcf8
        bank: Bank,
        socket_addr_space: SocketAddrSpace,
    ) -> Self {
        use crate::rpc_service::service_runtime;

        let genesis_hash = bank.hash();
        let bank_forks = BankForks::new_rw_arc(bank);
        let bank = bank_forks.read().unwrap().root_bank();
        let blockstore = Arc::new(Blockstore::open(&get_tmp_ledger_path!()).unwrap());
        let exit = Arc::new(AtomicBool::new(false));
        let cluster_info = Arc::new({
            let keypair = Arc::new(Keypair::new());
            let contact_info = ContactInfo::new_localhost(
                &keypair.pubkey(),
                solana_sdk::timing::timestamp(), // wallclock
            );
            ClusterInfo::new(contact_info, keypair, socket_addr_space)
        });
        // QUIC is the default TPU protocol and is used by ConnectionCache
        // by default (see `DEFAULT_CONNECTION_CACHE_USE_QUIC`).
        // Therefore, explicitly specifying QUIC here does not change the test behavior.
        let my_tpu_address = cluster_info.my_contact_info().tpu(Protocol::QUIC).unwrap();
        let (transaction_sender, transaction_receiver) = unbounded();

        let config = JsonRpcConfig::default();
        let JsonRpcConfig {
            rpc_threads,
            rpc_blocking_threads,
            rpc_niceness_adj,
            ..
        } = config;
        let runtime = service_runtime(rpc_threads, rpc_blocking_threads, rpc_niceness_adj);
        let client = Client::create_client(Some(runtime.handle().clone()), my_tpu_address, None, 1);

        SendTransactionService::new_with_client(
            &bank_forks,
            transaction_receiver,
            client,
            SendTransactionServiceConfig {
                retry_rate_ms: 1_000,
                leader_forward_count: 1,
                ..SendTransactionServiceConfig::default()
            },
            exit.clone(),
        );

        let leader_schedule_cache = Arc::new(LeaderScheduleCache::new_from_bank(&bank));
        let startup_verification_complete = Arc::clone(bank.get_startup_verification_complete());
        let slot = bank.slot();
        let optimistically_confirmed_bank =
            Arc::new(RwLock::new(OptimisticallyConfirmedBank { bank }));
        let config = JsonRpcConfig::default();
        let JsonRpcConfig {
            rpc_threads,
            rpc_blocking_threads,
            rpc_niceness_adj,
            ..
        } = config;
        Self {
            config,
            snapshot_config: None,
            bank_forks,
            block_commitment_cache: Arc::new(RwLock::new(BlockCommitmentCache::new(
                HashMap::new(),
                0,
                CommitmentSlots::new_from_slot(slot),
            ))),
            blockstore: Arc::clone(&blockstore),
            validator_exit: create_validator_exit(exit.clone()),
            health: Arc::new(RpcHealth::new(
                Arc::clone(&optimistically_confirmed_bank),
                blockstore,
                0,
                exit,
                startup_verification_complete,
            )),
            cluster_info,
            genesis_hash,
            transaction_sender,
            bigtable_ledger_storage: None,
            optimistically_confirmed_bank,
            largest_accounts_cache: Arc::new(RwLock::new(LargestAccountsCache::new(30))),
            max_slots: Arc::new(MaxSlots::default()),
            leader_schedule_cache,
            max_complete_transaction_status_slot: Arc::new(AtomicU64::default()),
            max_complete_rewards_slot: Arc::new(AtomicU64::default()),
            prioritization_fee_cache: Arc::new(PrioritizationFeeCache::default()),
<<<<<<< HEAD
            runtime: service_runtime(rpc_threads, rpc_blocking_threads, rpc_niceness_adj),
=======
            runtime,
>>>>>>> 8116dcf8
        }
    }

    pub async fn get_account_info(
        &self,
        pubkey: Pubkey,
        config: Option<RpcAccountInfoConfig>,
    ) -> Result<RpcResponse<Option<UiAccount>>> {
        let RpcAccountInfoConfig {
            encoding,
            data_slice,
            commitment,
            min_context_slot,
        } = config.unwrap_or_default();
        let bank = self.get_bank_with_config(RpcContextConfig {
            commitment,
            min_context_slot,
        })?;
        let encoding = encoding.unwrap_or(UiAccountEncoding::Binary);

        let response = self
            .runtime
            .spawn_blocking({
                let bank = Arc::clone(&bank);
                move || get_encoded_account(&bank, &pubkey, encoding, data_slice, None)
            })
            .await
            .expect("rpc: get_encoded_account panicked")?;
        Ok(new_response(&bank, response))
    }

    pub async fn get_multiple_accounts(
        &self,
        pubkeys: Vec<Pubkey>,
        config: Option<RpcAccountInfoConfig>,
    ) -> Result<RpcResponse<Vec<Option<UiAccount>>>> {
        let RpcAccountInfoConfig {
            encoding,
            data_slice,
            commitment,
            min_context_slot,
        } = config.unwrap_or_default();
        let bank = self.get_bank_with_config(RpcContextConfig {
            commitment,
            min_context_slot,
        })?;
        let encoding = encoding.unwrap_or(UiAccountEncoding::Base64);

        let mut accounts = Vec::with_capacity(pubkeys.len());
        for pubkey in pubkeys {
            let bank = Arc::clone(&bank);
            accounts.push(
                self.runtime
                    .spawn_blocking(move || {
                        get_encoded_account(&bank, &pubkey, encoding, data_slice, None)
                    })
                    .await
                    .expect("rpc: get_encoded_account panicked")?,
            );
        }
        Ok(new_response(&bank, accounts))
    }

    pub fn get_minimum_balance_for_rent_exemption(
        &self,
        data_len: usize,
        commitment: Option<CommitmentConfig>,
    ) -> u64 {
        self.bank(commitment)
            .get_minimum_balance_for_rent_exemption(data_len)
    }

    pub async fn get_program_accounts(
        &self,
        program_id: Pubkey,
        config: Option<RpcAccountInfoConfig>,
        mut filters: Vec<RpcFilterType>,
        with_context: bool,
        sort_results: bool,
    ) -> Result<OptionalContext<Vec<RpcKeyedAccount>>> {
        let RpcAccountInfoConfig {
            encoding,
            data_slice: data_slice_config,
            commitment,
            min_context_slot,
        } = config.unwrap_or_default();
        let bank = self.get_bank_with_config(RpcContextConfig {
            commitment,
            min_context_slot,
        })?;
        let encoding = encoding.unwrap_or(UiAccountEncoding::Binary);
        optimize_filters(&mut filters);
        let keyed_accounts = {
            if let Some(owner) = get_spl_token_owner_filter(&program_id, &filters) {
                self.get_filtered_spl_token_accounts_by_owner(
                    Arc::clone(&bank),
                    program_id,
                    owner,
                    filters,
                    sort_results,
                )
                .await?
            } else if let Some(mint) = get_spl_token_mint_filter(&program_id, &filters) {
                self.get_filtered_spl_token_accounts_by_mint(
                    Arc::clone(&bank),
                    program_id,
                    mint,
                    filters,
                    sort_results,
                )
                .await?
            } else {
                self.get_filtered_program_accounts(
                    Arc::clone(&bank),
                    program_id,
                    filters,
                    sort_results,
                )
                .await?
            }
        };
        let accounts = if is_known_spl_token_id(&program_id)
            && encoding == UiAccountEncoding::JsonParsed
        {
            get_parsed_token_accounts(Arc::clone(&bank), keyed_accounts.into_iter()).collect()
        } else {
            keyed_accounts
                .into_iter()
                .map(|(pubkey, account)| {
                    Ok(RpcKeyedAccount {
                        pubkey: pubkey.to_string(),
                        account: encode_account(&account, &pubkey, encoding, data_slice_config)?,
                    })
                })
                .collect::<Result<Vec<_>>>()?
        };
        Ok(match with_context {
            true => OptionalContext::Context(new_response(&bank, accounts)),
            false => OptionalContext::NoContext(accounts),
        })
    }

    fn filter_map_rewards<'a, F>(
        rewards: &'a Option<Rewards>,
        slot: Slot,
        addresses: &'a [String],
        reward_type_filter: &'a F,
    ) -> HashMap<String, (Reward, Slot)>
    where
        F: Fn(RewardType) -> bool,
    {
        Self::filter_rewards(rewards, reward_type_filter)
            .filter(|reward| addresses.contains(&reward.pubkey))
            .map(|reward| (reward.pubkey.clone(), (reward.clone(), slot)))
            .collect()
    }

    fn filter_rewards<'a, F>(
        rewards: &'a Option<Rewards>,
        reward_type_filter: &'a F,
    ) -> impl Iterator<Item = &'a Reward>
    where
        F: Fn(RewardType) -> bool,
    {
        rewards
            .iter()
            .flatten()
            .filter(move |reward| reward.reward_type.is_some_and(reward_type_filter))
    }

    pub async fn get_inflation_reward(
        &self,
        addresses: Vec<Pubkey>,
        config: Option<RpcEpochConfig>,
    ) -> Result<Vec<Option<RpcInflationReward>>> {
        let config = config.unwrap_or_default();
        let epoch_schedule = self.get_epoch_schedule();
        let first_available_block = self.get_first_available_block().await;
        let context_config = RpcContextConfig {
            commitment: config.commitment,
            min_context_slot: config.min_context_slot,
        };
        let epoch = match config.epoch {
            Some(epoch) => epoch,
            None => epoch_schedule
                .get_epoch(self.get_slot(context_config)?)
                .saturating_sub(1),
        };

        // Rewards for this epoch are found in the first confirmed block of the next epoch
        let first_slot_in_epoch = epoch_schedule.get_first_slot_in_epoch(epoch.saturating_add(1));
        if first_slot_in_epoch < first_available_block {
            if self.bigtable_ledger_storage.is_some() {
                return Err(RpcCustomError::LongTermStorageSlotSkipped {
                    slot: first_slot_in_epoch,
                }
                .into());
            } else {
                return Err(RpcCustomError::BlockCleanedUp {
                    slot: first_slot_in_epoch,
                    first_available_block,
                }
                .into());
            }
        }

        let first_confirmed_block_in_epoch = *self
            .get_blocks_with_limit(first_slot_in_epoch, 1, Some(context_config))
            .await?
            .first()
            .ok_or(RpcCustomError::BlockNotAvailable {
                slot: first_slot_in_epoch,
            })?;

        // Determine if partitioned epoch rewards were enabled for the desired
        // epoch
        let bank = self.get_bank_with_config(context_config)?;

        // Get first block in the epoch
        let Ok(Some(epoch_boundary_block)) = self
            .get_block(
                first_confirmed_block_in_epoch,
                Some(RpcBlockConfig::rewards_with_commitment(config.commitment).into()),
            )
            .await
        else {
            return Err(RpcCustomError::BlockNotAvailable {
                slot: first_confirmed_block_in_epoch,
            }
            .into());
        };

        // If there is a gap in blockstore or long-term historical storage that
        // includes the epoch boundary, the `get_blocks_with_limit()` call above
        // will return the slot of the block at the end of that gap, not a
        // legitimate epoch-boundary block. Therefore, verify that the parent of
        // `epoch_boundary_block` occurred before the `first_slot_in_epoch`. If
        // it didn't, return an error; it will be impossible to locate
        // rewards properly.
        if epoch_boundary_block.parent_slot >= first_slot_in_epoch {
            return Err(RpcCustomError::SlotNotEpochBoundary {
                slot: first_confirmed_block_in_epoch,
            }
            .into());
        }

        let epoch_has_partitioned_rewards = epoch_boundary_block.num_reward_partitions.is_some();

        // Collect rewards from first block in the epoch if partitioned epoch
        // rewards not enabled, or address is a vote account
        let mut reward_map: HashMap<String, (Reward, Slot)> = {
            let addresses: Vec<String> =
                addresses.iter().map(|pubkey| pubkey.to_string()).collect();
            Self::filter_map_rewards(
                &epoch_boundary_block.rewards,
                first_confirmed_block_in_epoch,
                &addresses,
                &|reward_type| -> bool {
                    reward_type == RewardType::Voting
                        || (!epoch_has_partitioned_rewards && reward_type == RewardType::Staking)
                },
            )
        };

        // Append stake account rewards from partitions if partitions epoch
        // rewards is enabled
        if epoch_has_partitioned_rewards {
            let num_partitions = epoch_boundary_block.num_reward_partitions.expect(
                "epoch-boundary block should have num_reward_partitions for epochs with \
                 partitioned rewards enabled",
            );

            let num_partitions = usize::try_from(num_partitions)
                .expect("num_partitions should never exceed usize::MAX");
            let hasher = EpochRewardsHasher::new(
                num_partitions,
                &Hash::from_str(&epoch_boundary_block.previous_blockhash)
                    .expect("UiConfirmedBlock::previous_blockhash should be properly formed"),
            );
            let mut partition_index_addresses: HashMap<usize, Vec<String>> = HashMap::new();
            for address in addresses.iter() {
                let address_string = address.to_string();
                // Skip this address if (Voting) rewards were already found in
                // the first block of the epoch
                if !reward_map.contains_key(&address_string) {
                    let partition_index = hasher.clone().hash_address_to_partition(address);
                    partition_index_addresses
                        .entry(partition_index)
                        .and_modify(|list| list.push(address_string.clone()))
                        .or_insert(vec![address_string]);
                }
            }

            let block_list = self
                .get_blocks_with_limit(
                    first_confirmed_block_in_epoch + 1,
                    num_partitions,
                    Some(context_config),
                )
                .await?;

            for (partition_index, addresses) in partition_index_addresses.iter() {
                let slot = *block_list.get(*partition_index).ok_or_else(|| {
                    // If block_list.len() too short to contain
                    // partition_index, the epoch rewards period must be
                    // currently active.
                    let rewards_complete_block_height = epoch_boundary_block
                        .block_height
                        .map(|block_height| {
                            block_height
                                .saturating_add(num_partitions as u64)
                                .saturating_add(1)
                        })
                        .expect(
                            "every block after partitioned_epoch_reward_enabled should have a \
                             populated block_height",
                        );
                    RpcCustomError::EpochRewardsPeriodActive {
                        slot: bank.slot(),
                        current_block_height: bank.block_height(),
                        rewards_complete_block_height,
                    }
                })?;

                let Ok(Some(block)) = self
                    .get_block(
                        slot,
                        Some(RpcBlockConfig::rewards_with_commitment(config.commitment).into()),
                    )
                    .await
                else {
                    return Err(RpcCustomError::BlockNotAvailable { slot }.into());
                };

                let index_reward_map = Self::filter_map_rewards(
                    &block.rewards,
                    slot,
                    addresses,
                    &|reward_type| -> bool { reward_type == RewardType::Staking },
                );
                reward_map.extend(index_reward_map);
            }
        }

        let rewards = addresses
            .iter()
            .map(|address| {
                if let Some((reward, slot)) = reward_map.get(&address.to_string()) {
                    return Some(RpcInflationReward {
                        epoch,
                        effective_slot: *slot,
                        amount: reward.lamports.unsigned_abs(),
                        post_balance: reward.post_balance,
                        commission: reward.commission,
                    });
                }
                None
            })
            .collect();

        Ok(rewards)
    }

    pub fn get_inflation_governor(
        &self,
        commitment: Option<CommitmentConfig>,
    ) -> RpcInflationGovernor {
        self.bank(commitment).inflation().into()
    }

    pub fn get_inflation_rate(&self) -> RpcInflationRate {
        let bank = self.bank(None);
        let epoch = bank.epoch();
        let inflation = bank.inflation();
        let slot_in_year = bank.slot_in_year_for_inflation();

        RpcInflationRate {
            total: inflation.total(slot_in_year),
            validator: inflation.validator(slot_in_year),
            foundation: inflation.foundation(slot_in_year),
            epoch,
        }
    }

    pub fn get_epoch_schedule(&self) -> EpochSchedule {
        // Since epoch schedule data comes from the genesis config, any commitment level should be
        // fine
        let bank = self.bank(Some(CommitmentConfig::finalized()));
        bank.epoch_schedule().clone()
    }

    pub fn get_balance(
        &self,
        pubkey: &Pubkey,
        config: RpcContextConfig,
    ) -> Result<RpcResponse<u64>> {
        let bank = self.get_bank_with_config(config)?;
        Ok(new_response(&bank, bank.get_balance(pubkey)))
    }

    pub fn confirm_transaction(
        &self,
        signature: &Signature,
        commitment: Option<CommitmentConfig>,
    ) -> Result<RpcResponse<bool>> {
        let bank = self.bank(commitment);
        let status = bank.get_signature_status(signature);
        match status {
            Some(status) => Ok(new_response(&bank, status.is_ok())),
            None => Ok(new_response(&bank, false)),
        }
    }

    fn get_block_commitment(&self, block: Slot) -> RpcBlockCommitment<BlockCommitmentArray> {
        let r_block_commitment = self.block_commitment_cache.read().unwrap();
        RpcBlockCommitment {
            commitment: r_block_commitment
                .get_block_commitment(block)
                .map(|block_commitment| block_commitment.commitment),
            total_stake: r_block_commitment.total_stake(),
        }
    }

    fn get_slot(&self, config: RpcContextConfig) -> Result<Slot> {
        let bank = self.get_bank_with_config(config)?;
        Ok(bank.slot())
    }

    fn get_block_height(&self, config: RpcContextConfig) -> Result<u64> {
        let bank = self.get_bank_with_config(config)?;
        Ok(bank.block_height())
    }

    fn get_max_retransmit_slot(&self) -> Slot {
        self.max_slots.retransmit.load(Ordering::Relaxed)
    }

    fn get_max_shred_insert_slot(&self) -> Slot {
        self.max_slots.shred_insert.load(Ordering::Relaxed)
    }

    fn get_slot_leader(&self, config: RpcContextConfig) -> Result<String> {
        let bank = self.get_bank_with_config(config)?;
        Ok(bank.collector_id().to_string())
    }

    fn get_slot_leaders(
        &self,
        commitment: Option<CommitmentConfig>,
        start_slot: Slot,
        limit: usize,
    ) -> Result<Vec<Pubkey>> {
        let bank = self.bank(commitment);

        let (mut epoch, mut slot_index) =
            bank.epoch_schedule().get_epoch_and_slot_index(start_slot);

        let mut slot_leaders = Vec::with_capacity(limit);
        while slot_leaders.len() < limit {
            if let Some(leader_schedule) =
                self.leader_schedule_cache.get_epoch_leader_schedule(epoch)
            {
                slot_leaders.extend(
                    leader_schedule
                        .get_slot_leaders()
                        .iter()
                        .skip(slot_index as usize)
                        .take(limit.saturating_sub(slot_leaders.len())),
                );
            } else {
                return Err(Error::invalid_params(format!(
                    "Invalid slot range: leader schedule for epoch {epoch} is unavailable"
                )));
            }

            epoch += 1;
            slot_index = 0;
        }

        Ok(slot_leaders)
    }

    fn minimum_ledger_slot(&self) -> Result<Slot> {
        match self.blockstore.slot_meta_iterator(0) {
            Ok(mut metas) => match metas.next() {
                Some((slot, _meta)) => Ok(slot),
                None => Err(Error::invalid_request()),
            },
            Err(err) => {
                warn!("slot_meta_iterator failed: {:?}", err);
                Err(Error::invalid_request())
            }
        }
    }

    fn get_transaction_count(&self, config: RpcContextConfig) -> Result<u64> {
        let bank = self.get_bank_with_config(config)?;
        Ok(bank.transaction_count())
    }

    fn get_cached_largest_accounts(
        &self,
        filter: &Option<RpcLargestAccountsFilter>,
    ) -> Option<(u64, Vec<RpcAccountBalance>)> {
        let largest_accounts_cache = self.largest_accounts_cache.read().unwrap();
        largest_accounts_cache.get_largest_accounts(filter)
    }

    fn set_cached_largest_accounts(
        &self,
        filter: &Option<RpcLargestAccountsFilter>,
        slot: u64,
        accounts: &[RpcAccountBalance],
    ) {
        let mut largest_accounts_cache = self.largest_accounts_cache.write().unwrap();
        largest_accounts_cache.set_largest_accounts(filter, slot, accounts)
    }

    async fn get_largest_accounts(
        &self,
        config: Option<RpcLargestAccountsConfig>,
    ) -> RpcCustomResult<RpcResponse<Vec<RpcAccountBalance>>> {
        let config = config.unwrap_or_default();
        let bank = self.bank(config.commitment);
        let sort_results = config.sort_results.unwrap_or(true);

        if let Some((slot, accounts)) = self.get_cached_largest_accounts(&config.filter) {
            Ok(RpcResponse {
                context: RpcResponseContext::new(slot),
                value: accounts,
            })
        } else {
            let (addresses, address_filter) = if let Some(filter) = config.clone().filter {
                let non_circulating_supply = self
                    .calculate_non_circulating_supply(&bank)
                    .await
                    .map_err(|e| RpcCustomError::ScanError {
                        message: e.to_string(),
                    })?;
                let addresses = non_circulating_supply.accounts.into_iter().collect();
                let address_filter = match filter {
                    RpcLargestAccountsFilter::Circulating => AccountAddressFilter::Exclude,
                    RpcLargestAccountsFilter::NonCirculating => AccountAddressFilter::Include,
                };
                (addresses, address_filter)
            } else {
                (HashSet::new(), AccountAddressFilter::Exclude)
            };
            let accounts = self
                .runtime
                .spawn_blocking({
                    let bank = Arc::clone(&bank);
                    move || {
                        bank.get_largest_accounts(
                            NUM_LARGEST_ACCOUNTS,
                            &addresses,
                            address_filter,
                            sort_results,
                        )
                    }
                })
                .await
                .expect("Failed to spawn blocking task")
                .map_err(|e| RpcCustomError::ScanError {
                    message: e.to_string(),
                })?
                .into_iter()
                .map(|(address, lamports)| RpcAccountBalance {
                    address: address.to_string(),
                    lamports,
                })
                .collect::<Vec<RpcAccountBalance>>();

            self.set_cached_largest_accounts(&config.filter, bank.slot(), &accounts);
            Ok(new_response(&bank, accounts))
        }
    }

    async fn get_supply(
        &self,
        config: Option<RpcSupplyConfig>,
    ) -> RpcCustomResult<RpcResponse<RpcSupply>> {
        let config = config.unwrap_or_default();
        let bank = self.bank(config.commitment);
        let non_circulating_supply =
            self.calculate_non_circulating_supply(&bank)
                .await
                .map_err(|e| RpcCustomError::ScanError {
                    message: e.to_string(),
                })?;
        let total_supply = bank.capitalization();
        let non_circulating_accounts = if config.exclude_non_circulating_accounts_list {
            vec![]
        } else {
            non_circulating_supply
                .accounts
                .iter()
                .map(|pubkey| pubkey.to_string())
                .collect()
        };

        Ok(new_response(
            &bank,
            RpcSupply {
                total: total_supply,
                circulating: total_supply - non_circulating_supply.lamports,
                non_circulating: non_circulating_supply.lamports,
                non_circulating_accounts,
            },
        ))
    }

    fn get_vote_accounts(
        &self,
        config: Option<RpcGetVoteAccountsConfig>,
    ) -> Result<RpcVoteAccountStatus> {
        let config = config.unwrap_or_default();

        let filter_by_vote_pubkey = if let Some(ref vote_pubkey) = config.vote_pubkey {
            Some(verify_pubkey(vote_pubkey)?)
        } else {
            None
        };

        let bank = self.bank(config.commitment);
        let vote_accounts = bank.vote_accounts();
        let epoch_vote_accounts = bank
            .epoch_vote_accounts(bank.get_epoch_and_slot_index(bank.slot()).0)
            .ok_or_else(Error::invalid_request)?;
        let delinquent_validator_slot_distance = config
            .delinquent_slot_distance
            .unwrap_or(DELINQUENT_VALIDATOR_SLOT_DISTANCE);
        let (current_vote_accounts, delinquent_vote_accounts): (
            Vec<RpcVoteAccountInfo>,
            Vec<RpcVoteAccountInfo>,
        ) = vote_accounts
            .iter()
            .filter_map(|(vote_pubkey, (activated_stake, account))| {
                if let Some(filter_by_vote_pubkey) = filter_by_vote_pubkey {
                    if *vote_pubkey != filter_by_vote_pubkey {
                        return None;
                    }
                }

                let vote_state_view = account.vote_state_view();
                let last_vote = vote_state_view.last_voted_slot().unwrap_or(0);
                let num_epoch_credits = vote_state_view.num_epoch_credits();
                let epoch_credits = vote_state_view
                    .epoch_credits_iter()
                    .skip(
                        num_epoch_credits
                            .saturating_sub(MAX_RPC_VOTE_ACCOUNT_INFO_EPOCH_CREDITS_HISTORY),
                    )
                    .map(Into::into)
                    .collect();

                Some(RpcVoteAccountInfo {
                    vote_pubkey: vote_pubkey.to_string(),
                    node_pubkey: vote_state_view.node_pubkey().to_string(),
                    activated_stake: *activated_stake,
                    commission: vote_state_view.commission(),
                    root_slot: vote_state_view.root_slot().unwrap_or(0),
                    epoch_credits,
                    epoch_vote_account: epoch_vote_accounts.contains_key(vote_pubkey),
                    last_vote,
                })
            })
            .partition(|vote_account_info| {
                if bank.slot() >= delinquent_validator_slot_distance {
                    vote_account_info.last_vote > bank.slot() - delinquent_validator_slot_distance
                } else {
                    vote_account_info.last_vote > 0
                }
            });

        let keep_unstaked_delinquents = config.keep_unstaked_delinquents.unwrap_or_default();
        let delinquent_vote_accounts = if !keep_unstaked_delinquents {
            delinquent_vote_accounts
                .into_iter()
                .filter(|vote_account_info| vote_account_info.activated_stake > 0)
                .collect::<Vec<_>>()
        } else {
            delinquent_vote_accounts
        };

        Ok(RpcVoteAccountStatus {
            current: current_vote_accounts,
            delinquent: delinquent_vote_accounts,
        })
    }

    fn check_blockstore_root<T>(
        &self,
        result: &std::result::Result<T, BlockstoreError>,
        slot: Slot,
    ) -> Result<()> {
        if let Err(err) = result {
            debug!(
                "check_blockstore_root, slot: {:?}, max root: {:?}, err: {:?}",
                slot,
                self.blockstore.max_root(),
                err
            );
            if slot >= self.blockstore.max_root() {
                return Err(RpcCustomError::BlockNotAvailable { slot }.into());
            }
            if self.blockstore.is_skipped(slot) {
                return Err(RpcCustomError::SlotSkipped { slot }.into());
            }
        }
        Ok(())
    }

    fn check_slot_cleaned_up<T>(
        &self,
        result: &std::result::Result<T, BlockstoreError>,
        slot: Slot,
    ) -> Result<()> {
        let first_available_block = self
            .blockstore
            .get_first_available_block()
            .unwrap_or_default();
        let err: Error = RpcCustomError::BlockCleanedUp {
            slot,
            first_available_block,
        }
        .into();
        if let Err(BlockstoreError::SlotCleanedUp) = result {
            return Err(err);
        }
        if slot < first_available_block {
            return Err(err);
        }
        Ok(())
    }

    fn check_bigtable_result<T>(
        &self,
        result: &std::result::Result<T, solana_storage_bigtable::Error>,
    ) -> Result<()> {
        if let Err(solana_storage_bigtable::Error::BlockNotFound(slot)) = result {
            return Err(RpcCustomError::LongTermStorageSlotSkipped { slot: *slot }.into());
        }
        Ok(())
    }

    fn check_blockstore_writes_complete(&self, slot: Slot) -> Result<()> {
        if slot
            > self
                .max_complete_transaction_status_slot
                .load(Ordering::SeqCst)
            || slot > self.max_complete_rewards_slot.load(Ordering::SeqCst)
        {
            Err(RpcCustomError::BlockStatusNotAvailableYet { slot }.into())
        } else {
            Ok(())
        }
    }

    pub async fn get_block(
        &self,
        slot: Slot,
        config: Option<RpcEncodingConfigWrapper<RpcBlockConfig>>,
    ) -> Result<Option<UiConfirmedBlock>> {
        self.check_if_transaction_history_enabled()?;

<<<<<<< HEAD
            // Block is old enough to be finalized
            if slot
                <= self
                    .block_commitment_cache
                    .read()
                    .unwrap()
                    .highest_super_majority_root()
            {
                self.check_blockstore_writes_complete(slot)?;
                let result = self
                    .runtime
                    .spawn_blocking({
                        let blockstore = Arc::clone(&self.blockstore);
                        move || blockstore.get_rooted_block(slot, true)
                    })
                    .await
                    .expect("Failed to spawn blocking task");
                self.check_blockstore_root(&result, slot)?;
                let encode_block = |confirmed_block: ConfirmedBlock| async move {
                    let mut encoded_block = self
                        .runtime
                        .spawn_blocking(move || {
                            confirmed_block
                                .encode_with_options(encoding, encoding_options)
                                .map_err(RpcCustomError::from)
                        })
                        .await
                        .expect("Failed to spawn blocking task")?;
                    if slot == 0 {
                        encoded_block.block_time = Some(self.genesis_creation_time());
                        encoded_block.block_height = Some(0);
                    }
                    Ok::<UiConfirmedBlock, Error>(encoded_block)
                };
                if result.is_err() {
                    if let Some(bigtable_ledger_storage) = &self.bigtable_ledger_storage {
                        let bigtable_result =
                            bigtable_ledger_storage.get_confirmed_block(slot).await;
                        self.check_bigtable_result(&bigtable_result)?;
                        let encoded_block_future: OptionFuture<_> =
                            bigtable_result.ok().map(encode_block).into();
                        return encoded_block_future.await.transpose();
                    }
                }
                self.check_slot_cleaned_up(&result, slot)?;
                let encoded_block_future: OptionFuture<_> = result
                    .ok()
                    .map(ConfirmedBlock::from)
                    .map(encode_block)
                    .into();
                return encoded_block_future.await.transpose();
            } else if commitment.is_confirmed() {
                // Check if block is confirmed
                let confirmed_bank = self.bank(Some(CommitmentConfig::confirmed()));
                if confirmed_bank.status_cache_ancestors().contains(&slot) {
                    self.check_blockstore_writes_complete(slot)?;
                    let result = self
                        .runtime
                        .spawn_blocking({
                            let blockstore = Arc::clone(&self.blockstore);
                            move || blockstore.get_complete_block(slot, true)
                        })
                        .await
                        .expect("Failed to spawn blocking task");
                    let encoded_block_future: OptionFuture<_> = result
                        .ok()
                        .map(ConfirmedBlock::from)
                        .map(|mut confirmed_block| async move {
                            if confirmed_block.block_time.is_none()
                                || confirmed_block.block_height.is_none()
                            {
                                let r_bank_forks = self.bank_forks.read().unwrap();
                                if let Some(bank) = r_bank_forks.get(slot) {
                                    if confirmed_block.block_time.is_none() {
                                        confirmed_block.block_time =
                                            Some(bank.clock().unix_timestamp);
                                    }
                                    if confirmed_block.block_height.is_none() {
                                        confirmed_block.block_height = Some(bank.block_height());
                                    }
                                }
                            }
                            let encoded_block = self
                                .runtime
                                .spawn_blocking(move || {
                                    confirmed_block
                                        .encode_with_options(encoding, encoding_options)
                                        .map_err(RpcCustomError::from)
                                })
                                .await
                                .expect("Failed to spawn blocking task")?;

                            Ok(encoded_block)
                        })
                        .into();
                    return encoded_block_future.await.transpose();
                }
=======
        let config = config
            .map(|config| config.convert_to_current())
            .unwrap_or_default();
        let encoding = config.encoding.unwrap_or(UiTransactionEncoding::Json);
        let encoding_options = BlockEncodingOptions {
            transaction_details: config.transaction_details.unwrap_or_default(),
            show_rewards: config.rewards.unwrap_or(true),
            max_supported_transaction_version: config.max_supported_transaction_version,
        };
        let commitment = config.commitment.unwrap_or_default();
        check_is_at_least_confirmed(commitment)?;

        // Block is old enough to be finalized
        if slot
            <= self
                .block_commitment_cache
                .read()
                .unwrap()
                .highest_super_majority_root()
        {
            self.check_blockstore_writes_complete(slot)?;
            let result = self
                .runtime
                .spawn_blocking({
                    let blockstore = Arc::clone(&self.blockstore);
                    move || blockstore.get_rooted_block(slot, true)
                })
                .await
                .expect("Failed to spawn blocking task");
            self.check_blockstore_root(&result, slot)?;
            let encode_block = |confirmed_block: ConfirmedBlock| async move {
                let mut encoded_block = self
                    .runtime
                    .spawn_blocking(move || {
                        confirmed_block
                            .encode_with_options(encoding, encoding_options)
                            .map_err(RpcCustomError::from)
                    })
                    .await
                    .expect("Failed to spawn blocking task")?;
                if slot == 0 {
                    encoded_block.block_time = Some(self.genesis_creation_time());
                    encoded_block.block_height = Some(0);
                }
                Ok::<UiConfirmedBlock, Error>(encoded_block)
            };
            if result.is_err() {
                if let Some(bigtable_ledger_storage) = &self.bigtable_ledger_storage {
                    let bigtable_result = bigtable_ledger_storage.get_confirmed_block(slot).await;
                    self.check_bigtable_result(&bigtable_result)?;
                    let encoded_block_future: OptionFuture<_> =
                        bigtable_result.ok().map(encode_block).into();
                    return encoded_block_future.await.transpose();
                }
            }
            self.check_slot_cleaned_up(&result, slot)?;
            let encoded_block_future: OptionFuture<_> = result
                .ok()
                .map(ConfirmedBlock::from)
                .map(encode_block)
                .into();
            return encoded_block_future.await.transpose();
        } else if commitment.is_confirmed() {
            // Check if block is confirmed
            let confirmed_bank = self.bank(Some(CommitmentConfig::confirmed()));
            if confirmed_bank.status_cache_ancestors().contains(&slot) {
                self.check_blockstore_writes_complete(slot)?;
                let result = self
                    .runtime
                    .spawn_blocking({
                        let blockstore = Arc::clone(&self.blockstore);
                        move || blockstore.get_complete_block(slot, true)
                    })
                    .await
                    .expect("Failed to spawn blocking task");
                let encoded_block_future: OptionFuture<_> = result
                    .ok()
                    .map(ConfirmedBlock::from)
                    .map(|mut confirmed_block| async move {
                        if confirmed_block.block_time.is_none()
                            || confirmed_block.block_height.is_none()
                        {
                            let r_bank_forks = self.bank_forks.read().unwrap();
                            if let Some(bank) = r_bank_forks.get(slot) {
                                if confirmed_block.block_time.is_none() {
                                    confirmed_block.block_time = Some(bank.clock().unix_timestamp);
                                }
                                if confirmed_block.block_height.is_none() {
                                    confirmed_block.block_height = Some(bank.block_height());
                                }
                            }
                        }
                        let encoded_block = self
                            .runtime
                            .spawn_blocking(move || {
                                confirmed_block
                                    .encode_with_options(encoding, encoding_options)
                                    .map_err(RpcCustomError::from)
                            })
                            .await
                            .expect("Failed to spawn blocking task")?;

                        Ok(encoded_block)
                    })
                    .into();
                return encoded_block_future.await.transpose();
>>>>>>> 8116dcf8
            }
        }

        Err(RpcCustomError::BlockNotAvailable { slot }.into())
    }

    pub async fn get_blocks(
        &self,
        start_slot: Slot,
        end_slot: Option<Slot>,
        config: Option<RpcContextConfig>,
    ) -> Result<Vec<Slot>> {
        let config = config.unwrap_or_default();
        let commitment = config.commitment.unwrap_or_default();
        check_is_at_least_confirmed(commitment)?;

        let highest_super_majority_root = self
            .block_commitment_cache
            .read()
            .unwrap()
            .highest_super_majority_root();

        let min_context_slot = config.min_context_slot.unwrap_or_default();
        if commitment.is_finalized() && highest_super_majority_root < min_context_slot {
            return Err(RpcCustomError::MinContextSlotNotReached {
                context_slot: highest_super_majority_root,
            }
            .into());
        }

        let end_slot = min(
            end_slot.unwrap_or_else(|| start_slot.saturating_add(MAX_GET_CONFIRMED_BLOCKS_RANGE)),
            if commitment.is_finalized() {
                highest_super_majority_root
            } else {
                self.get_bank_with_config(config)?.slot()
            },
        );
        if end_slot < start_slot {
            return Ok(vec![]);
        }
        if end_slot - start_slot > MAX_GET_CONFIRMED_BLOCKS_RANGE {
            return Err(Error::invalid_params(format!(
                "Slot range too large; max {MAX_GET_CONFIRMED_BLOCKS_RANGE}"
            )));
        }

        let lowest_blockstore_slot = self
            .blockstore
            .get_first_available_block()
            .unwrap_or_default();
        if start_slot < lowest_blockstore_slot {
            // If the starting slot is lower than what's available in blockstore assume the entire
            // [start_slot..end_slot] can be fetched from BigTable. This range should not ever run
            // into unfinalized confirmed blocks due to MAX_GET_CONFIRMED_BLOCKS_RANGE
            if let Some(bigtable_ledger_storage) = &self.bigtable_ledger_storage {
                return bigtable_ledger_storage
                    .get_confirmed_blocks(start_slot, (end_slot - start_slot) as usize + 1) // increment limit by 1 to ensure returned range is inclusive of both start_slot and end_slot
                    .await
                    .map(|mut bigtable_blocks| {
                        bigtable_blocks.retain(|&slot| slot <= end_slot);
                        bigtable_blocks
                    })
                    .map_err(|_| {
                        Error::invalid_params(
                            "BigTable query failed (maybe timeout due to too large range?)"
                                .to_string(),
                        )
                    });
            }
        }

        // Finalized blocks
        let mut blocks: Vec<_> = self
            .blockstore
            .rooted_slot_iterator(max(start_slot, lowest_blockstore_slot))
            .map_err(|_| Error::internal_error())?
            .filter(|&slot| slot <= end_slot && slot <= highest_super_majority_root)
            .collect();
        let last_element = blocks
            .last()
            .cloned()
            .unwrap_or_else(|| start_slot.saturating_sub(1));

        // Maybe add confirmed blocks
        if commitment.is_confirmed() {
            let confirmed_bank = self.get_bank_with_config(config)?;
            if last_element < end_slot {
                let mut confirmed_blocks = confirmed_bank
                    .status_cache_ancestors()
                    .into_iter()
                    .filter(|&slot| slot <= end_slot && slot > last_element)
                    .collect();
                blocks.append(&mut confirmed_blocks);
            }
        }

        Ok(blocks)
    }

    pub async fn get_blocks_with_limit(
        &self,
        start_slot: Slot,
        limit: usize,
        config: Option<RpcContextConfig>,
    ) -> Result<Vec<Slot>> {
        let config = config.unwrap_or_default();
        let commitment = config.commitment.unwrap_or_default();
        check_is_at_least_confirmed(commitment)?;

        if limit > MAX_GET_CONFIRMED_BLOCKS_RANGE as usize {
            return Err(Error::invalid_params(format!(
                "Limit too large; max {MAX_GET_CONFIRMED_BLOCKS_RANGE}"
            )));
        }

        let lowest_blockstore_slot = self
            .blockstore
            .get_first_available_block()
            .unwrap_or_default();

        if start_slot < lowest_blockstore_slot {
            // If the starting slot is lower than what's available in blockstore assume the entire
            // range can be fetched from BigTable. This range should not ever run into unfinalized
            // confirmed blocks due to MAX_GET_CONFIRMED_BLOCKS_RANGE
            if let Some(bigtable_ledger_storage) = &self.bigtable_ledger_storage {
                return Ok(bigtable_ledger_storage
                    .get_confirmed_blocks(start_slot, limit)
                    .await
                    .unwrap_or_default());
            }
        }

        let highest_super_majority_root = self
            .block_commitment_cache
            .read()
            .unwrap()
            .highest_super_majority_root();

        if commitment.is_finalized() {
            let min_context_slot = config.min_context_slot.unwrap_or_default();
            if highest_super_majority_root < min_context_slot {
                return Err(RpcCustomError::MinContextSlotNotReached {
                    context_slot: highest_super_majority_root,
                }
                .into());
            }
        }

        // Finalized blocks
        let mut blocks: Vec<_> = self
            .blockstore
            .rooted_slot_iterator(max(start_slot, lowest_blockstore_slot))
            .map_err(|_| Error::internal_error())?
            .take(limit)
            .filter(|&slot| slot <= highest_super_majority_root)
            .collect();

        // Maybe add confirmed blocks
        if commitment.is_confirmed() {
            let confirmed_bank = self.get_bank_with_config(config)?;
            if blocks.len() < limit {
                let last_element = blocks
                    .last()
                    .cloned()
                    .unwrap_or_else(|| start_slot.saturating_sub(1));
                let mut confirmed_blocks = confirmed_bank
                    .status_cache_ancestors()
                    .into_iter()
                    .filter(|&slot| slot > last_element)
                    .collect();
                blocks.append(&mut confirmed_blocks);
                blocks.truncate(limit);
            }
        }

        Ok(blocks)
    }

    pub async fn get_block_time(&self, slot: Slot) -> Result<Option<UnixTimestamp>> {
        if slot == 0 {
            return Ok(Some(self.genesis_creation_time()));
        }
        if slot
            <= self
                .block_commitment_cache
                .read()
                .unwrap()
                .highest_super_majority_root()
        {
            let result = self.blockstore.get_rooted_block_time(slot);
            self.check_blockstore_root(&result, slot)?;
            if result.is_err() {
                if let Some(bigtable_ledger_storage) = &self.bigtable_ledger_storage {
                    let bigtable_result = bigtable_ledger_storage.get_confirmed_block(slot).await;
                    self.check_bigtable_result(&bigtable_result)?;
                    return Ok(bigtable_result
                        .ok()
                        .and_then(|confirmed_block| confirmed_block.block_time));
                }
            }
            self.check_slot_cleaned_up(&result, slot)?;
            Ok(result.ok())
        } else {
            let r_bank_forks = self.bank_forks.read().unwrap();
            if let Some(bank) = r_bank_forks.get(slot) {
                Ok(Some(bank.clock().unix_timestamp))
            } else {
                Err(RpcCustomError::BlockNotAvailable { slot }.into())
            }
        }
    }

    pub fn get_signature_confirmation_status(
        &self,
        signature: Signature,
        commitment: Option<CommitmentConfig>,
    ) -> Result<Option<RpcSignatureConfirmation>> {
        let bank = self.bank(commitment);
        Ok(self
            .get_transaction_status(signature, &bank)
            .map(|transaction_status| {
                let confirmations = transaction_status
                    .confirmations
                    .unwrap_or(MAX_LOCKOUT_HISTORY + 1);
                RpcSignatureConfirmation {
                    confirmations,
                    status: transaction_status.status,
                }
            }))
    }

    pub fn get_signature_status(
        &self,
        signature: Signature,
        commitment: Option<CommitmentConfig>,
    ) -> Result<Option<transaction::Result<()>>> {
        let bank = self.bank(commitment);
        Ok(bank
            .get_signature_status_slot(&signature)
            .map(|(_, status)| status))
    }

    pub async fn get_signature_statuses(
        &self,
        signatures: Vec<Signature>,
        config: Option<RpcSignatureStatusConfig>,
    ) -> Result<RpcResponse<Vec<Option<TransactionStatus>>>> {
        let search_transaction_history = config
            .map(|x| x.search_transaction_history)
            .unwrap_or(false);
        if search_transaction_history {
            self.check_if_transaction_history_enabled()?;
        }

        let bank = self.bank(Some(CommitmentConfig::processed()));
        let mut statuses: Vec<Option<TransactionStatus>> = vec![];

        for signature in signatures {
            let status = if let Some(status) = self.get_transaction_status(signature, &bank) {
                Some(status)
            } else if search_transaction_history {
                if let Some(status) = self
                    .blockstore
                    .get_rooted_transaction_status(signature)
                    .map_err(|_| Error::internal_error())?
                    .filter(|(slot, _status_meta)| {
                        slot <= &self
                            .block_commitment_cache
                            .read()
                            .unwrap()
                            .highest_super_majority_root()
                    })
                    .map(|(slot, status_meta)| {
                        let err = status_meta.status.clone().err();
                        TransactionStatus {
                            slot,
                            status: status_meta.status,
                            confirmations: None,
                            err,
                            confirmation_status: Some(TransactionConfirmationStatus::Finalized),
                        }
                    })
                {
                    Some(status)
                } else if let Some(bigtable_ledger_storage) = &self.bigtable_ledger_storage {
                    bigtable_ledger_storage
                        .get_signature_status(&signature)
                        .await
                        .map(Some)
                        .unwrap_or(None)
                } else {
                    None
                }
            } else {
                None
            };
            statuses.push(status);
        }
        Ok(new_response(&bank, statuses))
    }

    fn get_transaction_status(
        &self,
        signature: Signature,
        bank: &Bank,
    ) -> Option<TransactionStatus> {
        let (slot, status) = bank.get_signature_status_slot(&signature)?;

        let optimistically_confirmed_bank = self.bank(Some(CommitmentConfig::confirmed()));
        let optimistically_confirmed =
            optimistically_confirmed_bank.get_signature_status_slot(&signature);

        let r_block_commitment_cache = self.block_commitment_cache.read().unwrap();
        let confirmations = if r_block_commitment_cache.root() >= slot
            && is_finalized(&r_block_commitment_cache, bank, &self.blockstore, slot)
        {
            None
        } else {
            r_block_commitment_cache
                .get_confirmation_count(slot)
                .or(Some(0))
        };
        let err = status.clone().err();
        Some(TransactionStatus {
            slot,
            status,
            confirmations,
            err,
            confirmation_status: if confirmations.is_none() {
                Some(TransactionConfirmationStatus::Finalized)
            } else if optimistically_confirmed.is_some() {
                Some(TransactionConfirmationStatus::Confirmed)
            } else {
                Some(TransactionConfirmationStatus::Processed)
            },
        })
    }

    pub async fn get_transaction(
        &self,
        signature: Signature,
        config: Option<RpcEncodingConfigWrapper<RpcTransactionConfig>>,
    ) -> Result<Option<EncodedConfirmedTransactionWithStatusMeta>> {
        self.check_if_transaction_history_enabled()?;

        let config = config
            .map(|config| config.convert_to_current())
            .unwrap_or_default();
        let encoding = config.encoding.unwrap_or(UiTransactionEncoding::Json);
        let max_supported_transaction_version = config.max_supported_transaction_version;
        let commitment = config.commitment.unwrap_or_default();
        check_is_at_least_confirmed(commitment)?;

<<<<<<< HEAD
        if self.config.enable_rpc_transaction_history {
            let confirmed_bank = self.bank(Some(CommitmentConfig::confirmed()));
            let confirmed_transaction = self
                .runtime
                .spawn_blocking({
                    let blockstore = Arc::clone(&self.blockstore);
                    let confirmed_bank = Arc::clone(&confirmed_bank);
                    move || {
                        if commitment.is_confirmed() {
                            let highest_confirmed_slot = confirmed_bank.slot();
                            blockstore.get_complete_transaction(signature, highest_confirmed_slot)
                        } else {
                            blockstore.get_rooted_transaction(signature)
                        }
                    }
                })
                .await
                .expect("Failed to spawn blocking task");
=======
        let confirmed_bank = self.bank(Some(CommitmentConfig::confirmed()));
        let confirmed_transaction = self
            .runtime
            .spawn_blocking({
                let blockstore = Arc::clone(&self.blockstore);
                let confirmed_bank = Arc::clone(&confirmed_bank);
                move || {
                    if commitment.is_confirmed() {
                        let highest_confirmed_slot = confirmed_bank.slot();
                        blockstore.get_complete_transaction(signature, highest_confirmed_slot)
                    } else {
                        blockstore.get_rooted_transaction(signature)
                    }
                }
            })
            .await
            .expect("Failed to spawn blocking task");
>>>>>>> 8116dcf8

        let encode_transaction =
                |confirmed_tx_with_meta: ConfirmedTransactionWithStatusMeta| -> Result<EncodedConfirmedTransactionWithStatusMeta> {
                    Ok(confirmed_tx_with_meta.encode(encoding, max_supported_transaction_version).map_err(RpcCustomError::from)?)
                };

        match confirmed_transaction.unwrap_or(None) {
            Some(mut confirmed_transaction) => {
                if commitment.is_confirmed()
                    && confirmed_bank // should be redundant
                        .status_cache_ancestors()
                        .contains(&confirmed_transaction.slot)
                {
                    if confirmed_transaction.block_time.is_none() {
                        let r_bank_forks = self.bank_forks.read().unwrap();
                        confirmed_transaction.block_time = r_bank_forks
                            .get(confirmed_transaction.slot)
                            .map(|bank| bank.clock().unix_timestamp);
                    }
                    return Ok(Some(encode_transaction(confirmed_transaction)?));
                }

                if confirmed_transaction.slot
                    <= self
                        .block_commitment_cache
                        .read()
                        .unwrap()
                        .highest_super_majority_root()
                {
                    return Ok(Some(encode_transaction(confirmed_transaction)?));
                }
            }
            None => {
                if let Some(bigtable_ledger_storage) = &self.bigtable_ledger_storage {
                    return bigtable_ledger_storage
                        .get_confirmed_transaction(&signature)
                        .await
                        .unwrap_or(None)
                        .map(encode_transaction)
                        .transpose();
                }
            }
        }

        Ok(None)
    }

    pub async fn get_signatures_for_address(
        &self,
        address: Pubkey,
        before: Option<Signature>,
        until: Option<Signature>,
        mut limit: usize,
        config: RpcContextConfig,
    ) -> Result<Vec<RpcConfirmedTransactionStatusWithSignature>> {
        self.check_if_transaction_history_enabled()?;

        let commitment = config.commitment.unwrap_or_default();
        check_is_at_least_confirmed(commitment)?;

<<<<<<< HEAD
        if !self.config.enable_rpc_transaction_history {
            return Err(RpcCustomError::TransactionHistoryNotAvailable.into());
        }

=======
>>>>>>> 8116dcf8
        let highest_super_majority_root = self
            .block_commitment_cache
            .read()
            .unwrap()
            .highest_super_majority_root();
        let highest_slot = if commitment.is_confirmed() {
            let confirmed_bank = self.get_bank_with_config(config)?;
            confirmed_bank.slot()
        } else {
            let min_context_slot = config.min_context_slot.unwrap_or_default();
            if highest_super_majority_root < min_context_slot {
                return Err(RpcCustomError::MinContextSlotNotReached {
                    context_slot: highest_super_majority_root,
                }
                .into());
            }
            highest_super_majority_root
        };

        let SignatureInfosForAddress {
            infos: mut results,
            found_before,
        } = self
            .blockstore
            .get_confirmed_signatures_for_address2(address, highest_slot, before, until, limit)
            .map_err(|err| Error::invalid_params(format!("{err}")))?;

        let map_results = |results: Vec<ConfirmedTransactionStatusWithSignature>| {
            results
                .into_iter()
                .map(|x| {
                    let mut item: RpcConfirmedTransactionStatusWithSignature = x.into();
                    if item.slot <= highest_super_majority_root {
                        item.confirmation_status = Some(TransactionConfirmationStatus::Finalized);
                    } else {
                        item.confirmation_status = Some(TransactionConfirmationStatus::Confirmed);
                        if item.block_time.is_none() {
                            let r_bank_forks = self.bank_forks.read().unwrap();
                            item.block_time = r_bank_forks
                                .get(item.slot)
                                .map(|bank| bank.clock().unix_timestamp);
                        }
                    }
                    item
                })
                .collect()
        };

        if results.len() < limit {
            if let Some(bigtable_ledger_storage) = &self.bigtable_ledger_storage {
                let mut bigtable_before = before;
                if !results.is_empty() {
                    limit -= results.len();
                    bigtable_before = results.last().map(|x| x.signature);
                }

                // If the oldest address-signature found in Blockstore has not yet been
                // uploaded to long-term storage, modify the storage query to return all latest
                // signatures to prevent erroring on RowNotFound. This can race with upload.
                if found_before && bigtable_before.is_some() {
                    match bigtable_ledger_storage
                        .get_signature_status(&bigtable_before.unwrap())
                        .await
                    {
                        Err(StorageError::SignatureNotFound) => {
                            bigtable_before = None;
<<<<<<< HEAD
                        }
                        Err(err) => {
                            warn!("Failed to query Bigtable: {:?}", err);
                            return Err(RpcCustomError::LongTermStorageUnreachable.into());
                        }
=======
                        }
                        Err(err) => {
                            warn!("Failed to query Bigtable: {:?}", err);
                            return Err(RpcCustomError::LongTermStorageUnreachable.into());
                        }
>>>>>>> 8116dcf8
                        Ok(_) => {}
                    }
                }

                let bigtable_results = bigtable_ledger_storage
                    .get_confirmed_signatures_for_address(
                        &address,
                        bigtable_before.as_ref(),
                        until.as_ref(),
                        limit,
                    )
                    .await;
                match bigtable_results {
                    Ok(bigtable_results) => {
                        let results_set: HashSet<_> =
                            results.iter().map(|result| result.signature).collect();
                        for (bigtable_result, _) in bigtable_results {
                            // In the upload race condition, latest address-signatures in
                            // long-term storage may include original `before` signature...
                            if before != Some(bigtable_result.signature)
                                    // ...or earlier Blockstore signatures
                                    && !results_set.contains(&bigtable_result.signature)
                            {
                                results.push(bigtable_result);
                            }
                        }
                    }
                    Err(StorageError::SignatureNotFound) => {}
                    Err(err) => {
                        warn!("Failed to query Bigtable: {:?}", err);
                        return Err(RpcCustomError::LongTermStorageUnreachable.into());
                    }
                }
            }
        }

        Ok(map_results(results))
    }

    pub async fn get_first_available_block(&self) -> Slot {
        let slot = self
            .blockstore
            .get_first_available_block()
            .unwrap_or_default();

        if let Some(bigtable_ledger_storage) = &self.bigtable_ledger_storage {
            let bigtable_slot = bigtable_ledger_storage
                .get_first_available_block()
                .await
                .unwrap_or(None)
                .unwrap_or(slot);

            if bigtable_slot < slot {
                return bigtable_slot;
            }
        }
        slot
    }

    pub fn get_token_account_balance(
        &self,
        pubkey: &Pubkey,
        commitment: Option<CommitmentConfig>,
    ) -> Result<RpcResponse<UiTokenAmount>> {
        let bank = self.bank(commitment);
        let account = bank.get_account(pubkey).ok_or_else(|| {
            Error::invalid_params("Invalid param: could not find account".to_string())
        })?;

        if !is_known_spl_token_id(account.owner()) {
            return Err(Error::invalid_params(
                "Invalid param: not a Token account".to_string(),
            ));
        }
        let token_account = StateWithExtensions::<TokenAccount>::unpack(account.data())
            .map_err(|_| Error::invalid_params("Invalid param: not a Token account".to_string()))?;
        let mint = &Pubkey::from_str(&token_account.base.mint.to_string())
            .expect("Token account mint should be convertible to Pubkey");
        let (_, data) = get_mint_owner_and_additional_data(&bank, mint)?;
        let balance = token_amount_to_ui_amount_v3(token_account.base.amount, &data);
        Ok(new_response(&bank, balance))
    }

    pub fn get_token_supply(
        &self,
        mint: &Pubkey,
        commitment: Option<CommitmentConfig>,
    ) -> Result<RpcResponse<UiTokenAmount>> {
        let bank = self.bank(commitment);
        let mint_account = bank.get_account(mint).ok_or_else(|| {
            Error::invalid_params("Invalid param: could not find account".to_string())
        })?;
        if !is_known_spl_token_id(mint_account.owner()) {
            return Err(Error::invalid_params(
                "Invalid param: not a Token mint".to_string(),
            ));
        }
        let mint = StateWithExtensions::<Mint>::unpack(mint_account.data()).map_err(|_| {
            Error::invalid_params("Invalid param: mint could not be unpacked".to_string())
        })?;

        let interest_bearing_config = mint
            .get_extension::<InterestBearingConfig>()
            .map(|x| (*x, bank.clock().unix_timestamp))
            .ok();

        let scaled_ui_amount_config = mint
            .get_extension::<ScaledUiAmountConfig>()
            .map(|x| (*x, bank.clock().unix_timestamp))
            .ok();

        let supply = token_amount_to_ui_amount_v3(
            mint.base.supply,
            &SplTokenAdditionalDataV2 {
                decimals: mint.base.decimals,
                interest_bearing_config,
                scaled_ui_amount_config,
            },
        );
        Ok(new_response(&bank, supply))
    }

    pub async fn get_token_largest_accounts(
        &self,
        mint: Pubkey,
        commitment: Option<CommitmentConfig>,
    ) -> Result<RpcResponse<Vec<RpcTokenAccountBalance>>> {
        let bank = self.bank(commitment);
        let (mint_owner, data) = get_mint_owner_and_additional_data(&bank, &mint)?;
        if !is_known_spl_token_id(&mint_owner) {
            return Err(Error::invalid_params(
                "Invalid param: not a Token mint".to_string(),
            ));
        }

        let mut token_balances =
            BinaryHeap::<Reverse<(u64, Pubkey)>>::with_capacity(NUM_LARGEST_ACCOUNTS);
        for (address, account) in self
            .get_filtered_spl_token_accounts_by_mint(
                Arc::clone(&bank),
                mint_owner,
                mint,
                vec![],
                true,
            )
            .await?
        {
            let amount = StateWithExtensions::<TokenAccount>::unpack(account.data())
                .map(|account| account.base.amount)
                .unwrap_or(0);

            let new_entry = (amount, address);
            if token_balances.len() >= NUM_LARGEST_ACCOUNTS {
                let Reverse(entry) = token_balances
                    .peek()
                    .expect("BinaryHeap::peek should succeed when len > 0");
                if *entry >= new_entry {
                    continue;
                }
                token_balances.pop();
            }
            token_balances.push(Reverse(new_entry));
        }

        let token_balances = token_balances
            .into_sorted_vec()
            .into_iter()
            .map(|Reverse((amount, address))| {
                Ok(RpcTokenAccountBalance {
                    address: address.to_string(),
                    amount: token_amount_to_ui_amount_v3(amount, &data),
                })
            })
            .collect::<Result<Vec<_>>>()?;

        Ok(new_response(&bank, token_balances))
    }

    pub async fn get_token_accounts_by_owner(
        &self,
        owner: Pubkey,
        token_account_filter: TokenAccountsFilter,
        config: Option<RpcAccountInfoConfig>,
        sort_results: bool,
    ) -> Result<RpcResponse<Vec<RpcKeyedAccount>>> {
        let RpcAccountInfoConfig {
            encoding,
            data_slice: data_slice_config,
            commitment,
            min_context_slot,
        } = config.unwrap_or_default();
        let bank = self.get_bank_with_config(RpcContextConfig {
            commitment,
            min_context_slot,
        })?;
        let encoding = encoding.unwrap_or(UiAccountEncoding::Binary);
        let (token_program_id, mint) = get_token_program_id_and_mint(&bank, token_account_filter)?;

        let mut filters = vec![];
        if let Some(mint) = mint {
            // Optional filter on Mint address
            filters.push(RpcFilterType::Memcmp(Memcmp::new_raw_bytes(
                0,
                mint.to_bytes().into(),
            )));
        }

        let keyed_accounts = self
            .get_filtered_spl_token_accounts_by_owner(
                Arc::clone(&bank),
                token_program_id,
                owner,
                filters,
                sort_results,
            )
            .await?;
        let accounts = if encoding == UiAccountEncoding::JsonParsed {
            get_parsed_token_accounts(bank.clone(), keyed_accounts.into_iter()).collect()
        } else {
            keyed_accounts
                .into_iter()
                .map(|(pubkey, account)| {
                    Ok(RpcKeyedAccount {
                        pubkey: pubkey.to_string(),
                        account: encode_account(&account, &pubkey, encoding, data_slice_config)?,
                    })
                })
                .collect::<Result<Vec<_>>>()?
        };
        Ok(new_response(&bank, accounts))
    }

    pub async fn get_token_accounts_by_delegate(
        &self,
        delegate: Pubkey,
        token_account_filter: TokenAccountsFilter,
        config: Option<RpcAccountInfoConfig>,
        sort_results: bool,
    ) -> Result<RpcResponse<Vec<RpcKeyedAccount>>> {
        let RpcAccountInfoConfig {
            encoding,
            data_slice: data_slice_config,
            commitment,
            min_context_slot,
        } = config.unwrap_or_default();
        let bank = self.get_bank_with_config(RpcContextConfig {
            commitment,
            min_context_slot,
        })?;
        let encoding = encoding.unwrap_or(UiAccountEncoding::Binary);
        let (token_program_id, mint) = get_token_program_id_and_mint(&bank, token_account_filter)?;

        let mut filters = vec![
            // Filter on Delegate is_some()
            RpcFilterType::Memcmp(Memcmp::new_raw_bytes(
                72,
                bincode::serialize(&1u32).unwrap(),
            )),
            // Filter on Delegate address
            RpcFilterType::Memcmp(Memcmp::new_raw_bytes(76, delegate.to_bytes().into())),
        ];
        // Optional filter on Mint address, uses mint account index for scan
        let keyed_accounts = if let Some(mint) = mint {
            self.get_filtered_spl_token_accounts_by_mint(
                Arc::clone(&bank),
                token_program_id,
                mint,
                filters,
                sort_results,
            )
            .await?
        } else {
            // Filter on Token Account state
            filters.push(RpcFilterType::TokenAccountState);
            self.get_filtered_program_accounts(
                Arc::clone(&bank),
                token_program_id,
                filters,
                sort_results,
            )
            .await?
        };
        let accounts = if encoding == UiAccountEncoding::JsonParsed {
            get_parsed_token_accounts(bank.clone(), keyed_accounts.into_iter()).collect()
        } else {
            keyed_accounts
                .into_iter()
                .map(|(pubkey, account)| {
                    Ok(RpcKeyedAccount {
                        pubkey: pubkey.to_string(),
                        account: encode_account(&account, &pubkey, encoding, data_slice_config)?,
                    })
                })
                .collect::<Result<Vec<_>>>()?
        };
        Ok(new_response(&bank, accounts))
    }

    /// Use a set of filters to get an iterator of keyed program accounts from a bank
    async fn get_filtered_program_accounts(
        &self,
        bank: Arc<Bank>,
        program_id: Pubkey,
        mut filters: Vec<RpcFilterType>,
        sort_results: bool,
    ) -> RpcCustomResult<Vec<(Pubkey, AccountSharedData)>> {
        optimize_filters(&mut filters);
        if self
            .config
            .account_indexes
            .contains(&AccountIndex::ProgramId)
        {
            if !self.config.account_indexes.include_key(&program_id) {
                return Err(RpcCustomError::KeyExcludedFromSecondaryIndex {
                    index_key: program_id.to_string(),
                });
            }
            self.get_filtered_indexed_accounts(
                &bank,
                &IndexKey::ProgramId(program_id),
                &program_id,
                filters,
                sort_results,
            )
            .await
            .map_err(|e| RpcCustomError::ScanError {
                message: e.to_string(),
            })
        } else {
            // this path does not need to provide a mb limit because we only want to support secondary indexes
<<<<<<< HEAD
=======
            let scan_order = if sort_results {
                ScanOrder::Sorted
            } else {
                ScanOrder::Unsorted
            };
>>>>>>> 8116dcf8
            self.runtime
                .spawn_blocking(move || {
                    bank.get_filtered_program_accounts(
                        &program_id,
                        |account: &AccountSharedData| {
                            filters
                                .iter()
                                .all(|filter_type| filter_allows(filter_type, account))
                        },
<<<<<<< HEAD
                        &ScanConfig::new(!sort_results),
=======
                        &ScanConfig::new(scan_order),
>>>>>>> 8116dcf8
                    )
                    .map_err(|e| RpcCustomError::ScanError {
                        message: e.to_string(),
                    })
                })
                .await
                .expect("Failed to spawn blocking task")
        }
    }

    /// Get an iterator of spl-token accounts by owner address
    async fn get_filtered_spl_token_accounts_by_owner(
        &self,
        bank: Arc<Bank>,
        program_id: Pubkey,
        owner_key: Pubkey,
        mut filters: Vec<RpcFilterType>,
        sort_results: bool,
    ) -> RpcCustomResult<Vec<(Pubkey, AccountSharedData)>> {
        // The by-owner accounts index checks for Token Account state and Owner address on
        // inclusion. However, due to the current AccountsDb implementation, an account may remain
        // in storage as a zero-lamport AccountSharedData::Default() after being wiped and reinitialized in
        // later updates. We include the redundant filters here to avoid returning these accounts.
        //
        // Filter on Token Account state
        filters.push(RpcFilterType::TokenAccountState);
        // Filter on Owner address
        filters.push(RpcFilterType::Memcmp(Memcmp::new_raw_bytes(
            SPL_TOKEN_ACCOUNT_OWNER_OFFSET,
            owner_key.to_bytes().into(),
        )));

        if self
            .config
            .account_indexes
            .contains(&AccountIndex::SplTokenOwner)
        {
            if !self.config.account_indexes.include_key(&owner_key) {
                return Err(RpcCustomError::KeyExcludedFromSecondaryIndex {
                    index_key: owner_key.to_string(),
                });
            }
            self.get_filtered_indexed_accounts(
                &bank,
                &IndexKey::SplTokenOwner(owner_key),
                &program_id,
                filters,
                sort_results,
            )
            .await
            .map_err(|e| RpcCustomError::ScanError {
                message: e.to_string(),
            })
        } else {
            self.get_filtered_program_accounts(bank, program_id, filters, sort_results)
                .await
        }
    }

    /// Get an iterator of spl-token accounts by mint address
    async fn get_filtered_spl_token_accounts_by_mint(
        &self,
        bank: Arc<Bank>,
        program_id: Pubkey,
        mint_key: Pubkey,
        mut filters: Vec<RpcFilterType>,
        sort_results: bool,
    ) -> RpcCustomResult<Vec<(Pubkey, AccountSharedData)>> {
        // The by-mint accounts index checks for Token Account state and Mint address on inclusion.
        // However, due to the current AccountsDb implementation, an account may remain in storage
        // as be zero-lamport AccountSharedData::Default() after being wiped and reinitialized in later
        // updates. We include the redundant filters here to avoid returning these accounts.
        //
        // Filter on Token Account state
        filters.push(RpcFilterType::TokenAccountState);
        // Filter on Mint address
        filters.push(RpcFilterType::Memcmp(Memcmp::new_raw_bytes(
            SPL_TOKEN_ACCOUNT_MINT_OFFSET,
            mint_key.to_bytes().into(),
        )));
        if self
            .config
            .account_indexes
            .contains(&AccountIndex::SplTokenMint)
        {
            if !self.config.account_indexes.include_key(&mint_key) {
                return Err(RpcCustomError::KeyExcludedFromSecondaryIndex {
                    index_key: mint_key.to_string(),
                });
            }
            self.get_filtered_indexed_accounts(
                &bank,
                &IndexKey::SplTokenMint(mint_key),
                &program_id,
                filters,
                sort_results,
            )
            .await
            .map_err(|e| RpcCustomError::ScanError {
                message: e.to_string(),
            })
        } else {
            self.get_filtered_program_accounts(bank, program_id, filters, sort_results)
                .await
        }
    }

    fn get_latest_blockhash(&self, config: RpcContextConfig) -> Result<RpcResponse<RpcBlockhash>> {
        let bank = self.get_bank_with_config(config)?;
        let blockhash = bank.last_blockhash();
        let last_valid_block_height = bank
            .get_blockhash_last_valid_block_height(&blockhash)
            .expect("bank blockhash queue should contain blockhash");
        Ok(new_response(
            &bank,
            RpcBlockhash {
                blockhash: blockhash.to_string(),
                last_valid_block_height,
            },
        ))
    }

    fn is_blockhash_valid(
        &self,
        blockhash: &Hash,
        config: RpcContextConfig,
    ) -> Result<RpcResponse<bool>> {
        let bank = self.get_bank_with_config(config)?;
        let is_valid = bank.is_blockhash_valid(blockhash);
        Ok(new_response(&bank, is_valid))
    }

    fn get_stake_minimum_delegation(&self, config: RpcContextConfig) -> Result<RpcResponse<u64>> {
        let bank = self.get_bank_with_config(config)?;
        let stake_minimum_delegation =
            solana_stake_program::get_minimum_delegation(&bank.feature_set);
        Ok(new_response(&bank, stake_minimum_delegation))
    }

    fn get_recent_prioritization_fees(
        &self,
        pubkeys: Vec<Pubkey>,
    ) -> Result<Vec<RpcPrioritizationFee>> {
        Ok(self
            .prioritization_fee_cache
            .get_prioritization_fees(&pubkeys)
            .into_iter()
            .map(|(slot, prioritization_fee)| RpcPrioritizationFee {
                slot,
                prioritization_fee,
            })
            .collect())
    }
}

pub(crate) fn optimize_filters(filters: &mut [RpcFilterType]) {
    filters.iter_mut().for_each(|filter_type| {
        if let RpcFilterType::Memcmp(compare) = filter_type {
            if let Err(err) = compare.convert_to_raw_bytes() {
                // All filters should have been previously verified
                warn!("Invalid filter: bytes could not be decoded, {err}");
            }
        }
    })
}

fn verify_transaction(transaction: &SanitizedTransaction) -> Result<()> {
    #[allow(clippy::question_mark)]
    if transaction.verify().is_err() {
        return Err(RpcCustomError::TransactionSignatureVerificationFailure.into());
    }

    Ok(())
}

pub(crate) fn verify_filters(filters: &[RpcFilterType]) -> Result<()> {
    if filters.len() > MAX_GET_PROGRAM_ACCOUNT_FILTERS {
        return Err(Error::invalid_params(format!(
            "Too many filters provided; max {MAX_GET_PROGRAM_ACCOUNT_FILTERS}"
        )));
    }
    for filter in filters {
        verify_filter(filter)?;
    }
    Ok(())
}

pub(crate) fn verify_filters(filters: &[RpcFilterType]) -> Result<()> {
    if filters.len() > MAX_GET_PROGRAM_ACCOUNT_FILTERS {
        return Err(Error::invalid_params(format!(
            "Too many filters provided; max {MAX_GET_PROGRAM_ACCOUNT_FILTERS}"
        )));
    }
    for filter in filters {
        verify_filter(filter)?;
    }
    Ok(())
}

fn verify_filter(input: &RpcFilterType) -> Result<()> {
    input
        .verify()
        .map_err(|e| Error::invalid_params(format!("Invalid param: {e:?}")))
}

pub fn verify_pubkey(input: &str) -> Result<Pubkey> {
    input
        .parse()
        .map_err(|e| Error::invalid_params(format!("Invalid param: {e:?}")))
}

fn verify_hash(input: &str) -> Result<Hash> {
    input
        .parse()
        .map_err(|e| Error::invalid_params(format!("Invalid param: {e:?}")))
}

fn verify_signature(input: &str) -> Result<Signature> {
    input
        .parse()
        .map_err(|e| Error::invalid_params(format!("Invalid param: {e:?}")))
}

fn verify_token_account_filter(
    token_account_filter: RpcTokenAccountsFilter,
) -> Result<TokenAccountsFilter> {
    match token_account_filter {
        RpcTokenAccountsFilter::Mint(mint_str) => {
            let mint = verify_pubkey(&mint_str)?;
            Ok(TokenAccountsFilter::Mint(mint))
        }
        RpcTokenAccountsFilter::ProgramId(program_id_str) => {
            let program_id = verify_pubkey(&program_id_str)?;
            Ok(TokenAccountsFilter::ProgramId(program_id))
        }
    }
}

fn verify_and_parse_signatures_for_address_params(
    address: String,
    before: Option<String>,
    until: Option<String>,
    limit: Option<usize>,
) -> Result<(Pubkey, Option<Signature>, Option<Signature>, usize)> {
    let address = verify_pubkey(&address)?;
    let before = before
        .map(|ref before| verify_signature(before))
        .transpose()?;
    let until = until.map(|ref until| verify_signature(until)).transpose()?;
    let limit = limit.unwrap_or(MAX_GET_CONFIRMED_SIGNATURES_FOR_ADDRESS2_LIMIT);

    if limit == 0 || limit > MAX_GET_CONFIRMED_SIGNATURES_FOR_ADDRESS2_LIMIT {
        return Err(Error::invalid_params(format!(
            "Invalid limit; max {MAX_GET_CONFIRMED_SIGNATURES_FOR_ADDRESS2_LIMIT}"
        )));
    }
    Ok((address, before, until, limit))
}

pub(crate) fn check_is_at_least_confirmed(commitment: CommitmentConfig) -> Result<()> {
    if !commitment.is_at_least_confirmed() {
        return Err(Error::invalid_params(
            "Method does not support commitment below `confirmed`",
        ));
    }
    Ok(())
}

fn get_encoded_account(
    bank: &Bank,
    pubkey: &Pubkey,
    encoding: UiAccountEncoding,
    data_slice: Option<UiDataSliceConfig>,
    // only used for simulation results
    overwrite_accounts: Option<&HashMap<Pubkey, AccountSharedData>>,
) -> Result<Option<UiAccount>> {
    match account_resolver::get_account_from_overwrites_or_bank(pubkey, bank, overwrite_accounts) {
        Some(account) => {
            let response = if is_known_spl_token_id(account.owner())
                && encoding == UiAccountEncoding::JsonParsed
            {
                get_parsed_token_account(bank, pubkey, account, overwrite_accounts)
            } else {
                encode_account(&account, pubkey, encoding, data_slice)?
            };
            Ok(Some(response))
        }
        None => Ok(None),
    }
}

fn encode_account<T: ReadableAccount>(
    account: &T,
    pubkey: &Pubkey,
    encoding: UiAccountEncoding,
    data_slice: Option<UiDataSliceConfig>,
) -> Result<UiAccount> {
    if (encoding == UiAccountEncoding::Binary || encoding == UiAccountEncoding::Base58)
        && data_slice
            .map(|s| min(s.length, account.data().len().saturating_sub(s.offset)))
            .unwrap_or(account.data().len())
            > MAX_BASE58_BYTES
    {
        let message = format!("Encoded binary (base 58) data should be less than {MAX_BASE58_BYTES} bytes, please use Base64 encoding.");
        Err(error::Error {
            code: error::ErrorCode::InvalidRequest,
            message,
            data: None,
        })
    } else {
        Ok(encode_ui_account(
            pubkey, account, encoding, None, data_slice,
        ))
    }
}

/// Analyze custom filters to determine if the result will be a subset of spl-token accounts by
/// owner.
/// NOTE: `optimize_filters()` should almost always be called before using this method because of
/// the requirement that `Memcmp::raw_bytes_as_ref().is_some()`.
fn get_spl_token_owner_filter(program_id: &Pubkey, filters: &[RpcFilterType]) -> Option<Pubkey> {
    if !is_known_spl_token_id(program_id) {
        return None;
    }
    let mut data_size_filter: Option<u64> = None;
    let mut memcmp_filter: Option<&[u8]> = None;
    let mut owner_key: Option<Pubkey> = None;
    let mut incorrect_owner_len: Option<usize> = None;
    let mut token_account_state_filter = false;
    let account_packed_len = TokenAccount::get_packed_len();
    for filter in filters {
        match filter {
            RpcFilterType::DataSize(size) => data_size_filter = Some(*size),
            RpcFilterType::Memcmp(memcmp) => {
                let offset = memcmp.offset();
                if let Some(bytes) = memcmp.raw_bytes_as_ref() {
                    if offset == account_packed_len && *program_id == token_2022::id() {
                        memcmp_filter = Some(bytes);
                    } else if offset == SPL_TOKEN_ACCOUNT_OWNER_OFFSET {
                        if bytes.len() == PUBKEY_BYTES {
                            owner_key = Pubkey::try_from(bytes).ok();
                        } else {
                            incorrect_owner_len = Some(bytes.len());
                        }
                    }
                }
            }
            RpcFilterType::TokenAccountState => token_account_state_filter = true,
        }
    }
    if data_size_filter == Some(account_packed_len as u64)
        || memcmp_filter == Some(&[ACCOUNTTYPE_ACCOUNT])
        || token_account_state_filter
    {
        if let Some(incorrect_owner_len) = incorrect_owner_len {
            info!(
                "Incorrect num bytes ({:?}) provided for spl_token_owner_filter",
                incorrect_owner_len
            );
        }
        owner_key
    } else {
        debug!("spl_token program filters do not match by-owner index requisites");
        None
    }
}

/// Analyze custom filters to determine if the result will be a subset of spl-token accounts by
/// mint.
/// NOTE: `optimize_filters()` should almost always be called before using this method because of
/// the requirement that `Memcmp::raw_bytes_as_ref().is_some()`.
fn get_spl_token_mint_filter(program_id: &Pubkey, filters: &[RpcFilterType]) -> Option<Pubkey> {
    if !is_known_spl_token_id(program_id) {
        return None;
    }
    let mut data_size_filter: Option<u64> = None;
    let mut memcmp_filter: Option<&[u8]> = None;
    let mut mint: Option<Pubkey> = None;
    let mut incorrect_mint_len: Option<usize> = None;
    let mut token_account_state_filter = false;
    let account_packed_len = TokenAccount::get_packed_len();
    for filter in filters {
        match filter {
            RpcFilterType::DataSize(size) => data_size_filter = Some(*size),
            RpcFilterType::Memcmp(memcmp) => {
                let offset = memcmp.offset();
                if let Some(bytes) = memcmp.raw_bytes_as_ref() {
                    if offset == account_packed_len && *program_id == token_2022::id() {
                        memcmp_filter = Some(bytes);
                    } else if offset == SPL_TOKEN_ACCOUNT_MINT_OFFSET {
                        if bytes.len() == PUBKEY_BYTES {
                            mint = Pubkey::try_from(bytes).ok();
                        } else {
                            incorrect_mint_len = Some(bytes.len());
                        }
                    }
                }
            }
            RpcFilterType::TokenAccountState => token_account_state_filter = true,
        }
    }
    if data_size_filter == Some(account_packed_len as u64)
        || memcmp_filter == Some(&[ACCOUNTTYPE_ACCOUNT])
        || token_account_state_filter
    {
        if let Some(incorrect_mint_len) = incorrect_mint_len {
            info!(
                "Incorrect num bytes ({:?}) provided for spl_token_mint_filter",
                incorrect_mint_len
            );
        }
        mint
    } else {
        debug!("spl_token program filters do not match by-mint index requisites");
        None
    }
}

/// Analyze a passed Pubkey that may be a Token program id or Mint address to determine the program
/// id and optional Mint
fn get_token_program_id_and_mint(
    bank: &Bank,
    token_account_filter: TokenAccountsFilter,
) -> Result<(Pubkey, Option<Pubkey>)> {
    match token_account_filter {
        TokenAccountsFilter::Mint(mint) => {
            let (mint_owner, _) = get_mint_owner_and_additional_data(bank, &mint)?;
            if !is_known_spl_token_id(&mint_owner) {
                return Err(Error::invalid_params(
                    "Invalid param: not a Token mint".to_string(),
                ));
            }
            Ok((mint_owner, Some(mint)))
        }
        TokenAccountsFilter::ProgramId(program_id) => {
            if is_known_spl_token_id(&program_id) {
                Ok((program_id, None))
            } else {
                Err(Error::invalid_params(
                    "Invalid param: unrecognized Token program id".to_string(),
                ))
            }
        }
    }
}

fn _send_transaction(
    meta: JsonRpcRequestProcessor,
    signature: Signature,
    wire_transaction: Vec<u8>,
    last_valid_block_height: u64,
    durable_nonce_info: Option<(Pubkey, Hash)>,
    max_retries: Option<usize>,
) -> Result<String> {
    let transaction_info = TransactionInfo::new(
        signature,
        wire_transaction,
        last_valid_block_height,
        durable_nonce_info,
        max_retries,
        None,
    );
    meta.transaction_sender
        .send(transaction_info)
        .unwrap_or_else(|err| warn!("Failed to enqueue transaction: {}", err));

    Ok(signature.to_string())
}

// Minimal RPC interface that known validators are expected to provide
pub mod rpc_minimal {
    use super::*;
    #[rpc]
    pub trait Minimal {
        type Metadata;

        #[rpc(meta, name = "getBalance")]
        fn get_balance(
            &self,
            meta: Self::Metadata,
            pubkey_str: String,
            config: Option<RpcContextConfig>,
        ) -> Result<RpcResponse<u64>>;

        #[rpc(meta, name = "getEpochInfo")]
        fn get_epoch_info(
            &self,
            meta: Self::Metadata,
            config: Option<RpcContextConfig>,
        ) -> Result<EpochInfo>;

        #[rpc(meta, name = "getGenesisHash")]
        fn get_genesis_hash(&self, meta: Self::Metadata) -> Result<String>;

        #[rpc(meta, name = "getHealth")]
        fn get_health(&self, meta: Self::Metadata) -> Result<String>;

        #[rpc(meta, name = "getIdentity")]
        fn get_identity(&self, meta: Self::Metadata) -> Result<RpcIdentity>;

        #[rpc(meta, name = "getSlot")]
        fn get_slot(&self, meta: Self::Metadata, config: Option<RpcContextConfig>) -> Result<Slot>;

        #[rpc(meta, name = "getBlockHeight")]
        fn get_block_height(
            &self,
            meta: Self::Metadata,
            config: Option<RpcContextConfig>,
        ) -> Result<u64>;

        #[rpc(meta, name = "getHighestSnapshotSlot")]
        fn get_highest_snapshot_slot(&self, meta: Self::Metadata) -> Result<RpcSnapshotSlotInfo>;

        #[rpc(meta, name = "getTransactionCount")]
        fn get_transaction_count(
            &self,
            meta: Self::Metadata,
            config: Option<RpcContextConfig>,
        ) -> Result<u64>;

        #[rpc(meta, name = "getVersion")]
        fn get_version(&self, meta: Self::Metadata) -> Result<RpcVersionInfo>;

        // TODO: Refactor `agave-validator wait-for-restart-window` to not require this method, so
        //       it can be removed from rpc_minimal
        #[rpc(meta, name = "getVoteAccounts")]
        fn get_vote_accounts(
            &self,
            meta: Self::Metadata,
            config: Option<RpcGetVoteAccountsConfig>,
        ) -> Result<RpcVoteAccountStatus>;

        // TODO: Refactor `agave-validator wait-for-restart-window` to not require this method, so
        //       it can be removed from rpc_minimal
        #[rpc(meta, name = "getLeaderSchedule")]
        fn get_leader_schedule(
            &self,
            meta: Self::Metadata,
            options: Option<RpcLeaderScheduleConfigWrapper>,
            config: Option<RpcLeaderScheduleConfig>,
        ) -> Result<Option<RpcLeaderSchedule>>;
    }

    pub struct MinimalImpl;
    impl Minimal for MinimalImpl {
        type Metadata = JsonRpcRequestProcessor;

        fn get_balance(
            &self,
            meta: Self::Metadata,
            pubkey_str: String,
            config: Option<RpcContextConfig>,
        ) -> Result<RpcResponse<u64>> {
            debug!("get_balance rpc request received: {:?}", pubkey_str);
            let pubkey = verify_pubkey(&pubkey_str)?;
            meta.get_balance(&pubkey, config.unwrap_or_default())
        }

        fn get_epoch_info(
            &self,
            meta: Self::Metadata,
            config: Option<RpcContextConfig>,
        ) -> Result<EpochInfo> {
            debug!("get_epoch_info rpc request received");
            let bank = meta.get_bank_with_config(config.unwrap_or_default())?;
            Ok(bank.get_epoch_info())
        }

        fn get_genesis_hash(&self, meta: Self::Metadata) -> Result<String> {
            debug!("get_genesis_hash rpc request received");
            Ok(meta.genesis_hash.to_string())
        }

        fn get_health(&self, meta: Self::Metadata) -> Result<String> {
            match meta.health.check() {
                RpcHealthStatus::Ok => Ok("ok".to_string()),
                RpcHealthStatus::Unknown => Err(RpcCustomError::NodeUnhealthy {
                    num_slots_behind: None,
                }
                .into()),
                RpcHealthStatus::Behind { num_slots } => Err(RpcCustomError::NodeUnhealthy {
                    num_slots_behind: Some(num_slots),
                }
                .into()),
            }
        }

        fn get_identity(&self, meta: Self::Metadata) -> Result<RpcIdentity> {
            debug!("get_identity rpc request received");
            Ok(RpcIdentity {
                identity: meta.cluster_info.id().to_string(),
            })
        }

        fn get_slot(&self, meta: Self::Metadata, config: Option<RpcContextConfig>) -> Result<Slot> {
            debug!("get_slot rpc request received");
            meta.get_slot(config.unwrap_or_default())
        }

        fn get_block_height(
            &self,
            meta: Self::Metadata,
            config: Option<RpcContextConfig>,
        ) -> Result<u64> {
            debug!("get_block_height rpc request received");
            meta.get_block_height(config.unwrap_or_default())
        }

        fn get_highest_snapshot_slot(&self, meta: Self::Metadata) -> Result<RpcSnapshotSlotInfo> {
            debug!("get_highest_snapshot_slot rpc request received");

            if meta.snapshot_config.is_none() {
                return Err(RpcCustomError::NoSnapshot.into());
            }

            let (full_snapshot_archives_dir, incremental_snapshot_archives_dir) = meta
                .snapshot_config
                .map(|snapshot_config| {
                    (
                        snapshot_config.full_snapshot_archives_dir,
                        snapshot_config.incremental_snapshot_archives_dir,
                    )
                })
                .unwrap();

            let full_snapshot_slot =
                snapshot_utils::get_highest_full_snapshot_archive_slot(full_snapshot_archives_dir)
                    .ok_or(RpcCustomError::NoSnapshot)?;
            let incremental_snapshot_slot =
                snapshot_utils::get_highest_incremental_snapshot_archive_slot(
                    incremental_snapshot_archives_dir,
                    full_snapshot_slot,
                );

            Ok(RpcSnapshotSlotInfo {
                full: full_snapshot_slot,
                incremental: incremental_snapshot_slot,
            })
        }

        fn get_transaction_count(
            &self,
            meta: Self::Metadata,
            config: Option<RpcContextConfig>,
        ) -> Result<u64> {
            debug!("get_transaction_count rpc request received");
            meta.get_transaction_count(config.unwrap_or_default())
        }

        fn get_version(&self, _: Self::Metadata) -> Result<RpcVersionInfo> {
            debug!("get_version rpc request received");
            let version = solana_version::Version::default();
            Ok(RpcVersionInfo {
                solana_core: version.to_string(),
                feature_set: Some(version.feature_set),
            })
        }

        // TODO: Refactor `agave-validator wait-for-restart-window` to not require this method, so
        //       it can be removed from rpc_minimal
        fn get_vote_accounts(
            &self,
            meta: Self::Metadata,
            config: Option<RpcGetVoteAccountsConfig>,
        ) -> Result<RpcVoteAccountStatus> {
            debug!("get_vote_accounts rpc request received");
            meta.get_vote_accounts(config)
        }

        // TODO: Refactor `agave-validator wait-for-restart-window` to not require this method, so
        //       it can be removed from rpc_minimal
        fn get_leader_schedule(
            &self,
            meta: Self::Metadata,
            options: Option<RpcLeaderScheduleConfigWrapper>,
            config: Option<RpcLeaderScheduleConfig>,
        ) -> Result<Option<RpcLeaderSchedule>> {
            let (slot, maybe_config) = options.map(|options| options.unzip()).unwrap_or_default();
            let config = maybe_config.or(config).unwrap_or_default();

            if let Some(ref identity) = config.identity {
                let _ = verify_pubkey(identity)?;
            }

            let bank = meta.bank(config.commitment);
            let slot = slot.unwrap_or_else(|| bank.slot());
            let epoch = bank.epoch_schedule().get_epoch(slot);

            debug!("get_leader_schedule rpc request received: {:?}", slot);

            Ok(meta
                .leader_schedule_cache
                .get_epoch_leader_schedule(epoch)
                .map(|leader_schedule| {
                    let mut schedule_by_identity =
                        solana_ledger::leader_schedule_utils::leader_schedule_by_identity(
                            leader_schedule.get_slot_leaders().iter().enumerate(),
                        );
                    if let Some(identity) = config.identity {
                        schedule_by_identity.retain(|k, _| *k == identity);
                    }
                    schedule_by_identity
                }))
        }
    }
}

// RPC interface that only depends on immediate Bank data
// Expected to be provided by API nodes
pub mod rpc_bank {
    use super::*;
    #[rpc]
    pub trait BankData {
        type Metadata;

        #[rpc(meta, name = "getMinimumBalanceForRentExemption")]
        fn get_minimum_balance_for_rent_exemption(
            &self,
            meta: Self::Metadata,
            data_len: usize,
            commitment: Option<CommitmentConfig>,
        ) -> Result<u64>;

        #[rpc(meta, name = "getInflationGovernor")]
        fn get_inflation_governor(
            &self,
            meta: Self::Metadata,
            commitment: Option<CommitmentConfig>,
        ) -> Result<RpcInflationGovernor>;

        #[rpc(meta, name = "getInflationRate")]
        fn get_inflation_rate(&self, meta: Self::Metadata) -> Result<RpcInflationRate>;

        #[rpc(meta, name = "getEpochSchedule")]
        fn get_epoch_schedule(&self, meta: Self::Metadata) -> Result<EpochSchedule>;

        #[rpc(meta, name = "getSlotLeader")]
        fn get_slot_leader(
            &self,
            meta: Self::Metadata,
            config: Option<RpcContextConfig>,
        ) -> Result<String>;

        #[rpc(meta, name = "getSlotLeaders")]
        fn get_slot_leaders(
            &self,
            meta: Self::Metadata,
            start_slot: Slot,
            limit: u64,
        ) -> Result<Vec<String>>;

        #[rpc(meta, name = "getBlockProduction")]
        fn get_block_production(
            &self,
            meta: Self::Metadata,
            config: Option<RpcBlockProductionConfig>,
        ) -> Result<RpcResponse<RpcBlockProduction>>;
    }

    pub struct BankDataImpl;
    impl BankData for BankDataImpl {
        type Metadata = JsonRpcRequestProcessor;

        fn get_minimum_balance_for_rent_exemption(
            &self,
            meta: Self::Metadata,
            data_len: usize,
            commitment: Option<CommitmentConfig>,
        ) -> Result<u64> {
            debug!(
                "get_minimum_balance_for_rent_exemption rpc request received: {:?}",
                data_len
            );
            if data_len as u64 > system_instruction::MAX_PERMITTED_DATA_LENGTH {
                return Err(Error::invalid_request());
            }
            Ok(meta.get_minimum_balance_for_rent_exemption(data_len, commitment))
        }

        fn get_inflation_governor(
            &self,
            meta: Self::Metadata,
            commitment: Option<CommitmentConfig>,
        ) -> Result<RpcInflationGovernor> {
            debug!("get_inflation_governor rpc request received");
            Ok(meta.get_inflation_governor(commitment))
        }

        fn get_inflation_rate(&self, meta: Self::Metadata) -> Result<RpcInflationRate> {
            debug!("get_inflation_rate rpc request received");
            Ok(meta.get_inflation_rate())
        }

        fn get_epoch_schedule(&self, meta: Self::Metadata) -> Result<EpochSchedule> {
            debug!("get_epoch_schedule rpc request received");
            Ok(meta.get_epoch_schedule())
        }

        fn get_slot_leader(
            &self,
            meta: Self::Metadata,
            config: Option<RpcContextConfig>,
        ) -> Result<String> {
            debug!("get_slot_leader rpc request received");
            meta.get_slot_leader(config.unwrap_or_default())
        }

        fn get_slot_leaders(
            &self,
            meta: Self::Metadata,
            start_slot: Slot,
            limit: u64,
        ) -> Result<Vec<String>> {
            debug!(
                "get_slot_leaders rpc request received (start: {} limit: {})",
                start_slot, limit
            );

            let limit = limit as usize;
            if limit > MAX_GET_SLOT_LEADERS {
                return Err(Error::invalid_params(format!(
                    "Invalid limit; max {MAX_GET_SLOT_LEADERS}"
                )));
            }

            Ok(meta
                .get_slot_leaders(None, start_slot, limit)?
                .into_iter()
                .map(|identity| identity.to_string())
                .collect())
        }

        fn get_block_production(
            &self,
            meta: Self::Metadata,
            config: Option<RpcBlockProductionConfig>,
        ) -> Result<RpcResponse<RpcBlockProduction>> {
            debug!("get_block_production rpc request received");

            let config = config.unwrap_or_default();
            let filter_by_identity = if let Some(ref identity) = config.identity {
                Some(verify_pubkey(identity)?)
            } else {
                None
            };

            let bank = meta.bank(config.commitment);
            let (first_slot, last_slot) = match config.range {
                None => (
                    bank.epoch_schedule().get_first_slot_in_epoch(bank.epoch()),
                    bank.slot(),
                ),
                Some(range) => {
                    let first_slot = range.first_slot;
                    let last_slot = range.last_slot.unwrap_or_else(|| bank.slot());
                    if last_slot < first_slot {
                        return Err(Error::invalid_params(format!(
                            "lastSlot, {last_slot}, cannot be less than firstSlot, {first_slot}"
                        )));
                    }
                    (first_slot, last_slot)
                }
            };

            let slot_history = bank.get_slot_history();
            if first_slot < slot_history.oldest() {
                return Err(Error::invalid_params(format!(
                    "firstSlot, {}, is too small; min {}",
                    first_slot,
                    slot_history.oldest()
                )));
            }
            if last_slot > slot_history.newest() {
                return Err(Error::invalid_params(format!(
                    "lastSlot, {}, is too large; max {}",
                    last_slot,
                    slot_history.newest()
                )));
            }

            let slot_leaders = meta.get_slot_leaders(
                config.commitment,
                first_slot,
                last_slot.saturating_sub(first_slot) as usize + 1, // +1 because last_slot is inclusive
            )?;

            let mut block_production: HashMap<_, (usize, usize)> = HashMap::new();

            let mut slot = first_slot;
            for identity in slot_leaders {
                if let Some(ref filter_by_identity) = filter_by_identity {
                    if identity != *filter_by_identity {
                        slot += 1;
                        continue;
                    }
                }

                let entry = block_production.entry(identity).or_default();
                if slot_history.check(slot) == solana_sdk::slot_history::Check::Found {
                    entry.1 += 1; // Increment blocks_produced
                }
                entry.0 += 1; // Increment leader_slots
                slot += 1;
            }

            Ok(new_response(
                &bank,
                RpcBlockProduction {
                    by_identity: block_production
                        .into_iter()
                        .map(|(k, v)| (k.to_string(), v))
                        .collect(),
                    range: RpcBlockProductionRange {
                        first_slot,
                        last_slot,
                    },
                },
            ))
        }
    }
}

// RPC interface that depends on AccountsDB
// Expected to be provided by API nodes
pub mod rpc_accounts {
    use super::*;
    #[rpc]
    pub trait AccountsData {
        type Metadata;

        #[rpc(meta, name = "getAccountInfo")]
        fn get_account_info(
            &self,
            meta: Self::Metadata,
            pubkey_str: String,
            config: Option<RpcAccountInfoConfig>,
        ) -> BoxFuture<Result<RpcResponse<Option<UiAccount>>>>;

        #[rpc(meta, name = "getMultipleAccounts")]
        fn get_multiple_accounts(
            &self,
            meta: Self::Metadata,
            pubkey_strs: Vec<String>,
            config: Option<RpcAccountInfoConfig>,
        ) -> BoxFuture<Result<RpcResponse<Vec<Option<UiAccount>>>>>;

        #[rpc(meta, name = "getBlockCommitment")]
        fn get_block_commitment(
            &self,
            meta: Self::Metadata,
            block: Slot,
        ) -> Result<RpcBlockCommitment<BlockCommitmentArray>>;

        // SPL Token-specific RPC endpoints
        // See https://github.com/solana-labs/solana-program-library/releases/tag/token-v2.0.0 for
        // program details

        #[rpc(meta, name = "getTokenAccountBalance")]
        fn get_token_account_balance(
            &self,
            meta: Self::Metadata,
            pubkey_str: String,
            commitment: Option<CommitmentConfig>,
        ) -> Result<RpcResponse<UiTokenAmount>>;

        #[rpc(meta, name = "getTokenSupply")]
        fn get_token_supply(
            &self,
            meta: Self::Metadata,
            mint_str: String,
            commitment: Option<CommitmentConfig>,
        ) -> Result<RpcResponse<UiTokenAmount>>;
    }

    pub struct AccountsDataImpl;
    impl AccountsData for AccountsDataImpl {
        type Metadata = JsonRpcRequestProcessor;

        fn get_account_info(
            &self,
            meta: Self::Metadata,
            pubkey_str: String,
            config: Option<RpcAccountInfoConfig>,
        ) -> BoxFuture<Result<RpcResponse<Option<UiAccount>>>> {
            debug!("get_account_info rpc request received: {:?}", pubkey_str);
            async move {
                let pubkey = verify_pubkey(&pubkey_str)?;
                meta.get_account_info(pubkey, config).await
            }
            .boxed()
        }

        fn get_multiple_accounts(
            &self,
            meta: Self::Metadata,
            pubkey_strs: Vec<String>,
            config: Option<RpcAccountInfoConfig>,
        ) -> BoxFuture<Result<RpcResponse<Vec<Option<UiAccount>>>>> {
            debug!(
                "get_multiple_accounts rpc request received: {:?}",
                pubkey_strs.len()
            );
            async move {
                let max_multiple_accounts = meta
                    .config
                    .max_multiple_accounts
                    .unwrap_or(MAX_MULTIPLE_ACCOUNTS);
                if pubkey_strs.len() > max_multiple_accounts {
                    return Err(Error::invalid_params(format!(
                        "Too many inputs provided; max {max_multiple_accounts}"
                    )));
                }
                let pubkeys = pubkey_strs
                    .into_iter()
                    .map(|pubkey_str| verify_pubkey(&pubkey_str))
                    .collect::<Result<Vec<_>>>()?;
                meta.get_multiple_accounts(pubkeys, config).await
            }
            .boxed()
        }

        fn get_block_commitment(
            &self,
            meta: Self::Metadata,
            block: Slot,
        ) -> Result<RpcBlockCommitment<BlockCommitmentArray>> {
            debug!("get_block_commitment rpc request received");
            Ok(meta.get_block_commitment(block))
        }

        fn get_token_account_balance(
            &self,
            meta: Self::Metadata,
            pubkey_str: String,
            commitment: Option<CommitmentConfig>,
        ) -> Result<RpcResponse<UiTokenAmount>> {
            debug!(
                "get_token_account_balance rpc request received: {:?}",
                pubkey_str
            );
            let pubkey = verify_pubkey(&pubkey_str)?;
            meta.get_token_account_balance(&pubkey, commitment)
        }

        fn get_token_supply(
            &self,
            meta: Self::Metadata,
            mint_str: String,
            commitment: Option<CommitmentConfig>,
        ) -> Result<RpcResponse<UiTokenAmount>> {
            debug!("get_token_supply rpc request received: {:?}", mint_str);
            let mint = verify_pubkey(&mint_str)?;
            meta.get_token_supply(&mint, commitment)
        }
    }
}

// RPC interface that depends on AccountsDB and requires accounts scan
// Expected to be provided by API nodes for now, but collected for easy separation and removal in
// the future.
pub mod rpc_accounts_scan {
    use super::*;
    #[rpc]
    pub trait AccountsScan {
        type Metadata;

        #[rpc(meta, name = "getProgramAccounts")]
        fn get_program_accounts(
            &self,
            meta: Self::Metadata,
            program_id_str: String,
            config: Option<RpcProgramAccountsConfig>,
        ) -> BoxFuture<Result<OptionalContext<Vec<RpcKeyedAccount>>>>;

        #[rpc(meta, name = "getLargestAccounts")]
        fn get_largest_accounts(
            &self,
            meta: Self::Metadata,
            config: Option<RpcLargestAccountsConfig>,
        ) -> BoxFuture<Result<RpcResponse<Vec<RpcAccountBalance>>>>;

        #[rpc(meta, name = "getSupply")]
        fn get_supply(
            &self,
            meta: Self::Metadata,
            config: Option<RpcSupplyConfig>,
        ) -> BoxFuture<Result<RpcResponse<RpcSupply>>>;

        // SPL Token-specific RPC endpoints
        // See https://github.com/solana-labs/solana-program-library/releases/tag/token-v2.0.0 for
        // program details

        #[rpc(meta, name = "getTokenLargestAccounts")]
        fn get_token_largest_accounts(
            &self,
            meta: Self::Metadata,
            mint_str: String,
            commitment: Option<CommitmentConfig>,
        ) -> BoxFuture<Result<RpcResponse<Vec<RpcTokenAccountBalance>>>>;

        #[rpc(meta, name = "getTokenAccountsByOwner")]
        fn get_token_accounts_by_owner(
            &self,
            meta: Self::Metadata,
            owner_str: String,
            token_account_filter: RpcTokenAccountsFilter,
            config: Option<RpcAccountInfoConfig>,
        ) -> BoxFuture<Result<RpcResponse<Vec<RpcKeyedAccount>>>>;

        #[rpc(meta, name = "getTokenAccountsByDelegate")]
        fn get_token_accounts_by_delegate(
            &self,
            meta: Self::Metadata,
            delegate_str: String,
            token_account_filter: RpcTokenAccountsFilter,
            config: Option<RpcAccountInfoConfig>,
        ) -> BoxFuture<Result<RpcResponse<Vec<RpcKeyedAccount>>>>;
    }

    pub struct AccountsScanImpl;
    impl AccountsScan for AccountsScanImpl {
        type Metadata = JsonRpcRequestProcessor;

        fn get_program_accounts(
            &self,
            meta: Self::Metadata,
            program_id_str: String,
            config: Option<RpcProgramAccountsConfig>,
        ) -> BoxFuture<Result<OptionalContext<Vec<RpcKeyedAccount>>>> {
            debug!(
                "get_program_accounts rpc request received: {:?}",
                program_id_str
            );
            async move {
                let program_id = verify_pubkey(&program_id_str)?;
                let (config, filters, with_context, sort_results) = if let Some(config) = config {
                    (
                        Some(config.account_config),
                        config.filters.unwrap_or_default(),
                        config.with_context.unwrap_or_default(),
                        config.sort_results.unwrap_or(true),
                    )
                } else {
                    (None, vec![], false, true)
                };
                verify_filters(&filters)?;
                meta.get_program_accounts(program_id, config, filters, with_context, sort_results)
                    .await
            }
            .boxed()
        }

        fn get_largest_accounts(
            &self,
            meta: Self::Metadata,
            config: Option<RpcLargestAccountsConfig>,
        ) -> BoxFuture<Result<RpcResponse<Vec<RpcAccountBalance>>>> {
            debug!("get_largest_accounts rpc request received");
            async move { Ok(meta.get_largest_accounts(config).await?) }.boxed()
        }

        fn get_supply(
            &self,
            meta: Self::Metadata,
            config: Option<RpcSupplyConfig>,
        ) -> BoxFuture<Result<RpcResponse<RpcSupply>>> {
            debug!("get_supply rpc request received");
            async move { Ok(meta.get_supply(config).await?) }.boxed()
        }

        fn get_token_largest_accounts(
            &self,
            meta: Self::Metadata,
            mint_str: String,
            commitment: Option<CommitmentConfig>,
        ) -> BoxFuture<Result<RpcResponse<Vec<RpcTokenAccountBalance>>>> {
            debug!(
                "get_token_largest_accounts rpc request received: {:?}",
                mint_str
            );
            async move {
                let mint = verify_pubkey(&mint_str)?;
                meta.get_token_largest_accounts(mint, commitment).await
            }
            .boxed()
        }

        fn get_token_accounts_by_owner(
            &self,
            meta: Self::Metadata,
            owner_str: String,
            token_account_filter: RpcTokenAccountsFilter,
            config: Option<RpcAccountInfoConfig>,
        ) -> BoxFuture<Result<RpcResponse<Vec<RpcKeyedAccount>>>> {
            debug!(
                "get_token_accounts_by_owner rpc request received: {:?}",
                owner_str
            );
            async move {
                let owner = verify_pubkey(&owner_str)?;
                let token_account_filter = verify_token_account_filter(token_account_filter)?;
                meta.get_token_accounts_by_owner(owner, token_account_filter, config, true)
                    .await
            }
            .boxed()
        }

        fn get_token_accounts_by_delegate(
            &self,
            meta: Self::Metadata,
            delegate_str: String,
            token_account_filter: RpcTokenAccountsFilter,
            config: Option<RpcAccountInfoConfig>,
        ) -> BoxFuture<Result<RpcResponse<Vec<RpcKeyedAccount>>>> {
            debug!(
                "get_token_accounts_by_delegate rpc request received: {:?}",
                delegate_str
            );
            async move {
                let delegate = verify_pubkey(&delegate_str)?;
                let token_account_filter = verify_token_account_filter(token_account_filter)?;
                meta.get_token_accounts_by_delegate(delegate, token_account_filter, config, true)
                    .await
            }
            .boxed()
        }
    }
}

// Full RPC interface that an API node is expected to provide
// (rpc_minimal should also be provided by an API node)
pub mod rpc_full {
    use {
        super::*,
        solana_sdk::message::{SanitizedVersionedMessage, VersionedMessage},
        solana_transaction_status::parse_ui_inner_instructions,
    };
    #[rpc]
    pub trait Full {
        type Metadata;

        #[rpc(meta, name = "getInflationReward")]
        fn get_inflation_reward(
            &self,
            meta: Self::Metadata,
            address_strs: Vec<String>,
            config: Option<RpcEpochConfig>,
        ) -> BoxFuture<Result<Vec<Option<RpcInflationReward>>>>;

        #[rpc(meta, name = "getClusterNodes")]
        fn get_cluster_nodes(&self, meta: Self::Metadata) -> Result<Vec<RpcContactInfo>>;

        #[rpc(meta, name = "getRecentPerformanceSamples")]
        fn get_recent_performance_samples(
            &self,
            meta: Self::Metadata,
            limit: Option<usize>,
        ) -> Result<Vec<RpcPerfSample>>;

        #[rpc(meta, name = "getSignatureStatuses")]
        fn get_signature_statuses(
            &self,
            meta: Self::Metadata,
            signature_strs: Vec<String>,
            config: Option<RpcSignatureStatusConfig>,
        ) -> BoxFuture<Result<RpcResponse<Vec<Option<TransactionStatus>>>>>;

        #[rpc(meta, name = "getMaxRetransmitSlot")]
        fn get_max_retransmit_slot(&self, meta: Self::Metadata) -> Result<Slot>;

        #[rpc(meta, name = "getMaxShredInsertSlot")]
        fn get_max_shred_insert_slot(&self, meta: Self::Metadata) -> Result<Slot>;

        #[rpc(meta, name = "requestAirdrop")]
        fn request_airdrop(
            &self,
            meta: Self::Metadata,
            pubkey_str: String,
            lamports: u64,
            config: Option<RpcRequestAirdropConfig>,
        ) -> Result<String>;

        #[rpc(meta, name = "sendTransaction")]
        fn send_transaction(
            &self,
            meta: Self::Metadata,
            data: String,
            config: Option<RpcSendTransactionConfig>,
        ) -> Result<String>;

        #[rpc(meta, name = "simulateTransaction")]
        fn simulate_transaction(
            &self,
            meta: Self::Metadata,
            data: String,
            config: Option<RpcSimulateTransactionConfig>,
        ) -> Result<RpcResponse<RpcSimulateTransactionResult>>;

        #[rpc(meta, name = "minimumLedgerSlot")]
        fn minimum_ledger_slot(&self, meta: Self::Metadata) -> Result<Slot>;

        #[rpc(meta, name = "getBlock")]
        fn get_block(
            &self,
            meta: Self::Metadata,
            slot: Slot,
            config: Option<RpcEncodingConfigWrapper<RpcBlockConfig>>,
        ) -> BoxFuture<Result<Option<UiConfirmedBlock>>>;

        #[rpc(meta, name = "getBlockTime")]
        fn get_block_time(
            &self,
            meta: Self::Metadata,
            slot: Slot,
        ) -> BoxFuture<Result<Option<UnixTimestamp>>>;

        #[rpc(meta, name = "getBlocks")]
        fn get_blocks(
            &self,
            meta: Self::Metadata,
            start_slot: Slot,
            wrapper: Option<RpcBlocksConfigWrapper>,
            config: Option<RpcContextConfig>,
        ) -> BoxFuture<Result<Vec<Slot>>>;

        #[rpc(meta, name = "getBlocksWithLimit")]
        fn get_blocks_with_limit(
            &self,
            meta: Self::Metadata,
            start_slot: Slot,
            limit: usize,
            config: Option<RpcContextConfig>,
        ) -> BoxFuture<Result<Vec<Slot>>>;

        #[rpc(meta, name = "getTransaction")]
        fn get_transaction(
            &self,
            meta: Self::Metadata,
            signature_str: String,
            config: Option<RpcEncodingConfigWrapper<RpcTransactionConfig>>,
        ) -> BoxFuture<Result<Option<EncodedConfirmedTransactionWithStatusMeta>>>;

        #[rpc(meta, name = "getSignaturesForAddress")]
        fn get_signatures_for_address(
            &self,
            meta: Self::Metadata,
            address: String,
            config: Option<RpcSignaturesForAddressConfig>,
        ) -> BoxFuture<Result<Vec<RpcConfirmedTransactionStatusWithSignature>>>;

        #[rpc(meta, name = "getFirstAvailableBlock")]
        fn get_first_available_block(&self, meta: Self::Metadata) -> BoxFuture<Result<Slot>>;

        #[rpc(meta, name = "getLatestBlockhash")]
        fn get_latest_blockhash(
            &self,
            meta: Self::Metadata,
            config: Option<RpcContextConfig>,
        ) -> Result<RpcResponse<RpcBlockhash>>;

        #[rpc(meta, name = "isBlockhashValid")]
        fn is_blockhash_valid(
            &self,
            meta: Self::Metadata,
            blockhash: String,
            config: Option<RpcContextConfig>,
        ) -> Result<RpcResponse<bool>>;

        #[rpc(meta, name = "getFeeForMessage")]
        fn get_fee_for_message(
            &self,
            meta: Self::Metadata,
            data: String,
            config: Option<RpcContextConfig>,
        ) -> Result<RpcResponse<Option<u64>>>;

        #[rpc(meta, name = "getStakeMinimumDelegation")]
        fn get_stake_minimum_delegation(
            &self,
            meta: Self::Metadata,
            config: Option<RpcContextConfig>,
        ) -> Result<RpcResponse<u64>>;

        #[rpc(meta, name = "getRecentPrioritizationFees")]
        fn get_recent_prioritization_fees(
            &self,
            meta: Self::Metadata,
            pubkey_strs: Option<Vec<String>>,
        ) -> Result<Vec<RpcPrioritizationFee>>;
    }

    pub struct FullImpl;
    impl Full for FullImpl {
        type Metadata = JsonRpcRequestProcessor;

        fn get_recent_performance_samples(
            &self,
            meta: Self::Metadata,
            limit: Option<usize>,
        ) -> Result<Vec<RpcPerfSample>> {
            debug!("get_recent_performance_samples request received");

            let limit = limit.unwrap_or(PERFORMANCE_SAMPLES_LIMIT);

            if limit > PERFORMANCE_SAMPLES_LIMIT {
                return Err(Error::invalid_params(format!(
                    "Invalid limit; max {PERFORMANCE_SAMPLES_LIMIT}"
                )));
            }

            Ok(meta
                .blockstore
                .get_recent_perf_samples(limit)
                .map_err(|err| {
                    warn!("get_recent_performance_samples failed: {:?}", err);
                    Error::invalid_request()
                })?
                .into_iter()
                .map(|(slot, sample)| rpc_perf_sample_from_perf_sample(slot, sample))
                .collect())
        }

        fn get_cluster_nodes(&self, meta: Self::Metadata) -> Result<Vec<RpcContactInfo>> {
            debug!("get_cluster_nodes rpc request received");
            let cluster_info = &meta.cluster_info;
            let socket_addr_space = cluster_info.socket_addr_space();
            let my_shred_version = cluster_info.my_shred_version();
            Ok(cluster_info
                .all_peers()
                .iter()
                .filter_map(|(contact_info, _)| {
                    if my_shred_version == contact_info.shred_version()
                        && contact_info
                            .gossip()
                            .map(|addr| socket_addr_space.check(&addr))
                            .unwrap_or_default()
                    {
                        let (version, feature_set) = if let Some(version) =
                            cluster_info.get_node_version(contact_info.pubkey())
                        {
                            (Some(version.to_string()), Some(version.feature_set))
                        } else {
                            (None, None)
                        };
                        Some(RpcContactInfo {
                            pubkey: contact_info.pubkey().to_string(),
                            gossip: contact_info.gossip(),
                            tvu: contact_info
                                .tvu(Protocol::UDP)
                                .filter(|addr| socket_addr_space.check(addr)),
                            tpu: contact_info
                                .tpu(Protocol::UDP)
                                .filter(|addr| socket_addr_space.check(addr)),
                            tpu_quic: contact_info
                                .tpu(Protocol::QUIC)
                                .filter(|addr| socket_addr_space.check(addr)),
                            tpu_forwards: contact_info
                                .tpu_forwards(Protocol::UDP)
                                .filter(|addr| socket_addr_space.check(addr)),
                            tpu_forwards_quic: contact_info
                                .tpu_forwards(Protocol::QUIC)
                                .filter(|addr| socket_addr_space.check(addr)),
                            tpu_vote: contact_info
                                .tpu_vote(Protocol::UDP)
                                .filter(|addr| socket_addr_space.check(addr)),
                            serve_repair: contact_info
                                .serve_repair(Protocol::UDP)
                                .filter(|addr| socket_addr_space.check(addr)),
                            rpc: contact_info
                                .rpc()
                                .filter(|addr| socket_addr_space.check(addr)),
                            pubsub: contact_info
                                .rpc_pubsub()
                                .filter(|addr| socket_addr_space.check(addr)),
                            version,
                            feature_set,
                            shred_version: Some(my_shred_version),
                        })
                    } else {
                        None // Exclude spy nodes
                    }
                })
                .collect())
        }

        fn get_signature_statuses(
            &self,
            meta: Self::Metadata,
            signature_strs: Vec<String>,
            config: Option<RpcSignatureStatusConfig>,
        ) -> BoxFuture<Result<RpcResponse<Vec<Option<TransactionStatus>>>>> {
            debug!(
                "get_signature_statuses rpc request received: {:?}",
                signature_strs.len()
            );
            if signature_strs.len() > MAX_GET_SIGNATURE_STATUSES_QUERY_ITEMS {
                return Box::pin(future::err(Error::invalid_params(format!(
                    "Too many inputs provided; max {MAX_GET_SIGNATURE_STATUSES_QUERY_ITEMS}"
                ))));
            }
            let mut signatures: Vec<Signature> = vec![];
            for signature_str in signature_strs {
                match verify_signature(&signature_str) {
                    Ok(signature) => {
                        signatures.push(signature);
                    }
                    Err(err) => return Box::pin(future::err(err)),
                }
            }
            Box::pin(async move { meta.get_signature_statuses(signatures, config).await })
        }

        fn get_max_retransmit_slot(&self, meta: Self::Metadata) -> Result<Slot> {
            debug!("get_max_retransmit_slot rpc request received");
            Ok(meta.get_max_retransmit_slot())
        }

        fn get_max_shred_insert_slot(&self, meta: Self::Metadata) -> Result<Slot> {
            debug!("get_max_shred_insert_slot rpc request received");
            Ok(meta.get_max_shred_insert_slot())
        }

        fn request_airdrop(
            &self,
            meta: Self::Metadata,
            pubkey_str: String,
            lamports: u64,
            config: Option<RpcRequestAirdropConfig>,
        ) -> Result<String> {
            debug!("request_airdrop rpc request received");
            trace!(
                "request_airdrop id={} lamports={} config: {:?}",
                pubkey_str,
                lamports,
                &config
            );

            let faucet_addr = meta.config.faucet_addr.ok_or_else(Error::invalid_request)?;
            let pubkey = verify_pubkey(&pubkey_str)?;

            let config = config.unwrap_or_default();
            let bank = meta.bank(config.commitment);

            let blockhash = if let Some(blockhash) = config.recent_blockhash {
                verify_hash(&blockhash)?
            } else {
                bank.confirmed_last_blockhash()
            };
            let last_valid_block_height = bank
                .get_blockhash_last_valid_block_height(&blockhash)
                .unwrap_or(0);

            let transaction =
                request_airdrop_transaction(&faucet_addr, &pubkey, lamports, blockhash).map_err(
                    |err| {
                        info!("request_airdrop_transaction failed: {:?}", err);
                        Error::internal_error()
                    },
                )?;

            let wire_transaction = serialize(&transaction).map_err(|err| {
                info!("request_airdrop: serialize error: {:?}", err);
                Error::internal_error()
            })?;

            let signature = if !transaction.signatures.is_empty() {
                transaction.signatures[0]
            } else {
                return Err(RpcCustomError::TransactionSignatureVerificationFailure.into());
            };

            _send_transaction(
                meta,
                signature,
                wire_transaction,
                last_valid_block_height,
                None,
                None,
            )
        }

        fn send_transaction(
            &self,
            meta: Self::Metadata,
            data: String,
            config: Option<RpcSendTransactionConfig>,
        ) -> Result<String> {
            debug!("send_transaction rpc request received");
            let RpcSendTransactionConfig {
                skip_preflight,
                preflight_commitment,
                encoding,
                max_retries,
                min_context_slot,
            } = config.unwrap_or_default();
            let tx_encoding = encoding.unwrap_or(UiTransactionEncoding::Base58);
            let binary_encoding = tx_encoding.into_binary_encoding().ok_or_else(|| {
                Error::invalid_params(format!(
                    "unsupported encoding: {tx_encoding}. Supported encodings: base58, base64"
                ))
            })?;
            let (wire_transaction, unsanitized_tx) =
                decode_and_deserialize::<VersionedTransaction>(data, binary_encoding)?;

            let preflight_commitment = if skip_preflight {
                Some(CommitmentConfig::processed())
            } else {
                preflight_commitment.map(|commitment| CommitmentConfig { commitment })
            };
            let preflight_bank = &*meta.get_bank_with_config(RpcContextConfig {
                commitment: preflight_commitment,
                min_context_slot,
            })?;

            let transaction = sanitize_transaction(
                unsanitized_tx,
                preflight_bank,
                preflight_bank.get_reserved_account_keys(),
            )?;
            let signature = *transaction.signature();

            let mut last_valid_block_height = preflight_bank
                .get_blockhash_last_valid_block_height(transaction.message().recent_blockhash())
                .unwrap_or(0);

            let durable_nonce_info = transaction
                .get_durable_nonce()
                .map(|&pubkey| (pubkey, *transaction.message().recent_blockhash()));
            if durable_nonce_info.is_some() || (skip_preflight && last_valid_block_height == 0) {
                // While it uses a defined constant, this last_valid_block_height value is chosen arbitrarily.
                // It provides a fallback timeout for durable-nonce transaction retries in case of
                // malicious packing of the retry queue. Durable-nonce transactions are otherwise
                // retried until the nonce is advanced.
                last_valid_block_height = preflight_bank.block_height() + MAX_PROCESSING_AGE as u64;
            }

            if !skip_preflight {
                verify_transaction(&transaction)?;

                if !meta.config.skip_preflight_health_check {
                    match meta.health.check() {
                        RpcHealthStatus::Ok => (),
                        RpcHealthStatus::Unknown => {
                            inc_new_counter_info!("rpc-send-tx_health-unknown", 1);
                            return Err(RpcCustomError::NodeUnhealthy {
                                num_slots_behind: None,
                            }
                            .into());
                        }
                        RpcHealthStatus::Behind { num_slots } => {
                            inc_new_counter_info!("rpc-send-tx_health-behind", 1);
                            return Err(RpcCustomError::NodeUnhealthy {
                                num_slots_behind: Some(num_slots),
                            }
                            .into());
                        }
                    }
                }

                if let TransactionSimulationResult {
                    result: Err(err),
                    logs,
                    post_simulation_accounts: _,
                    units_consumed,
                    return_data,
                    inner_instructions: _, // Always `None` due to `enable_cpi_recording = false`
                } = preflight_bank.simulate_transaction(&transaction, false)
                {
                    match err {
                        TransactionError::BlockhashNotFound => {
                            inc_new_counter_info!("rpc-send-tx_err-blockhash-not-found", 1);
                        }
                        _ => {
                            inc_new_counter_info!("rpc-send-tx_err-other", 1);
                        }
                    }
                    return Err(RpcCustomError::SendTransactionPreflightFailure {
                        message: format!("Transaction simulation failed: {err}"),
                        result: RpcSimulateTransactionResult {
                            err: Some(err),
                            logs: Some(logs),
                            accounts: None,
                            units_consumed: Some(units_consumed),
                            return_data: return_data.map(|return_data| return_data.into()),
                            inner_instructions: None,
                            replacement_blockhash: None,
                        },
                    }
                    .into());
                }
            }

            _send_transaction(
                meta,
                signature,
                wire_transaction,
                last_valid_block_height,
                durable_nonce_info,
                max_retries,
            )
        }

        fn simulate_transaction(
            &self,
            meta: Self::Metadata,
            data: String,
            config: Option<RpcSimulateTransactionConfig>,
        ) -> Result<RpcResponse<RpcSimulateTransactionResult>> {
            debug!("simulate_transaction rpc request received");
            let RpcSimulateTransactionConfig {
                sig_verify,
                replace_recent_blockhash,
                commitment,
                encoding,
                accounts: config_accounts,
                min_context_slot,
                inner_instructions: enable_cpi_recording,
            } = config.unwrap_or_default();
            let tx_encoding = encoding.unwrap_or(UiTransactionEncoding::Base58);
            let binary_encoding = tx_encoding.into_binary_encoding().ok_or_else(|| {
                Error::invalid_params(format!(
                    "unsupported encoding: {tx_encoding}. Supported encodings: base58, base64"
                ))
            })?;
            let (_, mut unsanitized_tx) =
                decode_and_deserialize::<VersionedTransaction>(data, binary_encoding)?;

            let bank = &*meta.get_bank_with_config(RpcContextConfig {
                commitment,
                min_context_slot,
            })?;
            let mut blockhash: Option<RpcBlockhash> = None;
            if replace_recent_blockhash {
                if sig_verify {
                    return Err(Error::invalid_params(
                        "sigVerify may not be used with replaceRecentBlockhash",
                    ));
                }
                let recent_blockhash = bank.last_blockhash();
                unsanitized_tx
                    .message
                    .set_recent_blockhash(recent_blockhash);
                let last_valid_block_height = bank
                    .get_blockhash_last_valid_block_height(&recent_blockhash)
                    .expect("bank blockhash queue should contain blockhash");
                blockhash.replace(RpcBlockhash {
                    blockhash: recent_blockhash.to_string(),
                    last_valid_block_height,
                });
            }

            let transaction =
                sanitize_transaction(unsanitized_tx, bank, bank.get_reserved_account_keys())?;
            if sig_verify {
                verify_transaction(&transaction)?;
            }

            let TransactionSimulationResult {
                result,
                logs,
                post_simulation_accounts,
                units_consumed,
                return_data,
                inner_instructions,
            } = bank.simulate_transaction(&transaction, enable_cpi_recording);

            let account_keys = transaction.message().account_keys();
            let number_of_accounts = account_keys.len();

            let accounts = if let Some(config_accounts) = config_accounts {
                let accounts_encoding = config_accounts
                    .encoding
                    .unwrap_or(UiAccountEncoding::Base64);

                if accounts_encoding == UiAccountEncoding::Binary
                    || accounts_encoding == UiAccountEncoding::Base58
                {
                    return Err(Error::invalid_params("base58 encoding not supported"));
                }

                if config_accounts.addresses.len() > number_of_accounts {
                    return Err(Error::invalid_params(format!(
                        "Too many accounts provided; max {number_of_accounts}"
                    )));
                }

                if result.is_err() {
                    Some(vec![None; config_accounts.addresses.len()])
                } else {
                    let mut post_simulation_accounts_map = HashMap::new();
                    for (pubkey, data) in post_simulation_accounts {
                        post_simulation_accounts_map.insert(pubkey, data);
                    }

                    Some(
                        config_accounts
                            .addresses
                            .iter()
                            .map(|address_str| {
                                let pubkey = verify_pubkey(address_str)?;
                                get_encoded_account(
                                    bank,
                                    &pubkey,
                                    accounts_encoding,
                                    None,
                                    Some(&post_simulation_accounts_map),
                                )
                            })
                            .collect::<Result<Vec<_>>>()?,
                    )
                }
            } else {
                None
            };

            let inner_instructions = inner_instructions.map(|info| {
                map_inner_instructions(info)
                    .map(|converted| parse_ui_inner_instructions(converted, &account_keys))
                    .collect()
            });

            Ok(new_response(
                bank,
                RpcSimulateTransactionResult {
                    err: result.err(),
                    logs: Some(logs),
                    accounts,
                    units_consumed: Some(units_consumed),
                    return_data: return_data.map(|return_data| return_data.into()),
                    inner_instructions,
                    replacement_blockhash: blockhash,
                },
            ))
        }

        fn minimum_ledger_slot(&self, meta: Self::Metadata) -> Result<Slot> {
            debug!("minimum_ledger_slot rpc request received");
            meta.minimum_ledger_slot()
        }

        fn get_block(
            &self,
            meta: Self::Metadata,
            slot: Slot,
            config: Option<RpcEncodingConfigWrapper<RpcBlockConfig>>,
        ) -> BoxFuture<Result<Option<UiConfirmedBlock>>> {
            debug!("get_block rpc request received: {:?}", slot);
            Box::pin(async move { meta.get_block(slot, config).await })
        }

        fn get_blocks(
            &self,
            meta: Self::Metadata,
            start_slot: Slot,
            wrapper: Option<RpcBlocksConfigWrapper>,
            config: Option<RpcContextConfig>,
        ) -> BoxFuture<Result<Vec<Slot>>> {
            let (end_slot, maybe_config) =
                wrapper.map(|wrapper| wrapper.unzip()).unwrap_or_default();
            debug!(
                "get_blocks rpc request received: {}-{:?}",
                start_slot, end_slot
            );
            Box::pin(async move {
                meta.get_blocks(start_slot, end_slot, config.or(maybe_config))
                    .await
            })
        }

        fn get_blocks_with_limit(
            &self,
            meta: Self::Metadata,
            start_slot: Slot,
            limit: usize,
            config: Option<RpcContextConfig>,
        ) -> BoxFuture<Result<Vec<Slot>>> {
            debug!(
                "get_blocks_with_limit rpc request received: {}-{}",
                start_slot, limit,
            );
            Box::pin(async move { meta.get_blocks_with_limit(start_slot, limit, config).await })
        }

        fn get_block_time(
            &self,
            meta: Self::Metadata,
            slot: Slot,
        ) -> BoxFuture<Result<Option<UnixTimestamp>>> {
            Box::pin(async move { meta.get_block_time(slot).await })
        }

        fn get_transaction(
            &self,
            meta: Self::Metadata,
            signature_str: String,
            config: Option<RpcEncodingConfigWrapper<RpcTransactionConfig>>,
        ) -> BoxFuture<Result<Option<EncodedConfirmedTransactionWithStatusMeta>>> {
            debug!("get_transaction rpc request received: {:?}", signature_str);
            let signature = verify_signature(&signature_str);
            if let Err(err) = signature {
                return Box::pin(future::err(err));
            }
            Box::pin(async move { meta.get_transaction(signature.unwrap(), config).await })
        }

        fn get_signatures_for_address(
            &self,
            meta: Self::Metadata,
            address: String,
            config: Option<RpcSignaturesForAddressConfig>,
        ) -> BoxFuture<Result<Vec<RpcConfirmedTransactionStatusWithSignature>>> {
            let RpcSignaturesForAddressConfig {
                before,
                until,
                limit,
                commitment,
                min_context_slot,
            } = config.unwrap_or_default();
            let verification =
                verify_and_parse_signatures_for_address_params(address, before, until, limit);

            match verification {
                Err(err) => Box::pin(future::err(err)),
                Ok((address, before, until, limit)) => Box::pin(async move {
                    meta.get_signatures_for_address(
                        address,
                        before,
                        until,
                        limit,
                        RpcContextConfig {
                            commitment,
                            min_context_slot,
                        },
                    )
                    .await
                }),
            }
        }

        fn get_first_available_block(&self, meta: Self::Metadata) -> BoxFuture<Result<Slot>> {
            debug!("get_first_available_block rpc request received");
            Box::pin(async move { Ok(meta.get_first_available_block().await) })
        }

        fn get_inflation_reward(
            &self,
            meta: Self::Metadata,
            address_strs: Vec<String>,
            config: Option<RpcEpochConfig>,
        ) -> BoxFuture<Result<Vec<Option<RpcInflationReward>>>> {
            debug!(
                "get_inflation_reward rpc request received: {:?}",
                address_strs.len()
            );

            let mut addresses: Vec<Pubkey> = vec![];
            for address_str in address_strs {
                match verify_pubkey(&address_str) {
                    Ok(pubkey) => {
                        addresses.push(pubkey);
                    }
                    Err(err) => return Box::pin(future::err(err)),
                }
            }

            Box::pin(async move { meta.get_inflation_reward(addresses, config).await })
        }

        fn get_latest_blockhash(
            &self,
            meta: Self::Metadata,
            config: Option<RpcContextConfig>,
        ) -> Result<RpcResponse<RpcBlockhash>> {
            debug!("get_latest_blockhash rpc request received");
            meta.get_latest_blockhash(config.unwrap_or_default())
        }

        fn is_blockhash_valid(
            &self,
            meta: Self::Metadata,
            blockhash: String,
            config: Option<RpcContextConfig>,
        ) -> Result<RpcResponse<bool>> {
            let blockhash =
                Hash::from_str(&blockhash).map_err(|e| Error::invalid_params(format!("{e:?}")))?;
            meta.is_blockhash_valid(&blockhash, config.unwrap_or_default())
        }

        fn get_fee_for_message(
            &self,
            meta: Self::Metadata,
            data: String,
            config: Option<RpcContextConfig>,
        ) -> Result<RpcResponse<Option<u64>>> {
            debug!("get_fee_for_message rpc request received");
            let (_, message) = decode_and_deserialize::<VersionedMessage>(
                data,
                TransactionBinaryEncoding::Base64,
            )?;
            let bank = &*meta.get_bank_with_config(config.unwrap_or_default())?;
            let sanitized_versioned_message = SanitizedVersionedMessage::try_from(message)
                .map_err(|err| {
                    Error::invalid_params(format!("invalid transaction message: {err}"))
                })?;
            let sanitized_message = SanitizedMessage::try_new(
                sanitized_versioned_message,
                bank,
                bank.get_reserved_account_keys(),
            )
            .map_err(|err| Error::invalid_params(format!("invalid transaction message: {err}")))?;
            let fee = bank.get_fee_for_message(&sanitized_message);
            Ok(new_response(bank, fee))
        }

        fn get_stake_minimum_delegation(
            &self,
            meta: Self::Metadata,
            config: Option<RpcContextConfig>,
        ) -> Result<RpcResponse<u64>> {
            debug!("get_stake_minimum_delegation rpc request received");
            meta.get_stake_minimum_delegation(config.unwrap_or_default())
        }

        fn get_recent_prioritization_fees(
            &self,
            meta: Self::Metadata,
            pubkey_strs: Option<Vec<String>>,
        ) -> Result<Vec<RpcPrioritizationFee>> {
            let pubkey_strs = pubkey_strs.unwrap_or_default();
            debug!(
                "get_recent_prioritization_fees rpc request received: {:?} pubkeys",
                pubkey_strs.len()
            );
            if pubkey_strs.len() > MAX_TX_ACCOUNT_LOCKS {
                return Err(Error::invalid_params(format!(
                    "Too many inputs provided; max {MAX_TX_ACCOUNT_LOCKS}"
                )));
            }
            let pubkeys = pubkey_strs
                .into_iter()
                .map(|pubkey_str| verify_pubkey(&pubkey_str))
                .collect::<Result<Vec<_>>>()?;
            meta.get_recent_prioritization_fees(pubkeys)
        }
    }
}

fn rpc_perf_sample_from_perf_sample(slot: u64, sample: PerfSample) -> RpcPerfSample {
    match sample {
        PerfSample::V1(PerfSampleV1 {
            num_transactions,
            num_slots,
            sample_period_secs,
        }) => RpcPerfSample {
            slot,
            num_transactions,
            num_non_vote_transactions: None,
            num_slots,
            sample_period_secs,
        },
        PerfSample::V2(PerfSampleV2 {
            num_transactions,
            num_non_vote_transactions,
            num_slots,
            sample_period_secs,
        }) => RpcPerfSample {
            slot,
            num_transactions,
            num_non_vote_transactions: Some(num_non_vote_transactions),
            num_slots,
            sample_period_secs,
        },
    }
}

const MAX_BASE58_SIZE: usize = 1683; // Golden, bump if PACKET_DATA_SIZE changes
const MAX_BASE64_SIZE: usize = 1644; // Golden, bump if PACKET_DATA_SIZE changes
fn decode_and_deserialize<T>(
    encoded: String,
    encoding: TransactionBinaryEncoding,
) -> Result<(Vec<u8>, T)>
where
    T: serde::de::DeserializeOwned,
{
    let wire_output = match encoding {
        TransactionBinaryEncoding::Base58 => {
            inc_new_counter_info!("rpc-base58_encoded_tx", 1);
            if encoded.len() > MAX_BASE58_SIZE {
                return Err(Error::invalid_params(format!(
                    "base58 encoded {} too large: {} bytes (max: encoded/raw {}/{})",
                    type_name::<T>(),
                    encoded.len(),
                    MAX_BASE58_SIZE,
                    PACKET_DATA_SIZE,
                )));
            }
            bs58::decode(encoded)
                .into_vec()
                .map_err(|e| Error::invalid_params(format!("invalid base58 encoding: {e:?}")))?
        }
        TransactionBinaryEncoding::Base64 => {
            inc_new_counter_info!("rpc-base64_encoded_tx", 1);
            if encoded.len() > MAX_BASE64_SIZE {
                return Err(Error::invalid_params(format!(
                    "base64 encoded {} too large: {} bytes (max: encoded/raw {}/{})",
                    type_name::<T>(),
                    encoded.len(),
                    MAX_BASE64_SIZE,
                    PACKET_DATA_SIZE,
                )));
            }
            BASE64_STANDARD
                .decode(encoded)
                .map_err(|e| Error::invalid_params(format!("invalid base64 encoding: {e:?}")))?
        }
    };
    if wire_output.len() > PACKET_DATA_SIZE {
        return Err(Error::invalid_params(format!(
            "decoded {} too large: {} bytes (max: {} bytes)",
            type_name::<T>(),
            wire_output.len(),
            PACKET_DATA_SIZE
        )));
    }
    bincode::options()
        .with_limit(PACKET_DATA_SIZE as u64)
        .with_fixint_encoding()
        .allow_trailing_bytes()
        .deserialize_from(&wire_output[..])
        .map_err(|err| {
            Error::invalid_params(format!(
                "failed to deserialize {}: {}",
                type_name::<T>(),
                &err.to_string()
            ))
        })
        .map(|output| (wire_output, output))
}

fn sanitize_transaction(
    transaction: VersionedTransaction,
    address_loader: impl AddressLoader,
    reserved_account_keys: &HashSet<Pubkey>,
) -> Result<RuntimeTransaction<SanitizedTransaction>> {
    RuntimeTransaction::try_create(
        transaction,
        MessageHash::Compute,
        None,
        address_loader,
        reserved_account_keys,
    )
    .map_err(|err| Error::invalid_params(format!("invalid transaction: {err}")))
}

pub fn create_validator_exit(exit: Arc<AtomicBool>) -> Arc<RwLock<Exit>> {
    let mut validator_exit = Exit::default();
    validator_exit.register_exit(Box::new(move || exit.store(true, Ordering::Relaxed)));
    Arc::new(RwLock::new(validator_exit))
}

pub fn create_test_transaction_entries(
    keypairs: Vec<&Keypair>,
    bank: Arc<Bank>,
) -> (Vec<Entry>, Vec<Signature>) {
    let mint_keypair = keypairs[0];
    let keypair1 = keypairs[1];
    let keypair2 = keypairs[2];
    let keypair3 = keypairs[3];
    let blockhash = bank.confirmed_last_blockhash();
    let rent_exempt_amount = bank.get_minimum_balance_for_rent_exemption(0);

    let mut signatures = Vec::new();
    // Generate transactions for processing
    // Successful transaction
    let success_tx = solana_sdk::system_transaction::transfer(
        mint_keypair,
        &keypair1.pubkey(),
        rent_exempt_amount,
        blockhash,
    );
    signatures.push(success_tx.signatures[0]);
    let entry_1 = solana_entry::entry::next_entry(&blockhash, 1, vec![success_tx]);
    // Failed transaction, InstructionError
    let ix_error_tx = solana_sdk::system_transaction::transfer(
        keypair2,
        &keypair3.pubkey(),
        2 * rent_exempt_amount,
        blockhash,
    );
    signatures.push(ix_error_tx.signatures[0]);
    let entry_2 = solana_entry::entry::next_entry(&entry_1.hash, 1, vec![ix_error_tx]);
    (vec![entry_1, entry_2], signatures)
}

#[cfg(feature = "dev-context-only-utils")]
pub fn populate_blockstore_for_tests(
    entries: Vec<Entry>,
    bank: Arc<Bank>,
    blockstore: Arc<Blockstore>,
    max_complete_transaction_status_slot: Arc<AtomicU64>,
) {
    let slot = bank.slot();
    let parent_slot = bank.parent_slot();
    let shreds = solana_ledger::blockstore::entries_to_test_shreds(
        &entries,
        slot,
        parent_slot,
        true,
        0,
        true, // merkle_variant
    );
    blockstore.insert_shreds(shreds, None, false).unwrap();
    blockstore.set_roots(std::iter::once(&slot)).unwrap();

    let (transaction_status_sender, transaction_status_receiver) = unbounded();
    let (replay_vote_sender, _replay_vote_receiver) = unbounded();
    let tss_exit = Arc::new(AtomicBool::new(false));
    let transaction_status_service =
        crate::transaction_status_service::TransactionStatusService::new(
            transaction_status_receiver,
            max_complete_transaction_status_slot,
            true,
            None,
            blockstore,
            false,
            tss_exit.clone(),
        );

    // Check that process_entries successfully writes can_commit transactions statuses, and
    // that they are matched properly by get_rooted_block
    assert_eq!(
        solana_ledger::blockstore_processor::process_entries_for_tests(
            &BankWithScheduler::new_without_scheduler(bank),
            entries,
            Some(
                &solana_ledger::blockstore_processor::TransactionStatusSender {
                    sender: transaction_status_sender,
                },
            ),
            Some(&replay_vote_sender),
        ),
        Ok(())
    );

    transaction_status_service.quiesce_and_join_for_tests(tss_exit);
}

#[cfg(test)]
pub mod tests {
    use {
        super::{
            rpc_accounts::*, rpc_accounts_scan::*, rpc_bank::*, rpc_full::*, rpc_minimal::*, *,
        },
        crate::{
            optimistically_confirmed_bank_tracker::{
                BankNotification, OptimisticallyConfirmedBankTracker,
            },
            rpc_service::service_runtime,
            rpc_subscriptions::RpcSubscriptions,
        },
        agave_reserved_account_keys::ReservedAccountKeys,
        bincode::deserialize,
        jsonrpc_core::{futures, ErrorCode, MetaIoHandler, Output, Response, Value},
        jsonrpc_core_client::transports::local,
        serde::de::DeserializeOwned,
        solana_accounts_db::accounts_db::{AccountsDbConfig, ACCOUNTS_DB_CONFIG_FOR_TESTING},
        solana_entry::entry::next_versioned_entry,
        solana_gossip::{contact_info::ContactInfo, socketaddr},
        solana_ledger::{
            blockstore_meta::PerfSampleV2,
            blockstore_processor::fill_blockstore_slot_with_ticks,
            genesis_utils::{create_genesis_config, GenesisConfigInfo},
            get_tmp_ledger_path,
        },
        solana_program_option::COption,
        solana_rpc_client_api::{
            custom_error::{
                JSON_RPC_SERVER_ERROR_BLOCK_NOT_AVAILABLE,
                JSON_RPC_SERVER_ERROR_TRANSACTION_HISTORY_NOT_AVAILABLE,
                JSON_RPC_SERVER_ERROR_UNSUPPORTED_TRANSACTION_VERSION,
            },
            filter::MemcmpEncodedBytes,
        },
        solana_runtime::{
<<<<<<< HEAD
            accounts_background_service::AbsRequestSender,
=======
>>>>>>> 8116dcf8
            bank::BankTestConfig,
            commitment::{BlockCommitment, CommitmentSlots},
            non_circulating_supply::non_circulating_accounts,
        },
        solana_sdk::{
            account::{Account, WritableAccount},
            address_lookup_table::{
                self,
                state::{AddressLookupTable, LookupTableMeta},
            },
            compute_budget::ComputeBudgetInstruction,
            fee_calculator::FeeRateGovernor,
            hash::{hash, Hash},
            instruction::InstructionError,
            message::{
                v0::{self, MessageAddressTableLookup},
                Message, MessageHeader, VersionedMessage,
            },
            nonce::{self, state::DurableNonce},
            rpc_port,
            signature::{Keypair, Signer},
            slot_hashes::SlotHashes,
            system_program, system_transaction,
            timing::slot_duration_from_slots_per_year,
            transaction::{
                self, SimpleAddressLoader, Transaction, TransactionError, TransactionVersion,
            },
            vote::state::VoteState,
        },
<<<<<<< HEAD
        solana_send_transaction_service::tpu_info::NullTpuInfo,
=======
        solana_send_transaction_service::{
            tpu_info::NullTpuInfo,
            transaction_client::{ConnectionCacheClient, TpuClientNextClient},
        },
>>>>>>> 8116dcf8
        solana_transaction_status::{
            EncodedConfirmedBlock, EncodedTransaction, EncodedTransactionWithStatusMeta,
            TransactionDetails,
        },
        solana_vote_program::{
            vote_instruction,
            vote_state::{self, TowerSync, VoteInit, VoteStateVersions, MAX_LOCKOUT_HISTORY},
        },
        spl_pod::optional_keys::OptionalNonZeroPubkey,
        spl_token_2022::{
            extension::{
                immutable_owner::ImmutableOwner, memo_transfer::MemoTransfer,
                mint_close_authority::MintCloseAuthority, BaseStateWithExtensionsMut,
                ExtensionType, StateWithExtensionsMut,
            },
            state::{AccountState as TokenAccountState, Mint},
        },
        std::{borrow::Cow, collections::HashMap, net::Ipv4Addr},
        test_case::test_case,
    };

    const TEST_MINT_LAMPORTS: u64 = 1_000_000_000;
    const TEST_SIGNATURE_FEE: u64 = 5_000;
    const TEST_SLOTS_PER_EPOCH: u64 = DELINQUENT_VALIDATOR_SLOT_DISTANCE + 1;

    pub(crate) fn new_test_cluster_info() -> ClusterInfo {
        let keypair = Arc::new(Keypair::new());
        let contact_info = ContactInfo::new_localhost(
            &keypair.pubkey(),
            solana_sdk::timing::timestamp(), // wallclock
        );
        ClusterInfo::new(contact_info, keypair, SocketAddrSpace::Unspecified)
    }

    fn create_test_request(method: &str, params: Option<serde_json::Value>) -> serde_json::Value {
        json!({
            "jsonrpc": "2.0",
            "id": 1u64,
            "method": method,
            "params": params,
        })
    }

    fn parse_success_result<T: DeserializeOwned>(response: Response) -> T {
        if let Response::Single(output) = response {
            match output {
                Output::Success(success) => serde_json::from_value(success.result).unwrap(),
                Output::Failure(failure) => {
                    panic!("Expected success but received: {failure:?}");
                }
            }
        } else {
            panic!("Expected single response");
        }
    }

    fn parse_failure_response(response: Response) -> (i64, String) {
        if let Response::Single(output) = response {
            match output {
                Output::Success(success) => {
                    panic!("Expected failure but received: {success:?}");
                }
                Output::Failure(failure) => (failure.error.code.code(), failure.error.message),
            }
        } else {
            panic!("Expected single response");
        }
    }

    struct RpcHandler {
        io: MetaIoHandler<JsonRpcRequestProcessor>,
        meta: JsonRpcRequestProcessor,
        identity: Pubkey,
        mint_keypair: Keypair,
        leader_vote_keypair: Arc<Keypair>,
        blockstore: Arc<Blockstore>,
        bank_forks: Arc<RwLock<BankForks>>,
        max_slots: Arc<MaxSlots>,
        max_complete_transaction_status_slot: Arc<AtomicU64>,
        block_commitment_cache: Arc<RwLock<BlockCommitmentCache>>,
    }

    impl RpcHandler {
        fn start() -> Self {
            Self::start_with_config(JsonRpcConfig {
                enable_rpc_transaction_history: true,
                ..JsonRpcConfig::default()
            })
        }

        fn start_with_config(config: JsonRpcConfig) -> Self {
            let (bank_forks, mint_keypair, leader_vote_keypair) =
                new_bank_forks_with_config(BankTestConfig {
                    accounts_db_config: AccountsDbConfig {
                        account_indexes: Some(config.account_indexes.clone()),
                        ..ACCOUNTS_DB_CONFIG_FOR_TESTING
                    },
                });

            let ledger_path = get_tmp_ledger_path!();
            let blockstore = Arc::new(Blockstore::open(&ledger_path).unwrap());
            let bank = bank_forks.read().unwrap().working_bank();

            let leader_pubkey = *bank.collector_id();
            let block_commitment_cache = Arc::new(RwLock::new(BlockCommitmentCache::default()));
            let exit = Arc::new(AtomicBool::new(false));
            let validator_exit = create_validator_exit(exit);
            let cluster_info = Arc::new(new_test_cluster_info());
            let identity = cluster_info.id();
            cluster_info.insert_info(ContactInfo::new_with_socketaddr(
                &leader_pubkey,
                &socketaddr!(Ipv4Addr::LOCALHOST, 1234),
            ));
            let max_slots = Arc::new(MaxSlots::default());
            // note that this means that slot 0 will always be considered complete
            let max_complete_transaction_status_slot = Arc::new(AtomicU64::new(0));
            let max_complete_rewards_slot = Arc::new(AtomicU64::new(0));
            let optimistically_confirmed_bank =
                OptimisticallyConfirmedBank::locked_from_bank_forks_root(&bank_forks);

            let JsonRpcConfig {
                rpc_threads,
                rpc_blocking_threads,
                rpc_niceness_adj,
                ..
            } = config;
            let meta = JsonRpcRequestProcessor::new(
                config,
                None,
                bank_forks.clone(),
                block_commitment_cache.clone(),
                blockstore.clone(),
                validator_exit,
                RpcHealth::stub(optimistically_confirmed_bank.clone(), blockstore.clone()),
                cluster_info,
                Hash::default(),
                None,
                optimistically_confirmed_bank,
                Arc::new(RwLock::new(LargestAccountsCache::new(30))),
                max_slots.clone(),
                Arc::new(LeaderScheduleCache::new_from_bank(&bank)),
                max_complete_transaction_status_slot.clone(),
                max_complete_rewards_slot,
                Arc::new(PrioritizationFeeCache::default()),
                service_runtime(rpc_threads, rpc_blocking_threads, rpc_niceness_adj),
            )
            .0;

            let mut io = MetaIoHandler::default();
            io.extend_with(rpc_minimal::MinimalImpl.to_delegate());
            io.extend_with(rpc_bank::BankDataImpl.to_delegate());
            io.extend_with(rpc_accounts::AccountsDataImpl.to_delegate());
            io.extend_with(rpc_accounts_scan::AccountsScanImpl.to_delegate());
            io.extend_with(rpc_full::FullImpl.to_delegate());
            Self {
                io,
                meta,
                identity,
                mint_keypair,
                leader_vote_keypair,
                bank_forks,
                blockstore,
                max_slots,
                max_complete_transaction_status_slot,
                block_commitment_cache,
            }
        }

        fn handle_request_sync(&self, req: serde_json::Value) -> Response {
            let response = &self
                .io
                .handle_request_sync(&req.to_string(), self.meta.clone())
                .expect("no response");
            serde_json::from_str(response).expect("failed to deserialize response")
        }

        fn overwrite_working_bank_entries(&self, entries: Vec<Entry>) {
            populate_blockstore_for_tests(
                entries,
                self.working_bank(),
                self.blockstore.clone(),
                self.max_complete_transaction_status_slot.clone(),
            );
        }

        fn create_test_transactions_and_populate_blockstore(&self) -> Vec<Signature> {
            let mint_keypair = &self.mint_keypair;
            let keypair1 = Keypair::new();
            let keypair2 = Keypair::new();
            let keypair3 = Keypair::new();
            let bank = self.working_bank();
            let rent_exempt_amount = bank.get_minimum_balance_for_rent_exemption(0);
            bank.transfer(
                rent_exempt_amount + TEST_SIGNATURE_FEE,
                mint_keypair,
                &keypair2.pubkey(),
            )
            .unwrap();

            let (entries, signatures) = create_test_transaction_entries(
                vec![&self.mint_keypair, &keypair1, &keypair2, &keypair3],
                bank,
            );
            self.overwrite_working_bank_entries(entries);
            signatures
        }

        fn create_test_versioned_transactions_and_populate_blockstore(
            &self,
            address_table_key: Option<Pubkey>,
        ) -> Vec<Signature> {
            let address_table_key =
                address_table_key.unwrap_or_else(|| self.store_address_lookup_table());

            let bank = self.working_bank();
            let recent_blockhash = bank.confirmed_last_blockhash();
            let legacy_message = VersionedMessage::Legacy(Message {
                header: MessageHeader {
                    num_required_signatures: 1,
                    num_readonly_signed_accounts: 0,
                    num_readonly_unsigned_accounts: 0,
                },
                recent_blockhash,
                account_keys: vec![self.mint_keypair.pubkey()],
                instructions: vec![],
            });
            let version_0_message = VersionedMessage::V0(v0::Message {
                header: MessageHeader {
                    num_required_signatures: 1,
                    num_readonly_signed_accounts: 0,
                    num_readonly_unsigned_accounts: 0,
                },
                recent_blockhash,
                account_keys: vec![self.mint_keypair.pubkey()],
                address_table_lookups: vec![MessageAddressTableLookup {
                    account_key: address_table_key,
                    writable_indexes: vec![0],
                    readonly_indexes: vec![],
                }],
                instructions: vec![],
            });

            let mut signatures = Vec::new();
            let legacy_tx =
                VersionedTransaction::try_new(legacy_message, &[&self.mint_keypair]).unwrap();
            signatures.push(legacy_tx.signatures[0]);
            let version_0_tx =
                VersionedTransaction::try_new(version_0_message, &[&self.mint_keypair]).unwrap();
            signatures.push(version_0_tx.signatures[0]);
            let entry1 = next_versioned_entry(&recent_blockhash, 1, vec![legacy_tx]);
            let entry2 = next_versioned_entry(&entry1.hash, 1, vec![version_0_tx]);
            let entries = vec![entry1, entry2];
            self.overwrite_working_bank_entries(entries);
            signatures
        }

        fn store_address_lookup_table(&self) -> Pubkey {
            let bank = self.working_bank();
            let address_table_pubkey = Pubkey::new_unique();
            let address_table_account = {
                let address_table_state = AddressLookupTable {
                    meta: LookupTableMeta {
                        // ensure that active address length is 1 at slot 0
                        last_extended_slot_start_index: 1,
                        ..LookupTableMeta::default()
                    },
                    addresses: Cow::Owned(vec![Pubkey::new_unique()]),
                };
                let address_table_data = address_table_state.serialize_for_tests().unwrap();
                let min_balance_lamports =
                    bank.get_minimum_balance_for_rent_exemption(address_table_data.len());
                AccountSharedData::create(
                    min_balance_lamports,
                    address_table_data,
                    address_lookup_table::program::id(),
                    false,
                    0,
                )
            };
            bank.store_account(&address_table_pubkey, &address_table_account);
            address_table_pubkey
        }

        fn add_roots_to_blockstore(&self, mut roots: Vec<Slot>) {
            roots.retain(|&slot| slot > 0);
            if roots.is_empty() {
                return;
            }

            let mut parent_bank = self.bank_forks.read().unwrap().working_bank();
            for (i, root) in roots.iter().enumerate() {
                let new_bank =
                    Bank::new_from_parent(parent_bank.clone(), parent_bank.collector_id(), *root);
                parent_bank = self
                    .bank_forks
                    .write()
                    .unwrap()
                    .insert(new_bank)
                    .clone_without_scheduler();
                let parent = if i > 0 { roots[i - 1] } else { 0 };
                fill_blockstore_slot_with_ticks(
                    &self.blockstore,
                    5,
                    *root,
                    parent,
                    Hash::default(),
                );
            }
            self.blockstore.set_roots(roots.iter()).unwrap();
            let new_bank = Bank::new_from_parent(
                parent_bank.clone(),
                parent_bank.collector_id(),
                roots.iter().max().unwrap() + 1,
            );
            self.bank_forks.write().unwrap().insert(new_bank);

            for root in roots.iter() {
                self.bank_forks
                    .write()
                    .unwrap()
                    .set_root(*root, None, Some(0))
                    .unwrap();
                let block_time = self
                    .bank_forks
                    .read()
                    .unwrap()
                    .get(*root)
                    .unwrap()
                    .clock()
                    .unix_timestamp;
                self.blockstore.set_block_time(*root, block_time).unwrap();
            }
        }

        fn advance_bank_to_confirmed_slot(&self, slot: Slot) -> Arc<Bank> {
            let parent_bank = self.working_bank();
            let bank = self
                .bank_forks
                .write()
                .unwrap()
                .insert(Bank::new_from_parent(parent_bank, &Pubkey::default(), slot))
                .clone_without_scheduler();

            let new_block_commitment = BlockCommitmentCache::new(
                HashMap::new(),
                0,
                CommitmentSlots::new_from_slot(self.bank_forks.read().unwrap().highest_slot()),
            );
            *self.block_commitment_cache.write().unwrap() = new_block_commitment;
            bank
        }

        fn store_vote_account(&self, vote_pubkey: &Pubkey, vote_state: VoteState) {
            let bank = self.working_bank();
            let versioned = VoteStateVersions::new_current(vote_state);
            let space = VoteState::size_of();
            let balance = bank.get_minimum_balance_for_rent_exemption(space);
            let mut vote_account =
                AccountSharedData::new(balance, space, &solana_vote_program::id());
            vote_state::to(&versioned, &mut vote_account).unwrap();
            bank.store_account(vote_pubkey, &vote_account);
        }

        fn update_prioritization_fee_cache(&self, transactions: Vec<Transaction>) {
            let bank = self.working_bank();

            let transactions: Vec<_> = transactions
                .into_iter()
                .map(RuntimeTransaction::from_transaction_for_tests)
                .collect();

            let prioritization_fee_cache = &self.meta.prioritization_fee_cache;
            prioritization_fee_cache.update(&bank, transactions.iter());
        }

        fn get_prioritization_fee_cache(&self) -> &PrioritizationFeeCache {
            &self.meta.prioritization_fee_cache
        }

        fn working_bank(&self) -> Arc<Bank> {
            self.bank_forks.read().unwrap().working_bank()
        }

        fn leader_pubkey(&self) -> Pubkey {
            *self.working_bank().collector_id()
        }
    }

    fn rpc_request_processor_new<Client: ClientWithCreator>() {
        let bob_pubkey = solana_pubkey::new_rand();
        let genesis = create_genesis_config(100);
        let bank = Bank::new_for_tests(&genesis.genesis_config);
        let meta =
            JsonRpcRequestProcessor::new_from_bank::<Client>(bank, SocketAddrSpace::Unspecified);

        let bank = meta.bank_forks.read().unwrap().root_bank();
        bank.transfer(20, &genesis.mint_keypair, &bob_pubkey)
            .unwrap();

        assert_eq!(
            meta.get_transaction_count(RpcContextConfig::default())
                .unwrap(),
            1
        );
    }

    // we cannot use async tests because the JsonRpcRequestProcessor owns runtime
    #[test]
    fn test_rpc_request_processor_new_connection_cache() {
        rpc_request_processor_new::<ConnectionCacheClient<NullTpuInfo>>();
    }

    #[test]
    fn test_rpc_request_processor_new_tpu_client_next() {
        rpc_request_processor_new::<TpuClientNextClient>();
    }

    fn rpc_get_balance<Client: ClientWithCreator>() {
        let genesis = create_genesis_config(20);
        let mint_pubkey = genesis.mint_keypair.pubkey();
        let bank = Bank::new_for_tests(&genesis.genesis_config);
        let meta =
            JsonRpcRequestProcessor::new_from_bank::<Client>(bank, SocketAddrSpace::Unspecified);

        let mut io = MetaIoHandler::default();
        io.extend_with(rpc_minimal::MinimalImpl.to_delegate());

        let req = format!(
            r#"{{"jsonrpc":"2.0","id":1,"method":"getBalance","params":["{mint_pubkey}"]}}"#
        );
        let res = io.handle_request_sync(&req, meta);
        let expected = json!({
            "jsonrpc": "2.0",
            "result": {
                "context": {"slot": 0, "apiVersion": RpcApiVersion::default()},
                "value":20,
                },
            "id": 1,
        });
        let result = serde_json::from_str::<Value>(&res.expect("actual response"))
            .expect("actual response deserialization");
        assert_eq!(result, expected);
    }

    #[test]
    fn test_rpc_get_balance_new_connection_cache() {
        rpc_get_balance::<ConnectionCacheClient<NullTpuInfo>>();
    }

    #[test]
    fn test_rpc_get_balance_new_tpu_client_next() {
        rpc_get_balance::<TpuClientNextClient>();
    }

    fn rpc_get_balance_via_client<Client: ClientWithCreator>() {
        let genesis = create_genesis_config(20);
        let mint_pubkey = genesis.mint_keypair.pubkey();
        let bank = Bank::new_for_tests(&genesis.genesis_config);
        let meta =
            JsonRpcRequestProcessor::new_from_bank::<Client>(bank, SocketAddrSpace::Unspecified);

        let mut io = MetaIoHandler::default();
        io.extend_with(rpc_minimal::MinimalImpl.to_delegate());

        async fn use_client(client: rpc_minimal::gen_client::Client, mint_pubkey: Pubkey) -> u64 {
            client
                .get_balance(mint_pubkey.to_string(), None)
                .await
                .unwrap()
                .value
        }

        let fut = async {
            let (client, server) =
                local::connect_with_metadata::<rpc_minimal::gen_client::Client, _, _>(&io, meta);
            let client = use_client(client, mint_pubkey);

            futures::join!(client, server)
        };
        let (response, _) = futures::executor::block_on(fut);
        assert_eq!(response, 20);
    }

    #[test]
    fn test_rpc_get_balance_via_client_connection_cache() {
        rpc_get_balance_via_client::<ConnectionCacheClient<NullTpuInfo>>();
    }

    #[test]
    fn test_rpc_get_balance_via_client_tpu_client_next() {
        rpc_get_balance_via_client::<TpuClientNextClient>();
    }

    #[test]
    fn test_rpc_get_cluster_nodes() {
        let rpc = RpcHandler::start();
        let version = solana_version::Version::default();
        let request = create_test_request("getClusterNodes", None);
        let result: Value = parse_success_result(rpc.handle_request_sync(request));
        let expected = json!([{
            "pubkey": rpc.identity.to_string(),
            "gossip": "127.0.0.1:8000",
            "shredVersion": 0u16,
            "tvu": "127.0.0.1:8001",
            "tpu": "127.0.0.1:8003",
            "tpuQuic": "127.0.0.1:8009",
            "tpuForwards": "127.0.0.1:8004",
            "tpuForwardsQuic": "127.0.0.1:8010",
            "tpuVote": "127.0.0.1:8005",
            "serveRepair": "127.0.0.1:8008",
            "rpc": format!("127.0.0.1:{}", rpc_port::DEFAULT_RPC_PORT),
            "pubsub": format!("127.0.0.1:{}", rpc_port::DEFAULT_RPC_PUBSUB_PORT),
            "version": format!("{version}"),
            "featureSet": version.feature_set,
        }, {
            "pubkey": rpc.leader_pubkey().to_string(),
            "gossip": "127.0.0.1:1235",
            "shredVersion": 0u16,
            "tvu": "127.0.0.1:1236",
            "tpu": "127.0.0.1:1234",
            "tpuQuic": "127.0.0.1:1240",
            "tpuForwards": "127.0.0.1:1239",
            "tpuForwardsQuic": "127.0.0.1:1245",
            "tpuVote": "127.0.0.1:1241",
            "serveRepair": "127.0.0.1:1242",
            "rpc": format!("127.0.0.1:{}", rpc_port::DEFAULT_RPC_PORT),
            "pubsub": format!("127.0.0.1:{}", rpc_port::DEFAULT_RPC_PUBSUB_PORT),
            "version": format!("{version}"),
            "featureSet": version.feature_set,
        }]);
        assert_eq!(result, expected);
    }

    #[test]
    fn test_rpc_get_recent_performance_samples() {
        let rpc = RpcHandler::start();

        let slot = 0;
        let num_slots = 1;
        let num_transactions = 4;
        let num_non_vote_transactions = 1;
        let sample_period_secs = 60;
        rpc.blockstore
            .write_perf_sample(
                slot,
                &PerfSampleV2 {
                    num_slots,
                    num_transactions,
                    num_non_vote_transactions,
                    sample_period_secs,
                },
            )
            .expect("write to blockstore");

        let request = create_test_request("getRecentPerformanceSamples", None);
        let result: Value = parse_success_result(rpc.handle_request_sync(request));
        let expected = json!([{
            "slot": slot,
            "numSlots": num_slots,
            "numTransactions": num_transactions,
            "numNonVoteTransactions": num_non_vote_transactions,
            "samplePeriodSecs": sample_period_secs,
        }]);
        assert_eq!(result, expected);
    }

    #[test]
    fn test_rpc_get_recent_performance_samples_invalid_limit() {
        let rpc = RpcHandler::start();
        let request = create_test_request("getRecentPerformanceSamples", Some(json!([10_000])));
        let response = parse_failure_response(rpc.handle_request_sync(request));
        let expected = (
            ErrorCode::InvalidParams.code(),
            String::from("Invalid limit; max 720"),
        );
        assert_eq!(response, expected);
    }

    #[test]
    fn test_rpc_get_slot_leader() {
        let rpc = RpcHandler::start();
        let request = create_test_request("getSlotLeader", None);
        let result: String = parse_success_result(rpc.handle_request_sync(request));
        let expected = rpc.leader_pubkey().to_string();
        assert_eq!(result, expected);
    }

    fn rpc_get_tx_count<Client: ClientWithCreator>() {
        let bob_pubkey = solana_pubkey::new_rand();
        let genesis = create_genesis_config(10);
        let bank = Bank::new_for_tests(&genesis.genesis_config);
        let meta =
            JsonRpcRequestProcessor::new_from_bank::<Client>(bank, SocketAddrSpace::Unspecified);

        let mut io = MetaIoHandler::default();
        io.extend_with(rpc_minimal::MinimalImpl.to_delegate());

        // Add 4 transactions
        let bank = meta.bank_forks.read().unwrap().root_bank();
        bank.transfer(1, &genesis.mint_keypair, &bob_pubkey)
            .unwrap();
        bank.transfer(2, &genesis.mint_keypair, &bob_pubkey)
            .unwrap();
        bank.transfer(3, &genesis.mint_keypair, &bob_pubkey)
            .unwrap();
        bank.transfer(4, &genesis.mint_keypair, &bob_pubkey)
            .unwrap();

        let req = r#"{"jsonrpc":"2.0","id":1,"method":"getTransactionCount"}"#;
        let res = io.handle_request_sync(req, meta);
        let expected = r#"{"jsonrpc":"2.0","result":4,"id":1}"#;
        let expected: Response =
            serde_json::from_str(expected).expect("expected response deserialization");
        let result: Response = serde_json::from_str(&res.expect("actual response"))
            .expect("actual response deserialization");
        assert_eq!(result, expected);
    }

    #[test]
    fn test_rpc_get_tx_count_connection_cache() {
        rpc_get_tx_count::<ConnectionCacheClient<NullTpuInfo>>();
    }

    #[test]
    fn test_rpc_get_tx_count_tpu_client_next() {
        rpc_get_tx_count::<TpuClientNextClient>();
    }

    #[test]
    fn test_rpc_minimum_ledger_slot() {
        let rpc = RpcHandler::start();
        // populate blockstore so that a minimum slot can be detected
        rpc.create_test_transactions_and_populate_blockstore();
        let request = create_test_request("minimumLedgerSlot", None);
        let result: Slot = parse_success_result(rpc.handle_request_sync(request));
        assert_eq!(0, result);
    }

    #[test]
    fn test_get_supply() {
        let rpc = RpcHandler::start();
        let request = create_test_request("getSupply", None);
        let result = {
            let mut result: RpcResponse<RpcSupply> =
                parse_success_result(rpc.handle_request_sync(request));
            result.value.non_circulating_accounts.sort();
            result.value
        };
        let expected = {
            let mut non_circulating_accounts: Vec<String> = non_circulating_accounts()
                .iter()
                .map(|pubkey| pubkey.to_string())
                .collect();
            non_circulating_accounts.sort();
            let total_capitalization = rpc.working_bank().capitalization();
            RpcSupply {
                non_circulating: 0,
                circulating: total_capitalization,
                total: total_capitalization,
                non_circulating_accounts,
            }
        };
        assert_eq!(result, expected);
    }

    #[test]
    fn test_get_supply_exclude_account_list() {
        let rpc = RpcHandler::start();
        let request = create_test_request(
            "getSupply",
            Some(json!([{"excludeNonCirculatingAccountsList": true}])),
        );
        let result: RpcResponse<RpcSupply> = parse_success_result(rpc.handle_request_sync(request));
        let expected = {
            let total_capitalization = rpc.working_bank().capitalization();
            RpcSupply {
                non_circulating: 0,
                circulating: total_capitalization,
                total: total_capitalization,
                non_circulating_accounts: vec![],
            }
        };
        assert_eq!(result.value, expected);
    }

    #[test]
    fn test_get_largest_accounts() {
        let rpc = RpcHandler::start();

        // make a non-circulating account one of the largest accounts
        let non_circulating_key = &non_circulating_accounts()[0];
        let bank = rpc.working_bank();
        bank.process_transaction(&system_transaction::transfer(
            &rpc.mint_keypair,
            non_circulating_key,
            500_000,
            bank.confirmed_last_blockhash(),
        ))
        .expect("process transaction");

        let request = create_test_request("getLargestAccounts", None);
        let largest_accounts_result: RpcResponse<Vec<RpcAccountBalance>> =
            parse_success_result(rpc.handle_request_sync(request));
        assert_eq!(largest_accounts_result.value.len(), 20);

        // Get mint balance
        let request = create_test_request(
            "getBalance",
            Some(json!([rpc.mint_keypair.pubkey().to_string()])),
        );
        let mint_balance_result: RpcResponse<u64> =
            parse_success_result(rpc.handle_request_sync(request));
        assert!(largest_accounts_result.value.contains(&RpcAccountBalance {
            address: rpc.mint_keypair.pubkey().to_string(),
            lamports: mint_balance_result.value,
        }));

        // Get non-circulating account balance
        let request =
            create_test_request("getBalance", Some(json!([non_circulating_key.to_string()])));
        let non_circulating_balance_result: RpcResponse<u64> =
            parse_success_result(rpc.handle_request_sync(request));
        assert!(largest_accounts_result.value.contains(&RpcAccountBalance {
            address: non_circulating_key.to_string(),
            lamports: non_circulating_balance_result.value,
        }));

        // Test Circulating/NonCirculating Filter
        let request = create_test_request(
            "getLargestAccounts",
            Some(json!([{"filter":"circulating"}])),
        );
        let largest_accounts_result: RpcResponse<Vec<RpcAccountBalance>> =
            parse_success_result(rpc.handle_request_sync(request));
        assert_eq!(largest_accounts_result.value.len(), 20);
        assert!(!largest_accounts_result.value.contains(&RpcAccountBalance {
            address: non_circulating_key.to_string(),
            lamports: non_circulating_balance_result.value,
        }));

        let request = create_test_request(
            "getLargestAccounts",
            Some(json!([{"filter":"nonCirculating"}])),
        );
        let largest_accounts_result: RpcResponse<Vec<RpcAccountBalance>> =
            parse_success_result(rpc.handle_request_sync(request));
        assert_eq!(largest_accounts_result.value.len(), 1);
        assert!(largest_accounts_result.value.contains(&RpcAccountBalance {
            address: non_circulating_key.to_string(),
            lamports: non_circulating_balance_result.value,
        }));
    }

    #[test]
    fn test_rpc_get_minimum_balance_for_rent_exemption() {
        let rpc = RpcHandler::start();
        let data_len = 50;
        let request =
            create_test_request("getMinimumBalanceForRentExemption", Some(json!([data_len])));
        let result: u64 = parse_success_result(rpc.handle_request_sync(request));
        let expected = rpc
            .working_bank()
            .get_minimum_balance_for_rent_exemption(data_len);
        assert_eq!(result, expected);
    }

    #[test]
    fn test_rpc_get_inflation() {
        let rpc = RpcHandler::start();
        let bank = rpc.working_bank();
        let request = create_test_request("getInflationGovernor", None);
        let result: RpcInflationGovernor = parse_success_result(rpc.handle_request_sync(request));
        let expected: RpcInflationGovernor = bank.inflation().into();
        assert_eq!(result, expected);

        // Query inflation rate for current epoch
        let request = create_test_request("getInflationRate", None);
        let result: RpcInflationRate = parse_success_result(rpc.handle_request_sync(request));
        let inflation = bank.inflation();
        let epoch = bank.epoch();
        let slot_in_year = bank.slot_in_year_for_inflation();
        let expected = RpcInflationRate {
            total: inflation.total(slot_in_year),
            validator: inflation.validator(slot_in_year),
            foundation: inflation.foundation(slot_in_year),
            epoch,
        };
        assert_eq!(result, expected);
    }

    #[test]
    fn test_rpc_get_epoch_schedule() {
        let rpc = RpcHandler::start();
        let bank = rpc.working_bank();
        let request = create_test_request("getEpochSchedule", None);
        let result: EpochSchedule = parse_success_result(rpc.handle_request_sync(request));
        let expected = bank.epoch_schedule();
        assert_eq!(expected, &result);
    }

    #[test]
    fn test_rpc_get_leader_schedule() {
        let rpc = RpcHandler::start();

        for params in [
            None,
            Some(json!([0u64])),
            Some(json!([null, {"identity": rpc.leader_pubkey().to_string()}])),
            Some(json!([{"identity": rpc.leader_pubkey().to_string()}])),
        ] {
            let request = create_test_request("getLeaderSchedule", params);
            let result: Option<RpcLeaderSchedule> =
                parse_success_result(rpc.handle_request_sync(request));
            let expected = Some(HashMap::from_iter(std::iter::once((
                rpc.leader_pubkey().to_string(),
                Vec::from_iter(0..=128),
            ))));
            assert_eq!(result, expected);
        }

        let request = create_test_request("getLeaderSchedule", Some(json!([42424242])));
        let result: Option<RpcLeaderSchedule> =
            parse_success_result(rpc.handle_request_sync(request));
        let expected: Option<RpcLeaderSchedule> = None;
        assert_eq!(result, expected);

        let request = create_test_request(
            "getLeaderSchedule",
            Some(json!([{"identity": Pubkey::new_unique().to_string() }])),
        );
        let result: Option<RpcLeaderSchedule> =
            parse_success_result(rpc.handle_request_sync(request));
        let expected = Some(HashMap::default());
        assert_eq!(result, expected);
    }

    #[test]
    fn test_rpc_get_slot_leaders() {
        let rpc = RpcHandler::start();
        let bank = rpc.working_bank();

        // Test that slot leaders will be returned across epochs
        let query_start = 0;
        let query_limit = 2 * bank.epoch_schedule().slots_per_epoch;

        let request =
            create_test_request("getSlotLeaders", Some(json!([query_start, query_limit])));
        let result: Vec<String> = parse_success_result(rpc.handle_request_sync(request));
        assert_eq!(result.len(), query_limit as usize);

        // Test that invalid limit returns an error
        let query_start = 0;
        let query_limit = 5001;

        let request =
            create_test_request("getSlotLeaders", Some(json!([query_start, query_limit])));
        let response = parse_failure_response(rpc.handle_request_sync(request));
        let expected = (
            ErrorCode::InvalidParams.code(),
            String::from("Invalid limit; max 5000"),
        );
        assert_eq!(response, expected);

        // Test that invalid epoch returns an error
        let query_start = 2 * bank.epoch_schedule().slots_per_epoch;
        let query_limit = 10;

        let request =
            create_test_request("getSlotLeaders", Some(json!([query_start, query_limit])));
        let response = parse_failure_response(rpc.handle_request_sync(request));
        let expected = (
            ErrorCode::InvalidParams.code(),
            String::from("Invalid slot range: leader schedule for epoch 2 is unavailable"),
        );
        assert_eq!(response, expected);
    }

    #[test]
    fn test_rpc_get_account_info() {
        let rpc = RpcHandler::start();
        let bank = rpc.working_bank();

        let request = create_test_request(
            "getAccountInfo",
            Some(json!([rpc.mint_keypair.pubkey().to_string()])),
        );
        let result: Value = parse_success_result(rpc.handle_request_sync(request));
        let expected = json!({
            "context": {"slot": 0, "apiVersion": RpcApiVersion::default()},
            "value":{
                "owner": "11111111111111111111111111111111",
                "lamports": TEST_MINT_LAMPORTS,
                "data": "",
                "executable": false,
                "rentEpoch": 0,
                "space": 0,
            },
        });
        assert_eq!(result, expected);

        let pubkey = Pubkey::new_unique();
        let address = pubkey.to_string();
        let data = vec![1, 2, 3, 4, 5];
        let account = AccountSharedData::create(42, data.clone(), Pubkey::default(), false, 0);
        bank.store_account(&pubkey, &account);

        let request = create_test_request(
            "getAccountInfo",
            Some(json!([address, {"encoding": "base64"}])),
        );
        let result: Value = parse_success_result(rpc.handle_request_sync(request));
        let expected = json!([BASE64_STANDARD.encode(&data), "base64"]);
        assert_eq!(result["value"]["data"], expected);
        assert_eq!(result["value"]["space"], 5);

        let request = create_test_request(
            "getAccountInfo",
            Some(json!([address, {"encoding": "base64", "dataSlice": {"length": 2, "offset": 1}}])),
        );
        let result: Value = parse_success_result(rpc.handle_request_sync(request));
        let expected = json!([BASE64_STANDARD.encode(&data[1..3]), "base64"]);
        assert_eq!(result["value"]["data"], expected);
        assert_eq!(result["value"]["space"], 5);

        let request = create_test_request(
            "getAccountInfo",
            Some(json!([address, {"encoding": "binary", "dataSlice": {"length": 2, "offset": 1}}])),
        );
        let result: Value = parse_success_result(rpc.handle_request_sync(request));
        let expected = bs58::encode(&data[1..3]).into_string();
        assert_eq!(result["value"]["data"], expected);
        assert_eq!(result["value"]["space"], 5);

        let request = create_test_request(
            "getAccountInfo",
            Some(
                json!([address, {"encoding": "jsonParsed", "dataSlice": {"length": 2, "offset": 1}}]),
            ),
        );
        let result: Value = parse_success_result(rpc.handle_request_sync(request));
        let expected = json!([BASE64_STANDARD.encode(&data[1..3]), "base64"]);
        assert_eq!(
            result["value"]["data"], expected,
            "should use data slice if parsing fails"
        );
    }

    #[test]
    fn test_encode_account_does_not_throw_when_slice_larger_than_account() {
        let data = vec![42; 5];
        let pubkey = Pubkey::new_unique();
        let account = AccountSharedData::create(42, data, pubkey, false, 0);
        let result = encode_account(
            &account,
            &pubkey,
            UiAccountEncoding::Base58,
            Some(UiDataSliceConfig {
                length: account.data().len() + 1,
                offset: 0,
            }),
        );
        assert!(result.is_ok());
    }
    #[test]
    #[should_panic(expected = "should be less than 128 bytes")] // If ever `MAX_BASE58_BYTES` changes, the expected error message will need to be updated.
    fn test_encode_account_throws_when_data_too_large_to_base58_encode() {
        let data = vec![42; MAX_BASE58_BYTES + 1];
        let pubkey = Pubkey::new_unique();
        let account = AccountSharedData::create(42, data, pubkey, false, 0);
        let _ = encode_account(&account, &pubkey, UiAccountEncoding::Base58, None).unwrap();
    }

    #[test]
    fn test_encode_account_does_not_throw_despite_data_too_large_to_base58_encode_because_dataslice_makes_it_fit(
    ) {
        let data = vec![42; MAX_BASE58_BYTES + 1];
        let pubkey = Pubkey::new_unique();
        let account = AccountSharedData::create(42, data, pubkey, false, 0);
        let result = encode_account(
            &account,
            &pubkey,
            UiAccountEncoding::Base58,
            Some(UiDataSliceConfig {
                length: MAX_BASE58_BYTES,
                offset: 1,
            }),
        );
        assert!(result.is_ok());
    }

    #[test]
    fn test_encode_account_does_not_throw_despite_dataslice_being_too_large_to_base58_encode_because_account_is_small_enough_to_fit(
    ) {
        let data = vec![42; MAX_BASE58_BYTES];
        let pubkey = Pubkey::new_unique();
        let account = AccountSharedData::create(42, data, pubkey, false, 0);
        let result = encode_account(
            &account,
            &pubkey,
            UiAccountEncoding::Base58,
            Some(UiDataSliceConfig {
                length: MAX_BASE58_BYTES + 1,
                offset: 0,
            }),
        );
        assert!(result.is_ok());
    }

    #[test]
    fn test_encode_account_does_not_throw_despite_account_and_dataslice_being_too_large_to_base58_encode_because_their_intersection_fits(
    ) {
        let data = vec![42; MAX_BASE58_BYTES + 1];
        let pubkey = Pubkey::new_unique();
        let account = AccountSharedData::create(42, data, pubkey, false, 0);
        let result = encode_account(
            &account,
            &pubkey,
            UiAccountEncoding::Base58,
            Some(UiDataSliceConfig {
                length: MAX_BASE58_BYTES + 1,
                offset: 1,
            }),
        );
        assert!(result.is_ok());
    }

    #[test]
    fn test_rpc_get_multiple_accounts() {
        let rpc = RpcHandler::start();
        let bank = rpc.working_bank();

        let non_existent_pubkey = Pubkey::new_unique();
        let pubkey = Pubkey::new_unique();
        let address = pubkey.to_string();
        let data = vec![1, 2, 3, 4, 5];
        let account = AccountSharedData::create(42, data.clone(), Pubkey::default(), false, 0);
        bank.store_account(&pubkey, &account);

        // Test 3 accounts, one empty, one non-existent, and one with data
        let request = create_test_request(
            "getMultipleAccounts",
            Some(json!([[
                rpc.mint_keypair.pubkey().to_string(),
                non_existent_pubkey.to_string(),
                address,
            ]])),
        );
        let result: RpcResponse<Value> = parse_success_result(rpc.handle_request_sync(request));
        let expected = json!([
            {
                "owner": "11111111111111111111111111111111",
                "lamports": TEST_MINT_LAMPORTS,
                "data": ["", "base64"],
                "executable": false,
                "rentEpoch": 0,
                "space": 0,
            },
            null,
            {
                "owner": "11111111111111111111111111111111",
                "lamports": 42,
                "data": [BASE64_STANDARD.encode(&data), "base64"],
                "executable": false,
                "rentEpoch": 0,
                "space": 5,
            }
        ]);
        assert_eq!(result.value, expected);

        // Test config settings still work with multiple accounts
        let request = create_test_request(
            "getMultipleAccounts",
            Some(json!([
                [
                    rpc.mint_keypair.pubkey().to_string(),
                    non_existent_pubkey.to_string(),
                    address,
                ],
                {"encoding": "base58"},
            ])),
        );
        let result: RpcResponse<Value> = parse_success_result(rpc.handle_request_sync(request));
        let expected = json!([
            {
                "owner": "11111111111111111111111111111111",
                "lamports": TEST_MINT_LAMPORTS,
                "data": ["", "base58"],
                "executable": false,
                "rentEpoch": 0,
                "space": 0,
            },
            null,
            {
                "owner": "11111111111111111111111111111111",
                "lamports": 42,
                "data": [bs58::encode(&data).into_string(), "base58"],
                "executable": false,
                "rentEpoch": 0,
                "space": 5,
            }
        ]);
        assert_eq!(result.value, expected);

        let request = create_test_request(
            "getMultipleAccounts",
            Some(json!([
                [
                    rpc.mint_keypair.pubkey().to_string(),
                    non_existent_pubkey.to_string(),
                    address,
                ],
                {"encoding": "jsonParsed", "dataSlice": {"length": 2, "offset": 1}},
            ])),
        );
        let result: RpcResponse<Value> = parse_success_result(rpc.handle_request_sync(request));
        let expected = json!([
            {
                "owner": "11111111111111111111111111111111",
                "lamports": TEST_MINT_LAMPORTS,
                "data": ["", "base64"],
                "executable": false,
                "rentEpoch": 0,
                "space": 0,
            },
            null,
            {
                "owner": "11111111111111111111111111111111",
                "lamports": 42,
                "data": [BASE64_STANDARD.encode(&data[1..3]), "base64"],
                "executable": false,
                "rentEpoch": 0,
                "space": 5,
            }
        ]);
        assert_eq!(
            result.value, expected,
            "should use data slice if parsing fails"
        );
    }

    #[test]
    fn test_rpc_get_program_accounts() {
        let rpc = RpcHandler::start();
        let bank = rpc.working_bank();

        let new_program_id = Pubkey::new_unique();
        let new_program_account_key = Pubkey::new_unique();
        let new_program_account = AccountSharedData::new(42, 0, &new_program_id);
        bank.store_account(&new_program_account_key, &new_program_account);

        let request = create_test_request(
            "getProgramAccounts",
            Some(json!([new_program_id.to_string()])),
        );
        let result: Vec<RpcKeyedAccount> = parse_success_result(rpc.handle_request_sync(request));
        let expected_value = vec![RpcKeyedAccount {
            pubkey: new_program_account_key.to_string(),
            account: encode_ui_account(
                &new_program_account_key,
                &new_program_account,
                UiAccountEncoding::Binary,
                None,
                None,
            ),
        }];
        assert_eq!(result, expected_value);

        // Test returns context
        let request = create_test_request(
            "getProgramAccounts",
            Some(json!([
                new_program_id.to_string(),
                {"withContext": true},
            ])),
        );
        let result: RpcResponse<Vec<RpcKeyedAccount>> =
            parse_success_result(rpc.handle_request_sync(request));
        let expected = RpcResponse {
            context: RpcResponseContext::new(0),
            value: expected_value,
        };
        assert_eq!(result, expected);

        // Set up nonce accounts to test filters
        let nonce_authorities = (0..2)
            .map(|_| {
                let pubkey = Pubkey::new_unique();
                let authority = Pubkey::new_unique();
                let account = AccountSharedData::new_data(
                    42,
                    &nonce::state::Versions::new(nonce::State::new_initialized(
                        &authority,
                        DurableNonce::default(),
                        1000,
                    )),
                    &system_program::id(),
                )
                .unwrap();
                bank.store_account(&pubkey, &account);
                authority
            })
            .collect::<Vec<_>>();

        // Test memcmp filter; filter on Initialized state
        let request = create_test_request(
            "getProgramAccounts",
            Some(json!([
                system_program::id().to_string(),
                {"filters": [{
                    "memcmp": {
                        "offset": 4,
                        "bytes": bs58::encode(vec![1, 0, 0, 0]).into_string(),
                    },
                }]},
            ])),
        );
        let result: Vec<RpcKeyedAccount> = parse_success_result(rpc.handle_request_sync(request));
        assert_eq!(result.len(), 2);

        let request = create_test_request(
            "getProgramAccounts",
            Some(json!([
                system_program::id().to_string(),
                {"filters": [{
                    "memcmp": {
                        "offset": 4,
                        "bytes": bs58::encode(vec![0, 0, 0, 0]).into_string(),
                    },
                }]},
            ])),
        );
        let result: Vec<RpcKeyedAccount> = parse_success_result(rpc.handle_request_sync(request));
        assert_eq!(result.len(), 0);

        // Test dataSize filter
        let request = create_test_request(
            "getProgramAccounts",
            Some(json!([
                system_program::id().to_string(),
                {"filters": [{"dataSize": nonce::State::size()}]},
            ])),
        );
        let result: Vec<RpcKeyedAccount> = parse_success_result(rpc.handle_request_sync(request));
        assert_eq!(result.len(), 2);

        let request = create_test_request(
            "getProgramAccounts",
            Some(json!([
                system_program::id().to_string(),
                {"filters": [{"dataSize": 1}]},
            ])),
        );
        let result: Vec<RpcKeyedAccount> = parse_success_result(rpc.handle_request_sync(request));
        assert_eq!(result.len(), 0);

        // Test multiple filters
        let request = create_test_request(
            "getProgramAccounts",
            Some(json!([
                system_program::id().to_string(),
                {"filters": [{
                    "memcmp": {
                        "offset": 4,
                        "bytes": bs58::encode(vec![1, 0, 0, 0]).into_string(),
                    },
                }, {
                    "memcmp": {
                        "offset": 8,
                        "bytes": nonce_authorities[0].to_string(),
                    },
                }]}, // Filter on Initialized and Nonce authority
            ])),
        );
        let result: Vec<RpcKeyedAccount> = parse_success_result(rpc.handle_request_sync(request));
        assert_eq!(result.len(), 1);

        let request = create_test_request(
            "getProgramAccounts",
            Some(json!([
                system_program::id().to_string(),
                {"filters": [{
                    "memcmp": {
                        "offset": 4,
                        "bytes": bs58::encode(vec![1, 0, 0, 0]).into_string(),
                    },
                }, {
                    "dataSize": 1,
                }]}, // Filter on Initialized and non-matching data size
            ])),
        );
        let result: Vec<RpcKeyedAccount> = parse_success_result(rpc.handle_request_sync(request));
        assert_eq!(result.len(), 0);
    }

    #[test]
    fn test_rpc_simulate_transaction() {
        let rpc = RpcHandler::start();
        let bank = rpc.working_bank();
        let rent_exempt_amount = bank.get_minimum_balance_for_rent_exemption(0);
        let recent_blockhash = bank.confirmed_last_blockhash();
        let RpcHandler {
            ref meta, ref io, ..
        } = rpc;

        let bob_pubkey = solana_pubkey::new_rand();
        let mut tx = system_transaction::transfer(
            &rpc.mint_keypair,
            &bob_pubkey,
            rent_exempt_amount,
            recent_blockhash,
        );
        let tx_serialized_encoded = bs58::encode(serialize(&tx).unwrap()).into_string();
        tx.signatures[0] = Signature::default();
        let tx_badsig_serialized_encoded = bs58::encode(serialize(&tx).unwrap()).into_string();
        tx.message.recent_blockhash = Hash::default();
        let tx_invalid_recent_blockhash = bs58::encode(serialize(&tx).unwrap()).into_string();

        // Simulation bank must be frozen
        bank.freeze();

        // Good signature with sigVerify=true
        let req = format!(
            r#"{{"jsonrpc":"2.0",
                 "id":1,
                 "method":"simulateTransaction",
                 "params":[
                   "{}",
                   {{
                     "sigVerify": true,
                     "accounts": {{
                       "encoding": "jsonParsed",
                       "addresses": ["{}", "{}"]
                     }}
                   }}
                 ]
            }}"#,
            tx_serialized_encoded,
            solana_pubkey::new_rand(),
            bob_pubkey,
        );
        let res = io.handle_request_sync(&req, meta.clone());
        let expected = json!({
            "jsonrpc": "2.0",
            "result": {
                "context": {"slot": 0, "apiVersion": RpcApiVersion::default()},
                "value":{
                    "accounts": [
                        null,
                        {
                            "data": ["", "base64"],
                            "executable": false,
                            "owner": "11111111111111111111111111111111",
                            "lamports": rent_exempt_amount,
                            "rentEpoch": u64::MAX,
                            "space": 0,
                        }
                    ],
                    "err":null,
                    "innerInstructions": null,
                    "logs":[
                        "Program 11111111111111111111111111111111 invoke [1]",
                        "Program 11111111111111111111111111111111 success"
                    ],
                    "replacementBlockhash": null,
                    "returnData":null,
                    "unitsConsumed":150,
                }
            },
            "id": 1,
        });
        let expected: Response =
            serde_json::from_value(expected).expect("expected response deserialization");
        let result: Response = serde_json::from_str(&res.expect("actual response"))
            .expect("actual response deserialization");
        assert_eq!(result, expected);

        // Too many input accounts...
        let req = format!(
            r#"{{"jsonrpc":"2.0",
                 "id":1,
                 "method":"simulateTransaction",
                 "params":[
                   "{tx_serialized_encoded}",
                   {{
                     "sigVerify": true,
                     "accounts": {{
                       "addresses": [
                          "11111111111111111111111111111111",
                          "11111111111111111111111111111111",
                          "11111111111111111111111111111111",
                          "11111111111111111111111111111111"
                        ]
                     }}
                   }}
                 ]
            }}"#,
        );
        let res = io.handle_request_sync(&req, meta.clone());
        let expected = json!({
            "jsonrpc":"2.0",
            "error": {
                "code": error::ErrorCode::InvalidParams.code(),
                "message": "Too many accounts provided; max 3"
            },
            "id":1
        });
        let expected: Response =
            serde_json::from_value(expected).expect("expected response deserialization");
        let result: Response = serde_json::from_str(&res.expect("actual response"))
            .expect("actual response deserialization");
        assert_eq!(result, expected);

        // Bad signature with sigVerify=true
        let req = format!(
            r#"{{"jsonrpc":"2.0","id":1,"method":"simulateTransaction","params":["{tx_badsig_serialized_encoded}", {{"sigVerify": true}}]}}"#,
        );
        let res = io.handle_request_sync(&req, meta.clone());
        let expected = json!({
            "jsonrpc":"2.0",
            "error": {
                "code": -32003,
                "message": "Transaction signature verification failure"
            },
            "id":1
        });

        let expected: Response =
            serde_json::from_value(expected).expect("expected response deserialization");
        let result: Response = serde_json::from_str(&res.expect("actual response"))
            .expect("actual response deserialization");
        assert_eq!(result, expected);

        // Bad signature with sigVerify=false
        let req = format!(
            r#"{{"jsonrpc":"2.0","id":1,"method":"simulateTransaction","params":["{tx_serialized_encoded}", {{"sigVerify": false}}]}}"#,
        );
        let res = io.handle_request_sync(&req, meta.clone());
        let expected = json!({
            "jsonrpc": "2.0",
            "result": {
                "context": {"slot": 0, "apiVersion": RpcApiVersion::default()},
                "value":{
                    "accounts":null,
                    "err":null,
                    "innerInstructions":null,
                    "logs":[
                        "Program 11111111111111111111111111111111 invoke [1]",
                        "Program 11111111111111111111111111111111 success"
                    ],
                    "replacementBlockhash": null,
                    "returnData":null,
                    "unitsConsumed":150,
                }
            },
            "id": 1,
        });
        let expected: Response =
            serde_json::from_value(expected).expect("expected response deserialization");
        let result: Response = serde_json::from_str(&res.expect("actual response"))
            .expect("actual response deserialization");
        assert_eq!(result, expected);

        // Bad signature with default sigVerify setting (false)
        let req = format!(
            r#"{{"jsonrpc":"2.0","id":1,"method":"simulateTransaction","params":["{tx_serialized_encoded}"]}}"#,
        );
        let res = io.handle_request_sync(&req, meta.clone());
        let expected = json!({
            "jsonrpc": "2.0",
            "result": {
                "context": {"slot": 0, "apiVersion": RpcApiVersion::default()},
                "value":{
                    "accounts":null,
                    "err":null,
                    "innerInstructions":null,
                    "logs":[
                        "Program 11111111111111111111111111111111 invoke [1]",
                        "Program 11111111111111111111111111111111 success"
                    ],
                    "replacementBlockhash": null,
                    "returnData": null,
                    "unitsConsumed":150,
                }
            },
            "id": 1,
        });
        let expected: Response =
            serde_json::from_value(expected).expect("expected response deserialization");
        let result: Response = serde_json::from_str(&res.expect("actual response"))
            .expect("actual response deserialization");
        assert_eq!(result, expected);

        // Enabled both sigVerify=true and replaceRecentBlockhash=true
        let req = format!(
            r#"{{"jsonrpc":"2.0","id":1,"method":"simulateTransaction","params":["{}", {}]}}"#,
            tx_serialized_encoded,
            json!({
                "sigVerify": true,
                "replaceRecentBlockhash": true,
            })
        );
        let res = io.handle_request_sync(&req, meta.clone());
        let expected = json!({
            "jsonrpc":"2.0",
            "error": {
                "code": ErrorCode::InvalidParams,
                "message": "sigVerify may not be used with replaceRecentBlockhash"
            },
            "id":1
        });
        let expected: Response =
            serde_json::from_value(expected).expect("expected response deserialization");
        let result: Response = serde_json::from_str(&res.expect("actual response"))
            .expect("actual response deserialization");
        assert_eq!(result, expected);

        // Bad recent blockhash with replaceRecentBlockhash=false
        let req = format!(
            r#"{{"jsonrpc":"2.0","id":1,"method":"simulateTransaction","params":["{tx_invalid_recent_blockhash}", {{"replaceRecentBlockhash": false}}]}}"#,
        );
        let res = io.handle_request_sync(&req, meta.clone());
        let expected = json!({
            "jsonrpc":"2.0",
            "result": {
                "context": {"slot": 0, "apiVersion": RpcApiVersion::default()},
                "value":{
                    "err":"BlockhashNotFound",
                    "accounts":null,
                    "innerInstructions":null,
                    "logs":[],
                    "replacementBlockhash": null,
                    "returnData": null,
                    "unitsConsumed":0,
                }
            },
            "id":1
        });

        let expected: Response =
            serde_json::from_value(expected).expect("expected response deserialization");
        let result: Response = serde_json::from_str(&res.expect("actual response"))
            .expect("actual response deserialization");
        assert_eq!(result, expected);

        // Bad recent blockhash with replaceRecentBlockhash=true
        let req = format!(
            r#"{{"jsonrpc":"2.0","id":1,"method":"simulateTransaction","params":["{tx_invalid_recent_blockhash}", {{"replaceRecentBlockhash": true}}]}}"#,
        );
        let res = io.handle_request_sync(&req, meta.clone());
        let latest_blockhash = bank.confirmed_last_blockhash();
        let expiry_slot = bank
            .get_blockhash_last_valid_block_height(&latest_blockhash)
            .expect("blockhash exists");

        let expected = json!({
            "jsonrpc": "2.0",
            "result": {
                "context": {"slot": 0, "apiVersion": RpcApiVersion::default()},
                "value":{
                    "accounts":null,
                    "err":null,
                    "innerInstructions":null,
                    "logs":[
                        "Program 11111111111111111111111111111111 invoke [1]",
                        "Program 11111111111111111111111111111111 success"
                    ],
                    "replacementBlockhash": {
                        "blockhash": latest_blockhash.to_string(),
                        "lastValidBlockHeight": expiry_slot
                    },
                    "returnData":null,
                    "unitsConsumed":150,
                }
            },
            "id": 1,
        });

        let expected: Response =
            serde_json::from_value(expected).expect("expected response deserialization");
        let result: Response = serde_json::from_str(&res.expect("actual response"))
            .expect("actual response deserialization");
        assert_eq!(result, expected);
    }

    #[test]
    fn test_rpc_simulate_transaction_with_parsing_token_accounts() {
        let rpc = RpcHandler::start();
        let bank = rpc.working_bank();
        let RpcHandler {
            ref meta, ref io, ..
        } = rpc;

        // init mint
        let mint_rent_exempt_amount =
            bank.get_minimum_balance_for_rent_exemption(spl_token::state::Mint::LEN);
        let mint_pubkey = Pubkey::from_str("mint111111111111111111111111111111111111111").unwrap();
        let mut mint_data = [0u8; spl_token::state::Mint::LEN];
        Pack::pack_into_slice(
            &spl_token::state::Mint {
                mint_authority: COption::None,
                supply: 0,
                decimals: 8,
                is_initialized: true,
                freeze_authority: COption::None,
            },
            &mut mint_data,
        );
        let account = AccountSharedData::create(
            mint_rent_exempt_amount,
            mint_data.into(),
            spl_token::id(),
            false,
            0,
        );
        bank.store_account(&mint_pubkey, &account);

        // init token account
        let token_account_rent_exempt_amount =
            bank.get_minimum_balance_for_rent_exemption(spl_token::state::Account::LEN);
        let token_account_pubkey = Pubkey::new_unique();
        let owner_pubkey = Pubkey::from_str("owner11111111111111111111111111111111111111").unwrap();
        let mut token_account_data = [0u8; spl_token::state::Account::LEN];
        Pack::pack_into_slice(
            &spl_token::state::Account {
                mint: mint_pubkey,
                owner: owner_pubkey,
                amount: 1,
                delegate: COption::None,
                state: spl_token::state::AccountState::Initialized,
                is_native: COption::None,
                delegated_amount: 0,
                close_authority: COption::None,
            },
            &mut token_account_data,
        );
        let account = AccountSharedData::create(
            token_account_rent_exempt_amount,
            token_account_data.into(),
            spl_token::id(),
            false,
            0,
        );
        bank.store_account(&token_account_pubkey, &account);

        // prepare tx
        let fee_payer = rpc.mint_keypair;
        let recent_blockhash = bank.confirmed_last_blockhash();
        let tx =
            system_transaction::transfer(&fee_payer, &token_account_pubkey, 1, recent_blockhash);
        let tx_serialized_encoded = bs58::encode(serialize(&tx).unwrap()).into_string();

        // Simulation bank must be frozen
        bank.freeze();

        let req = format!(
            r#"{{"jsonrpc":"2.0",
                 "id":1,
                 "method":"simulateTransaction",
                 "params":[
                   "{}",
                   {{
                     "sigVerify": true,
                     "accounts": {{
                       "encoding": "jsonParsed",
                       "addresses": ["{}", "{}"]
                     }}
                   }}
                 ]
            }}"#,
            tx_serialized_encoded,
            solana_pubkey::new_rand(),
            token_account_pubkey,
        );
        let res = io.handle_request_sync(&req, meta.clone());
        let expected = json!({
            "jsonrpc": "2.0",
            "result": {
                "context": {"slot": 0, "apiVersion": RpcApiVersion::default()},
                "value":{
                    "accounts": [
                        null,
                        {
                            "data": {
                                "parsed": {
                                  "info": {
                                    "isNative": false,
                                    "mint": "mint111111111111111111111111111111111111111",
                                    "owner": "owner11111111111111111111111111111111111111",
                                    "state": "initialized",
                                    "tokenAmount": {
                                      "amount": "1",
                                      "decimals": 8,
                                      "uiAmount": 0.00000001,
                                      "uiAmountString": "0.00000001"
                                    }
                                  },
                                  "type": "account"
                                },
                                "program": "spl-token",
                                "space": 165
                              },
                              "executable": false,
                              "lamports": (token_account_rent_exempt_amount + 1),
                              "owner": bs58::encode(spl_token::id()).into_string(),
                              "rentEpoch": u64::MAX,
                              "space": spl_token::state::Account::LEN
                        },
                    ],
                    "err": null,
                    "innerInstructions": null,
                    "logs":[
                        "Program 11111111111111111111111111111111 invoke [1]",
                        "Program 11111111111111111111111111111111 success"
                    ],
                    "replacementBlockhash": null,
                    "returnData": null,
                    "unitsConsumed": 150,
                }
            },
            "id": 1,
        });
        let expected: Response =
            serde_json::from_value(expected).expect("expected response deserialization");
        let result: Response = serde_json::from_str(&res.expect("actual response"))
            .expect("actual response deserialization");
        assert_eq!(result, expected);
    }

    #[test]
    fn test_rpc_simulate_transaction_with_inner_instructions() {
        let rpc = RpcHandler::start();
        let bank = rpc.working_bank();
        let recent_blockhash = bank.confirmed_last_blockhash();
        let RpcHandler {
            ref meta, ref io, ..
        } = rpc;

        let recent_slot = 123;
        let mut slot_hashes = SlotHashes::default();
        slot_hashes.add(recent_slot, Hash::new_unique());
        bank.set_sysvar_for_tests(&slot_hashes);

        let lookup_table_authority = Keypair::new();
        let lookup_table_space = solana_sdk::address_lookup_table::state::LOOKUP_TABLE_META_SIZE;
        let lookup_table_lamports = bank.get_minimum_balance_for_rent_exemption(lookup_table_space);

        let (instruction, lookup_table_address) =
            solana_sdk::address_lookup_table::instruction::create_lookup_table(
                lookup_table_authority.pubkey(),
                rpc.mint_keypair.pubkey(),
                recent_slot,
            );
        let tx = Transaction::new_signed_with_payer(
            &[instruction],
            Some(&rpc.mint_keypair.pubkey()),
            &[&rpc.mint_keypair],
            recent_blockhash,
        );
        let tx_serialized_encoded =
            base64::prelude::BASE64_STANDARD.encode(serialize(&tx).unwrap());

        // Simulation bank must be frozen
        bank.freeze();

        // `innerInstructions` not provided, should not be in response
        let req = format!(
            r#"{{"jsonrpc":"2.0",
                 "id":1,
                 "method":"simulateTransaction",
                 "params":[
                   "{}",
                   {{ "encoding": "base64" }}
                 ]
            }}"#,
            tx_serialized_encoded,
        );
        let res = io.handle_request_sync(&req, meta.clone());
        let expected = json!({
            "jsonrpc": "2.0",
            "result": {
                "context": {"slot": 0, "apiVersion": RpcApiVersion::default()},
                "value":{
                    "accounts": null,
                    "err":null,
                    "innerInstructions": null,
                    "logs":[
                        "Program AddressLookupTab1e1111111111111111111111111 invoke [1]",
                        "Program 11111111111111111111111111111111 invoke [2]",
                        "Program 11111111111111111111111111111111 success",
                        "Program 11111111111111111111111111111111 invoke [2]",
                        "Program 11111111111111111111111111111111 success",
                        "Program 11111111111111111111111111111111 invoke [2]",
                        "Program 11111111111111111111111111111111 success",
                        "Program AddressLookupTab1e1111111111111111111111111 success"
                    ],
                    "replacementBlockhash": null,
                    "returnData":null,
                    "unitsConsumed":1200,
                }
            },
            "id": 1,
        });
        let expected: Response =
            serde_json::from_value(expected).expect("expected response deserialization");
        let result: Response = serde_json::from_str(&res.expect("actual response"))
            .expect("actual response deserialization");
        assert_eq!(result, expected);

        // `innerInstructions` provided as `false`, should not be in response
        let req = format!(
            r#"{{"jsonrpc":"2.0",
                 "id":1,
                 "method":"simulateTransaction",
                 "params":[
                   "{}",
                   {{ "innerInstructions": false, "encoding": "base64" }}
                 ]
            }}"#,
            tx_serialized_encoded,
        );
        let res = io.handle_request_sync(&req, meta.clone());
        let expected = json!({
            "jsonrpc": "2.0",
            "result": {
                "context": {"slot": 0, "apiVersion": RpcApiVersion::default()},
                "value":{
                    "accounts": null,
                    "err":null,
                    "innerInstructions": null,
                    "logs":[
                        "Program AddressLookupTab1e1111111111111111111111111 invoke [1]",
                        "Program 11111111111111111111111111111111 invoke [2]",
                        "Program 11111111111111111111111111111111 success",
                        "Program 11111111111111111111111111111111 invoke [2]",
                        "Program 11111111111111111111111111111111 success",
                        "Program 11111111111111111111111111111111 invoke [2]",
                        "Program 11111111111111111111111111111111 success",
                        "Program AddressLookupTab1e1111111111111111111111111 success"
                    ],
                    "replacementBlockhash": null,
                    "returnData":null,
                    "unitsConsumed":1200,
                }
            },
            "id": 1,
        });
        let expected: Response =
            serde_json::from_value(expected).expect("expected response deserialization");
        let result: Response = serde_json::from_str(&res.expect("actual response"))
            .expect("actual response deserialization");
        assert_eq!(result, expected);

        // `innerInstructions` provided as `true`, should have parsed inner instructions
        let req = format!(
            r#"{{"jsonrpc":"2.0",
                 "id":1,
                 "method":"simulateTransaction",
                 "params":[
                   "{}",
                   {{ "innerInstructions": true, "encoding": "base64" }}
                 ]
            }}"#,
            tx_serialized_encoded,
        );
        let res = io.handle_request_sync(&req, meta.clone());
        let expected = json!({
            "jsonrpc": "2.0",
            "result": {
                "context": {"slot": 0, "apiVersion": RpcApiVersion::default()},
                "value":{
                    "accounts": null,
                    "err":null,
                    "innerInstructions": [
                        {
                        "index": 0,
                        "instructions": [
                            {
                            "parsed": {
                                "info": {
                                "destination": lookup_table_address.to_string(),
                                "lamports": lookup_table_lamports,
                                "source": rpc.mint_keypair.pubkey().to_string()
                                },
                                "type": "transfer"
                            },
                            "program": "system",
                            "programId": "11111111111111111111111111111111",
                            "stackHeight": 2
                            },
                            {
                            "parsed": {
                                "info": {
                                "account": lookup_table_address.to_string(),
                                "space": lookup_table_space
                                },
                                "type": "allocate"
                            },
                            "program": "system",
                            "programId": "11111111111111111111111111111111",
                            "stackHeight": 2
                            },
                            {
                            "parsed": {
                                "info": {
                                "account": lookup_table_address.to_string(),
                                "owner": "AddressLookupTab1e1111111111111111111111111"
                                },
                                "type": "assign"
                            },
                            "program": "system",
                            "programId": "11111111111111111111111111111111",
                            "stackHeight": 2
                            }
                        ]
                        }
                    ],
                    "logs":[
                        "Program AddressLookupTab1e1111111111111111111111111 invoke [1]",
                        "Program 11111111111111111111111111111111 invoke [2]",
                        "Program 11111111111111111111111111111111 success",
                        "Program 11111111111111111111111111111111 invoke [2]",
                        "Program 11111111111111111111111111111111 success",
                        "Program 11111111111111111111111111111111 invoke [2]",
                        "Program 11111111111111111111111111111111 success",
                        "Program AddressLookupTab1e1111111111111111111111111 success"
                    ],
                    "replacementBlockhash": null,
                    "returnData":null,
                    "unitsConsumed":1200,
                }
            },
            "id": 1,
        });
        let expected: Response =
            serde_json::from_value(expected).expect("expected response deserialization");
        let result: Response = serde_json::from_str(&res.expect("actual response"))
            .expect("actual response deserialization");
        assert_eq!(result, expected);
    }

    #[test]
    #[should_panic(expected = "simulation bank must be frozen")]
    fn test_rpc_simulate_transaction_panic_on_unfrozen_bank() {
        let rpc = RpcHandler::start();
        let bank = rpc.working_bank();
        let recent_blockhash = bank.confirmed_last_blockhash();
        let RpcHandler {
            meta,
            io,
            mint_keypair,
            ..
        } = rpc;

        let bob_pubkey = Pubkey::new_unique();
        let tx = system_transaction::transfer(&mint_keypair, &bob_pubkey, 1234, recent_blockhash);
        let tx_serialized_encoded = bs58::encode(serialize(&tx).unwrap()).into_string();

        assert!(!bank.is_frozen());

        let req = format!(
            r#"{{"jsonrpc":"2.0","id":1,"method":"simulateTransaction","params":["{tx_serialized_encoded}", {{"sigVerify": true}}]}}"#,
        );

        // should panic because `bank` is not frozen
        let _ = io.handle_request_sync(&req, meta);
    }

    #[test]
    fn test_rpc_get_signature_statuses() {
        let rpc = RpcHandler::start();
        let bank = rpc.working_bank();
        let recent_blockhash = bank.confirmed_last_blockhash();
        let confirmed_block_signatures = rpc.create_test_transactions_and_populate_blockstore();
        let RpcHandler {
            mut meta,
            io,
            mint_keypair,
            ..
        } = rpc;

        let req = format!(
            r#"{{"jsonrpc":"2.0","id":1,"method":"getSignatureStatuses","params":[["{}"]]}}"#,
            confirmed_block_signatures[0]
        );
        let res = io.handle_request_sync(&req, meta.clone());
        let expected_res: transaction::Result<()> = Ok(());
        let json: Value = serde_json::from_str(&res.unwrap()).unwrap();
        let result: Option<TransactionStatus> =
            serde_json::from_value(json["result"]["value"][0].clone())
                .expect("actual response deserialization");
        let result = result.as_ref().unwrap();
        assert_eq!(expected_res, result.status);
        assert_eq!(None, result.confirmations);

        // Test getSignatureStatus request on unprocessed tx
        let bob_pubkey = solana_pubkey::new_rand();
        let tx = system_transaction::transfer(
            &mint_keypair,
            &bob_pubkey,
            bank.get_minimum_balance_for_rent_exemption(0) + 10,
            recent_blockhash,
        );
        let req = format!(
            r#"{{"jsonrpc":"2.0","id":1,"method":"getSignatureStatuses","params":[["{}"]]}}"#,
            tx.signatures[0]
        );
        let res = io.handle_request_sync(&req, meta.clone());
        let json: Value = serde_json::from_str(&res.unwrap()).unwrap();
        let result: Option<TransactionStatus> =
            serde_json::from_value(json["result"]["value"][0].clone())
                .expect("actual response deserialization");
        assert!(result.is_none());

        // Test getSignatureStatus request on a TransactionError
        let req = format!(
            r#"{{"jsonrpc":"2.0","id":1,"method":"getSignatureStatuses","params":[["{}"]]}}"#,
            confirmed_block_signatures[1]
        );
        let res = io.handle_request_sync(&req, meta.clone());
        let expected_res: transaction::Result<()> = Err(TransactionError::InstructionError(
            0,
            InstructionError::Custom(1),
        ));
        let json: Value = serde_json::from_str(&res.unwrap()).unwrap();
        let result: Option<TransactionStatus> =
            serde_json::from_value(json["result"]["value"][0].clone())
                .expect("actual response deserialization");
        assert_eq!(expected_res, result.as_ref().unwrap().status);

        // disable rpc-tx-history, but attempt historical query
        meta.config.enable_rpc_transaction_history = false;
        let req = format!(
            r#"{{"jsonrpc":"2.0","id":1,"method":"getSignatureStatuses","params":[["{}"], {{"searchTransactionHistory": true}}]}}"#,
            confirmed_block_signatures[1]
        );
        let res = io.handle_request_sync(&req, meta);
        assert_eq!(
            res,
            Some(
                r#"{"jsonrpc":"2.0","error":{"code":-32011,"message":"Transaction history is not available from this node"},"id":1}"#.to_string(),
            )
        );
    }

    #[test]
    fn test_rpc_fail_request_airdrop() {
        let RpcHandler { meta, io, .. } = RpcHandler::start();

        // Expect internal error because no faucet is available
        let bob_pubkey = solana_pubkey::new_rand();
        let req = format!(
            r#"{{"jsonrpc":"2.0","id":1,"method":"requestAirdrop","params":["{bob_pubkey}", 50]}}"#
        );
        let res = io.handle_request_sync(&req, meta);
        let expected =
            r#"{"jsonrpc":"2.0","error":{"code":-32600,"message":"Invalid request"},"id":1}"#;
        let expected: Response =
            serde_json::from_str(expected).expect("expected response deserialization");
        let result: Response = serde_json::from_str(&res.expect("actual response"))
            .expect("actual response deserialization");
        assert_eq!(result, expected);
    }

    fn rpc_send_bad_tx<Client: ClientWithCreator>() {
        let genesis = create_genesis_config(100);
        let bank = Bank::new_for_tests(&genesis.genesis_config);
        let meta =
            JsonRpcRequestProcessor::new_from_bank::<Client>(bank, SocketAddrSpace::Unspecified);

        let mut io = MetaIoHandler::default();
        io.extend_with(rpc_full::FullImpl.to_delegate());

        let req = r#"{"jsonrpc":"2.0","id":1,"method":"sendTransaction","params":["37u9WtQpcm6ULa3Vmu7ySnANv"]}"#;
        let res = io.handle_request_sync(req, meta);
        let json: Value = serde_json::from_str(&res.unwrap()).unwrap();
        let error = &json["error"];
        assert_eq!(error["code"], ErrorCode::InvalidParams.code());
    }

    #[test]
    fn test_rpc_send_bad_tx_connection_cache() {
        rpc_send_bad_tx::<ConnectionCacheClient<NullTpuInfo>>();
    }

    #[test]
    fn test_rpc_send_bad_tx_tpu_client_next() {
        rpc_send_bad_tx::<TpuClientNextClient>();
    }

    fn rpc_send_transaction_preflight<Client: ClientWithCreator>() {
        let exit = Arc::new(AtomicBool::new(false));
        let validator_exit = create_validator_exit(exit.clone());
        let ledger_path = get_tmp_ledger_path!();
        let blockstore = Arc::new(Blockstore::open(&ledger_path).unwrap());
        let block_commitment_cache = Arc::new(RwLock::new(BlockCommitmentCache::default()));
        let (bank_forks, mint_keypair, ..) = new_bank_forks();
        let optimistically_confirmed_bank =
            OptimisticallyConfirmedBank::locked_from_bank_forks_root(&bank_forks);
        let health = RpcHealth::stub(optimistically_confirmed_bank.clone(), blockstore.clone());
        // Mark the node as healthy to start
        health.stub_set_health_status(Some(RpcHealthStatus::Ok));

        // Freeze bank 0 to prevent a panic in `run_transaction_simulation()`
        bank_forks.write().unwrap().get(0).unwrap().freeze();

        let mut io = MetaIoHandler::default();
        io.extend_with(rpc_full::FullImpl.to_delegate());
        let cluster_info = Arc::new({
            let keypair = Arc::new(Keypair::new());
            let contact_info = ContactInfo::new_with_socketaddr(
                &keypair.pubkey(),
                &socketaddr!(Ipv4Addr::LOCALHOST, 1234),
            );
            ClusterInfo::new(contact_info, keypair, SocketAddrSpace::Unspecified)
        });
<<<<<<< HEAD
        let connection_cache = Arc::new(ConnectionCache::new("connection_cache_test"));
        let tpu_address = cluster_info
            .my_contact_info()
            .tpu(connection_cache.protocol())
            .unwrap();
=======
        let my_tpu_address = cluster_info.my_contact_info().tpu(Protocol::QUIC).unwrap();
>>>>>>> 8116dcf8
        let config = JsonRpcConfig::default();
        let JsonRpcConfig {
            rpc_threads,
            rpc_blocking_threads,
            rpc_niceness_adj,
            ..
        } = config;
<<<<<<< HEAD
=======
        let runtime = service_runtime(rpc_threads, rpc_blocking_threads, rpc_niceness_adj);
>>>>>>> 8116dcf8
        let (meta, receiver) = JsonRpcRequestProcessor::new(
            config,
            None,
            bank_forks.clone(),
            block_commitment_cache,
            blockstore,
            validator_exit,
            health.clone(),
            cluster_info,
            Hash::default(),
            None,
            optimistically_confirmed_bank,
            Arc::new(RwLock::new(LargestAccountsCache::new(30))),
            Arc::new(MaxSlots::default()),
            Arc::new(LeaderScheduleCache::default()),
            Arc::new(AtomicU64::default()),
            Arc::new(AtomicU64::default()),
            Arc::new(PrioritizationFeeCache::default()),
<<<<<<< HEAD
            service_runtime(rpc_threads, rpc_blocking_threads, rpc_niceness_adj),
=======
            runtime.clone(),
        );

        let client = Client::create_client(Some(runtime.handle().clone()), my_tpu_address, None, 1);
        assert!(
            client.protocol() == Protocol::QUIC,
            "UDP is not supported by this test."
>>>>>>> 8116dcf8
        );
        SendTransactionService::new_with_client(
            &bank_forks,
            receiver,
            client,
            SendTransactionServiceConfig {
                retry_rate_ms: 1_000,
                leader_forward_count: 1,
                ..SendTransactionServiceConfig::default()
            },
            exit.clone(),
        );

        let mut bad_transaction = system_transaction::transfer(
            &mint_keypair,
            &solana_pubkey::new_rand(),
            42,
            Hash::default(),
        );

        // sendTransaction will fail because the blockhash is invalid
        let req = format!(
            r#"{{"jsonrpc":"2.0","id":1,"method":"sendTransaction","params":["{}"]}}"#,
            bs58::encode(serialize(&bad_transaction).unwrap()).into_string()
        );
        let res = io.handle_request_sync(&req, meta.clone());
        assert_eq!(
            res,
            Some(
                r#"{"jsonrpc":"2.0","error":{"code":-32002,"message":"Transaction simulation failed: Blockhash not found","data":{"accounts":null,"err":"BlockhashNotFound","innerInstructions":null,"logs":[],"replacementBlockhash":null,"returnData":null,"unitsConsumed":0}},"id":1}"#.to_string(),
            )
        );

        // sendTransaction will fail due to insanity
        bad_transaction.message.instructions[0].program_id_index = 0u8;
        let recent_blockhash = bank_forks.read().unwrap().root_bank().last_blockhash();
        bad_transaction.sign(&[&mint_keypair], recent_blockhash);
        let req = format!(
            r#"{{"jsonrpc":"2.0","id":1,"method":"sendTransaction","params":["{}"]}}"#,
            bs58::encode(serialize(&bad_transaction).unwrap()).into_string()
        );
        let res = io.handle_request_sync(&req, meta.clone());
        assert_eq!(
            res,
            Some(
                r#"{"jsonrpc":"2.0","error":{"code":-32602,"message":"invalid transaction: Transaction failed to sanitize accounts offsets correctly"},"id":1}"#.to_string(),
            )
        );
        let mut bad_transaction = system_transaction::transfer(
            &mint_keypair,
            &solana_pubkey::new_rand(),
            42,
            recent_blockhash,
        );

        // sendTransaction will fail due to poor node health
        health.stub_set_health_status(Some(RpcHealthStatus::Behind { num_slots: 42 }));
        let req = format!(
            r#"{{"jsonrpc":"2.0","id":1,"method":"sendTransaction","params":["{}"]}}"#,
            bs58::encode(serialize(&bad_transaction).unwrap()).into_string()
        );
        let res = io.handle_request_sync(&req, meta.clone());
        assert_eq!(
            res,
            Some(
                r#"{"jsonrpc":"2.0","error":{"code":-32005,"message":"Node is behind by 42 slots","data":{"numSlotsBehind":42}},"id":1}"#.to_string(),
            )
        );
        health.stub_set_health_status(None);

        // sendTransaction will fail due to invalid signature
        bad_transaction.signatures[0] = Signature::default();

        let req = format!(
            r#"{{"jsonrpc":"2.0","id":1,"method":"sendTransaction","params":["{}"]}}"#,
            bs58::encode(serialize(&bad_transaction).unwrap()).into_string()
        );
        let res = io.handle_request_sync(&req, meta.clone());
        assert_eq!(
            res,
            Some(
                r#"{"jsonrpc":"2.0","error":{"code":-32003,"message":"Transaction signature verification failure"},"id":1}"#.to_string(),
            )
        );

        // sendTransaction will now succeed because skipPreflight=true even though it's a bad
        // transaction
        let req = format!(
            r#"{{"jsonrpc":"2.0","id":1,"method":"sendTransaction","params":["{}", {{"skipPreflight": true}}]}}"#,
            bs58::encode(serialize(&bad_transaction).unwrap()).into_string()
        );
        let res = io.handle_request_sync(&req, meta.clone());
        assert_eq!(
            res,
            Some(
                r#"{"jsonrpc":"2.0","result":"1111111111111111111111111111111111111111111111111111111111111111","id":1}"#.to_string(),
            )
        );

        // sendTransaction will fail due to sanitization failure
        bad_transaction.signatures.clear();
        let req = format!(
            r#"{{"jsonrpc":"2.0","id":1,"method":"sendTransaction","params":["{}"]}}"#,
            bs58::encode(serialize(&bad_transaction).unwrap()).into_string()
        );
        let res = io.handle_request_sync(&req, meta);
        assert_eq!(
            res,
            Some(
                r#"{"jsonrpc":"2.0","error":{"code":-32602,"message":"invalid transaction: Transaction failed to sanitize accounts offsets correctly"},"id":1}"#.to_string(),
            )
        );
    }

    #[test]
    fn test_rpc_send_transaction_preflight_with_connection_cache() {
        rpc_send_transaction_preflight::<ConnectionCacheClient<NullTpuInfo>>();
    }

    #[test]
    fn test_rpc_send_transaction_preflight_with_tpu_client_next() {
        rpc_send_transaction_preflight::<TpuClientNextClient>();
    }

    #[test]
    fn test_rpc_verify_filter() {
        let filter = RpcFilterType::Memcmp(Memcmp::new(
            0,                                                                                      // offset
            MemcmpEncodedBytes::Base58("13LeFbG6m2EP1fqCj9k66fcXsoTHMMtgr7c78AivUrYD".to_string()), // encoded bytes
        ));
        assert_eq!(verify_filter(&filter), Ok(()));
        // Invalid base-58
        let filter = RpcFilterType::Memcmp(Memcmp::new(
            0,                                             // offset
            MemcmpEncodedBytes::Base58("III".to_string()), // encoded bytes
        ));
        assert!(verify_filter(&filter).is_err());
    }

    #[test]
    fn test_rpc_verify_pubkey() {
        let pubkey = solana_pubkey::new_rand();
        assert_eq!(verify_pubkey(&pubkey.to_string()).unwrap(), pubkey);
        let bad_pubkey = "a1b2c3d4";
        assert_eq!(
            verify_pubkey(bad_pubkey),
            Err(Error::invalid_params("Invalid param: WrongSize"))
        );
    }

    #[test]
    fn test_rpc_verify_signature() {
        let tx = system_transaction::transfer(
            &Keypair::new(),
            &solana_pubkey::new_rand(),
            20,
            hash(&[0]),
        );
        assert_eq!(
            verify_signature(&tx.signatures[0].to_string()).unwrap(),
            tx.signatures[0]
        );
        let bad_signature = "a1b2c3d4";
        assert_eq!(
            verify_signature(bad_signature),
            Err(Error::invalid_params("Invalid param: WrongSize"))
        );
    }

    fn new_bank_forks() -> (Arc<RwLock<BankForks>>, Keypair, Arc<Keypair>) {
        new_bank_forks_with_config(BankTestConfig::default())
    }

    fn new_bank_forks_with_config(
        config: BankTestConfig,
    ) -> (Arc<RwLock<BankForks>>, Keypair, Arc<Keypair>) {
        let GenesisConfigInfo {
            mut genesis_config,
            mint_keypair,
            voting_keypair,
            ..
        } = create_genesis_config(TEST_MINT_LAMPORTS);

        genesis_config.rent.lamports_per_byte_year = 50;
        genesis_config.rent.exemption_threshold = 2.0;
        genesis_config.epoch_schedule =
            EpochSchedule::custom(TEST_SLOTS_PER_EPOCH, TEST_SLOTS_PER_EPOCH, false);
        genesis_config.fee_rate_governor = FeeRateGovernor::new(TEST_SIGNATURE_FEE, 0);

        let bank = Bank::new_with_config_for_tests(&genesis_config, config);
        (
            BankForks::new_rw_arc(bank),
            mint_keypair,
            Arc::new(voting_keypair),
        )
    }

    #[test]
    fn test_rpc_get_identity() {
        let rpc = RpcHandler::start();
        let request = create_test_request("getIdentity", None);
        let result: Value = parse_success_result(rpc.handle_request_sync(request));
        let expected: Value = json!({ "identity": rpc.identity.to_string() });
        assert_eq!(result, expected);
    }

    #[test]
    fn test_rpc_get_max_slots() {
        let rpc = RpcHandler::start();
        rpc.max_slots.retransmit.store(42, Ordering::Relaxed);
        rpc.max_slots.shred_insert.store(43, Ordering::Relaxed);

        let request = create_test_request("getMaxRetransmitSlot", None);
        let result: Slot = parse_success_result(rpc.handle_request_sync(request));
        assert_eq!(result, 42);

        let request = create_test_request("getMaxShredInsertSlot", None);
        let result: Slot = parse_success_result(rpc.handle_request_sync(request));
        assert_eq!(result, 43);
    }

    #[test]
    fn test_rpc_get_version() {
        let rpc = RpcHandler::start();
        let request = create_test_request("getVersion", None);
        let result: Value = parse_success_result(rpc.handle_request_sync(request));
        let expected = {
            let version = solana_version::Version::default();
            json!({
                "solana-core": version.to_string(),
                "feature-set": version.feature_set,
            })
        };
        assert_eq!(result, expected);
    }

    fn rpc_processor_get_block_commitment<Client: ClientWithCreator>() {
        let exit = Arc::new(AtomicBool::new(false));
        let validator_exit = create_validator_exit(exit.clone());
        let bank_forks = new_bank_forks().0;
        let ledger_path = get_tmp_ledger_path!();
        let blockstore = Arc::new(Blockstore::open(&ledger_path).unwrap());

        let commitment_slot0 = BlockCommitment::new([8; MAX_LOCKOUT_HISTORY + 1]);
        let commitment_slot1 = BlockCommitment::new([9; MAX_LOCKOUT_HISTORY + 1]);
        let mut block_commitment: HashMap<u64, BlockCommitment> = HashMap::new();
        block_commitment
            .entry(0)
            .or_insert_with(|| commitment_slot0.clone());
        block_commitment
            .entry(1)
            .or_insert_with(|| commitment_slot1.clone());
        let block_commitment_cache = Arc::new(RwLock::new(BlockCommitmentCache::new(
            block_commitment,
            42,
            CommitmentSlots::new_from_slot(bank_forks.read().unwrap().highest_slot()),
        )));

        let cluster_info = Arc::new(new_test_cluster_info());
        let my_tpu_address = cluster_info.my_contact_info().tpu(Protocol::QUIC).unwrap();
        let optimistically_confirmed_bank =
            OptimisticallyConfirmedBank::locked_from_bank_forks_root(&bank_forks);
        let config = JsonRpcConfig::default();
        let JsonRpcConfig {
            rpc_threads,
            rpc_blocking_threads,
            rpc_niceness_adj,
            ..
        } = config;
<<<<<<< HEAD
=======
        let runtime = service_runtime(rpc_threads, rpc_blocking_threads, rpc_niceness_adj);
        let client = Client::create_client(Some(runtime.handle().clone()), my_tpu_address, None, 1);
>>>>>>> 8116dcf8
        let (request_processor, receiver) = JsonRpcRequestProcessor::new(
            config,
            None,
            bank_forks.clone(),
            block_commitment_cache,
            blockstore.clone(),
            validator_exit,
            RpcHealth::stub(optimistically_confirmed_bank.clone(), blockstore),
            cluster_info,
            Hash::default(),
            None,
            optimistically_confirmed_bank,
            Arc::new(RwLock::new(LargestAccountsCache::new(30))),
            Arc::new(MaxSlots::default()),
            Arc::new(LeaderScheduleCache::default()),
            Arc::new(AtomicU64::default()),
            Arc::new(AtomicU64::default()),
            Arc::new(PrioritizationFeeCache::default()),
<<<<<<< HEAD
            service_runtime(rpc_threads, rpc_blocking_threads, rpc_niceness_adj),
=======
            runtime,
>>>>>>> 8116dcf8
        );

        SendTransactionService::new_with_client(
            &bank_forks,
            receiver,
            client,
            SendTransactionServiceConfig {
                retry_rate_ms: 1_000,
                leader_forward_count: 1,
                ..SendTransactionServiceConfig::default()
            },
            exit.clone(),
        );

        assert_eq!(
            request_processor.get_block_commitment(0),
            RpcBlockCommitment {
                commitment: Some(commitment_slot0.commitment),
                total_stake: 42,
            }
        );
        assert_eq!(
            request_processor.get_block_commitment(1),
            RpcBlockCommitment {
                commitment: Some(commitment_slot1.commitment),
                total_stake: 42,
            }
        );
        assert_eq!(
            request_processor.get_block_commitment(2),
            RpcBlockCommitment {
                commitment: None,
                total_stake: 42,
            }
        );
    }

    #[test]
    fn test_rpc_processor_get_block_commitment_with_connection_cache() {
        rpc_processor_get_block_commitment::<ConnectionCacheClient<NullTpuInfo>>();
    }

    #[test]
    fn test_rpc_processor_get_block_commitment_with_tpu_client_next() {
        rpc_processor_get_block_commitment::<TpuClientNextClient>();
    }

    #[test]
    fn test_rpc_get_block_commitment() {
        let rpc = RpcHandler::start();

        let expected_total_stake = 42;
        let mut block_0_commitment = BlockCommitment::default();
        block_0_commitment.increase_confirmation_stake(2, 9);
        let _ = std::mem::replace(
            &mut *rpc.block_commitment_cache.write().unwrap(),
            BlockCommitmentCache::new(
                HashMap::from_iter(std::iter::once((0, block_0_commitment.clone()))),
                expected_total_stake,
                CommitmentSlots::new_from_slot(0),
            ),
        );

        let request = create_test_request("getBlockCommitment", Some(json!([0u64])));
        let result: RpcBlockCommitment<_> = parse_success_result(rpc.handle_request_sync(request));
        let expected = RpcBlockCommitment {
            commitment: Some(block_0_commitment.commitment),
            total_stake: expected_total_stake,
        };
        assert_eq!(result, expected);

        let request = create_test_request("getBlockCommitment", Some(json!([1u64])));
        let result: Value = parse_success_result(rpc.handle_request_sync(request));
        let expected = json!({
            "commitment": null,
            "totalStake": expected_total_stake,
        });
        assert_eq!(result, expected);
    }

    #[test]
    fn test_get_block_with_versioned_tx() {
        let rpc = RpcHandler::start();

        let bank = rpc.working_bank();
        // Slot hashes is necessary for processing versioned txs.
        bank.set_sysvar_for_tests(&SlotHashes::default());
        // Add both legacy and version #0 transactions to the block
        rpc.create_test_versioned_transactions_and_populate_blockstore(None);

        let request = create_test_request(
            "getBlock",
            Some(json!([
                0u64,
                {"maxSupportedTransactionVersion": 0},
            ])),
        );
        let result: Option<EncodedConfirmedBlock> =
            parse_success_result(rpc.handle_request_sync(request));
        let confirmed_block = result.unwrap();
        assert_eq!(confirmed_block.transactions.len(), 2);
        assert_eq!(
            confirmed_block.transactions[0].version,
            Some(TransactionVersion::LEGACY)
        );
        assert_eq!(
            confirmed_block.transactions[1].version,
            Some(TransactionVersion::Number(0))
        );

        let request = create_test_request("getBlock", Some(json!([0u64,])));
        let response = parse_failure_response(rpc.handle_request_sync(request));
        let expected = (
            JSON_RPC_SERVER_ERROR_UNSUPPORTED_TRANSACTION_VERSION,
            String::from(
                "Transaction version (0) is not supported by the requesting client. \
                Please try the request again with the following configuration parameter: \
                \"maxSupportedTransactionVersion\": 0",
            ),
        );
        assert_eq!(response, expected);
    }

    #[test]
    fn test_get_block() {
        let mut rpc = RpcHandler::start();
        let confirmed_block_signatures = rpc.create_test_transactions_and_populate_blockstore();

        let request = create_test_request("getBlock", Some(json!([0u64])));
        let result: Option<EncodedConfirmedBlock> =
            parse_success_result(rpc.handle_request_sync(request));

        let confirmed_block = result.unwrap();
        assert_eq!(confirmed_block.transactions.len(), 2);
        assert_eq!(confirmed_block.rewards, vec![]);

        for EncodedTransactionWithStatusMeta {
            transaction,
            meta,
            version,
        } in confirmed_block.transactions.into_iter()
        {
            assert_eq!(
                version, None,
                "requests which don't set max_supported_transaction_version shouldn't receive a version"
            );
            if let EncodedTransaction::Json(transaction) = transaction {
                if transaction.signatures[0] == confirmed_block_signatures[0].to_string() {
                    let meta = meta.unwrap();
                    assert_eq!(meta.status, Ok(()));
                    assert_eq!(meta.err, None);
                } else if transaction.signatures[0] == confirmed_block_signatures[1].to_string() {
                    let meta = meta.unwrap();
                    assert_eq!(
                        meta.err,
                        Some(TransactionError::InstructionError(
                            0,
                            InstructionError::Custom(1)
                        ))
                    );
                    assert_eq!(
                        meta.status,
                        Err(TransactionError::InstructionError(
                            0,
                            InstructionError::Custom(1)
                        ))
                    );
                } else {
                    assert_eq!(meta, None);
                }
            }
        }

        let request = create_test_request("getBlock", Some(json!([0u64, "binary"])));
        let result: Option<EncodedConfirmedBlock> =
            parse_success_result(rpc.handle_request_sync(request));
        let confirmed_block = result.unwrap();
        assert_eq!(confirmed_block.transactions.len(), 2);
        assert_eq!(confirmed_block.rewards, vec![]);

        for EncodedTransactionWithStatusMeta {
            transaction,
            meta,
            version,
        } in confirmed_block.transactions.into_iter()
        {
            assert_eq!(
                version, None,
                "requests which don't set max_supported_transaction_version shouldn't receive a version"
            );
            if let EncodedTransaction::LegacyBinary(transaction) = transaction {
                let decoded_transaction: Transaction =
                    deserialize(&bs58::decode(&transaction).into_vec().unwrap()).unwrap();
                if decoded_transaction.signatures[0] == confirmed_block_signatures[0] {
                    let meta = meta.unwrap();
                    assert_eq!(meta.status, Ok(()));
                    assert_eq!(meta.err, None);
                } else if decoded_transaction.signatures[0] == confirmed_block_signatures[1] {
                    let meta = meta.unwrap();
                    assert_eq!(
                        meta.err,
                        Some(TransactionError::InstructionError(
                            0,
                            InstructionError::Custom(1)
                        ))
                    );
                    assert_eq!(
                        meta.status,
                        Err(TransactionError::InstructionError(
                            0,
                            InstructionError::Custom(1)
                        ))
                    );
                } else {
                    assert_eq!(meta, None);
                }
            }
        }

        // disable rpc-tx-history
        rpc.meta.config.enable_rpc_transaction_history = false;
        let request = create_test_request("getBlock", Some(json!([0u64])));
        let response = parse_failure_response(rpc.handle_request_sync(request));
        let expected = (
            JSON_RPC_SERVER_ERROR_TRANSACTION_HISTORY_NOT_AVAILABLE,
            String::from("Transaction history is not available from this node"),
        );
        assert_eq!(response, expected);
    }

    #[test]
    fn test_get_block_config() {
        let rpc = RpcHandler::start();
        let confirmed_block_signatures = rpc.create_test_transactions_and_populate_blockstore();

        let request = create_test_request(
            "getBlock",
            Some(json!([
                0u64,
                RpcBlockConfig {
                    encoding: None,
                    transaction_details: Some(TransactionDetails::Signatures),
                    rewards: Some(false),
                    commitment: None,
                    max_supported_transaction_version: None,
                },
            ])),
        );
        let result: Option<UiConfirmedBlock> =
            parse_success_result(rpc.handle_request_sync(request));

        let confirmed_block = result.unwrap();
        assert!(confirmed_block.transactions.is_none());
        assert!(confirmed_block.rewards.is_none());
        for (i, signature) in confirmed_block.signatures.unwrap()[..2].iter().enumerate() {
            assert_eq!(*signature, confirmed_block_signatures[i].to_string());
        }

        let request = create_test_request(
            "getBlock",
            Some(json!([
                0u64,
                RpcBlockConfig {
                    encoding: None,
                    transaction_details: Some(TransactionDetails::None),
                    rewards: Some(true),
                    commitment: None,
                    max_supported_transaction_version: None,
                },
            ])),
        );
        let result: Option<UiConfirmedBlock> =
            parse_success_result(rpc.handle_request_sync(request));
        let confirmed_block = result.unwrap();
        assert!(confirmed_block.transactions.is_none());
        assert!(confirmed_block.signatures.is_none());
        assert_eq!(confirmed_block.rewards.unwrap(), vec![]);
    }

    #[test]
    fn test_get_block_production() {
        let rpc = RpcHandler::start();
        rpc.add_roots_to_blockstore(vec![0, 1, 3, 4, 8]);
        rpc.block_commitment_cache
            .write()
            .unwrap()
            .set_highest_super_majority_root(8);

        let request = create_test_request("getBlockProduction", Some(json!([])));
        let result: RpcResponse<RpcBlockProduction> =
            parse_success_result(rpc.handle_request_sync(request));
        let expected = RpcBlockProduction {
            by_identity: HashMap::from_iter(std::iter::once((
                rpc.leader_pubkey().to_string(),
                (9, 5),
            ))),
            range: RpcBlockProductionRange {
                first_slot: 0,
                last_slot: 8,
            },
        };
        assert_eq!(result.value, expected);

        let request = create_test_request(
            "getBlockProduction",
            Some(json!([{
                "identity": rpc.leader_pubkey().to_string()
            }])),
        );
        let result: RpcResponse<RpcBlockProduction> =
            parse_success_result(rpc.handle_request_sync(request));
        assert_eq!(result.value, expected);

        let request = create_test_request(
            "getBlockProduction",
            Some(json!([{
                "identity": Pubkey::new_unique().to_string(),
                "range": {
                    "firstSlot": 0u64,
                    "lastSlot": 4u64,
                },
            }])),
        );
        let result: RpcResponse<RpcBlockProduction> =
            parse_success_result(rpc.handle_request_sync(request));
        let expected = RpcBlockProduction {
            by_identity: HashMap::new(),
            range: RpcBlockProductionRange {
                first_slot: 0,
                last_slot: 4,
            },
        };
        assert_eq!(result.value, expected);
    }

    #[test]
    fn test_get_blocks() {
        let rpc = RpcHandler::start();
        let _ = rpc.create_test_transactions_and_populate_blockstore();
        rpc.add_roots_to_blockstore(vec![0, 1, 3, 4, 8]);
        rpc.block_commitment_cache
            .write()
            .unwrap()
            .set_highest_super_majority_root(8);

        let request = create_test_request("getBlocks", Some(json!([0u64])));
        let result: Vec<Slot> = parse_success_result(rpc.handle_request_sync(request));
        assert_eq!(result, vec![0, 1, 3, 4, 8]);

        let request = create_test_request("getBlocks", Some(json!([2u64])));
        let result: Vec<Slot> = parse_success_result(rpc.handle_request_sync(request));
        assert_eq!(result, vec![3, 4, 8]);

        let request = create_test_request("getBlocks", Some(json!([0u64, 4u64])));
        let result: Vec<Slot> = parse_success_result(rpc.handle_request_sync(request));
        assert_eq!(result, vec![0, 1, 3, 4]);

        let request = create_test_request("getBlocks", Some(json!([0u64, 7u64])));
        let result: Vec<Slot> = parse_success_result(rpc.handle_request_sync(request));
        assert_eq!(result, vec![0, 1, 3, 4]);

        let request = create_test_request("getBlocks", Some(json!([9u64, 11u64])));
        let result: Vec<Slot> = parse_success_result(rpc.handle_request_sync(request));
        assert_eq!(result, Vec::<Slot>::new());

        rpc.block_commitment_cache
            .write()
            .unwrap()
            .set_highest_super_majority_root(u64::MAX);

        let request = create_test_request(
            "getBlocks",
            Some(json!([0u64, MAX_GET_CONFIRMED_BLOCKS_RANGE])),
        );
        let result: Vec<Slot> = parse_success_result(rpc.handle_request_sync(request));
        assert_eq!(result, vec![0, 1, 3, 4, 8]);

        let request = create_test_request(
            "getBlocks",
            Some(json!([0u64, MAX_GET_CONFIRMED_BLOCKS_RANGE + 1])),
        );
        let response = parse_failure_response(rpc.handle_request_sync(request));
        let expected = (
            ErrorCode::InvalidParams.code(),
            String::from("Slot range too large; max 500000"),
        );
        assert_eq!(response, expected);
    }

    #[test]
    fn test_get_blocks_with_limit() {
        let rpc = RpcHandler::start();
        rpc.add_roots_to_blockstore(vec![0, 1, 3, 4, 8]);
        rpc.block_commitment_cache
            .write()
            .unwrap()
            .set_highest_super_majority_root(8);

        let request = create_test_request("getBlocksWithLimit", Some(json!([0u64, 500_001u64])));
        let response = parse_failure_response(rpc.handle_request_sync(request));
        let expected = (
            ErrorCode::InvalidParams.code(),
            String::from("Limit too large; max 500000"),
        );
        assert_eq!(response, expected);

        let request = create_test_request("getBlocksWithLimit", Some(json!([0u64, 0u64])));
        let result: Vec<Slot> = parse_success_result(rpc.handle_request_sync(request));
        assert_eq!(result, Vec::<Slot>::new());

        let request = create_test_request("getBlocksWithLimit", Some(json!([2u64, 2u64])));
        let result: Vec<Slot> = parse_success_result(rpc.handle_request_sync(request));
        assert_eq!(result, vec![3, 4]);

        let request = create_test_request("getBlocksWithLimit", Some(json!([2u64, 3u64])));
        let result: Vec<Slot> = parse_success_result(rpc.handle_request_sync(request));
        assert_eq!(result, vec![3, 4, 8]);

        let request = create_test_request("getBlocksWithLimit", Some(json!([2u64, 500_000u64])));
        let result: Vec<Slot> = parse_success_result(rpc.handle_request_sync(request));
        assert_eq!(result, vec![3, 4, 8]);

        let request = create_test_request("getBlocksWithLimit", Some(json!([9u64, 500_000u64])));
        let result: Vec<Slot> = parse_success_result(rpc.handle_request_sync(request));
        assert_eq!(result, Vec::<Slot>::new());
    }

    #[test]
    fn test_get_block_time() {
        let rpc = RpcHandler::start();
        rpc.add_roots_to_blockstore(vec![1, 2, 3, 4, 5, 6, 7]);

        let base_timestamp = rpc
            .bank_forks
            .read()
            .unwrap()
            .get(0)
            .unwrap()
            .unix_timestamp_from_genesis();
        rpc.block_commitment_cache
            .write()
            .unwrap()
            .set_highest_super_majority_root(7);

        let slot_duration = slot_duration_from_slots_per_year(rpc.working_bank().slots_per_year());

        let request = create_test_request("getBlockTime", Some(json!([2u64])));
        let result: Option<UnixTimestamp> = parse_success_result(rpc.handle_request_sync(request));
        let expected = Some(base_timestamp);
        assert_eq!(result, expected);

        let request = create_test_request("getBlockTime", Some(json!([7u64])));
        let result: Option<UnixTimestamp> = parse_success_result(rpc.handle_request_sync(request));
        let expected = Some(base_timestamp + (7 * slot_duration).as_secs() as i64);
        assert_eq!(result, expected);

        let request = create_test_request("getBlockTime", Some(json!([12345u64])));
        let response = parse_failure_response(rpc.handle_request_sync(request));
        let expected = (
            JSON_RPC_SERVER_ERROR_BLOCK_NOT_AVAILABLE,
            String::from("Block not available for slot 12345"),
        );
        assert_eq!(response, expected);
    }

    #[test]
    fn test_get_vote_accounts() {
        let rpc = RpcHandler::start();
        let mut bank = rpc.working_bank();
        let RpcHandler {
            ref io,
            ref meta,
            ref mint_keypair,
            ref leader_vote_keypair,
            ..
        } = rpc;

        assert_eq!(bank.vote_accounts().len(), 1);

        // Create a vote account with no stake.
        let alice_vote_keypair = Keypair::new();
        let alice_vote_state = VoteState::new(
            &VoteInit {
                node_pubkey: mint_keypair.pubkey(),
                authorized_voter: alice_vote_keypair.pubkey(),
                authorized_withdrawer: alice_vote_keypair.pubkey(),
                commission: 0,
            },
            &bank.get_sysvar_cache_for_tests().get_clock().unwrap(),
        );
        rpc.store_vote_account(&alice_vote_keypair.pubkey(), alice_vote_state);
        assert_eq!(bank.vote_accounts().len(), 2);

        // Check getVoteAccounts: the bootstrap validator vote account will be delinquent as it has
        // stake but has never voted, and the vote account with no stake should not be present.
        {
            let req = r#"{"jsonrpc":"2.0","id":1,"method":"getVoteAccounts"}"#;
            let res = io.handle_request_sync(req, meta.clone());
            let result: Value = serde_json::from_str(&res.expect("actual response"))
                .expect("actual response deserialization");

            let vote_account_status: RpcVoteAccountStatus =
                serde_json::from_value(result["result"].clone()).unwrap();

            assert!(vote_account_status.current.is_empty());
            assert_eq!(vote_account_status.delinquent.len(), 1);
            for vote_account_info in vote_account_status.delinquent {
                assert_ne!(vote_account_info.activated_stake, 0);
            }
        }

        let mut advance_bank = || {
            bank.freeze();

            // Votes
            let instructions = [
                vote_instruction::tower_sync(
                    &leader_vote_keypair.pubkey(),
                    &leader_vote_keypair.pubkey(),
                    TowerSync::new_from_slot(bank.slot(), bank.hash()),
                ),
                vote_instruction::tower_sync(
                    &alice_vote_keypair.pubkey(),
                    &alice_vote_keypair.pubkey(),
                    TowerSync::new_from_slot(bank.slot(), bank.hash()),
                ),
            ];

            bank = rpc.advance_bank_to_confirmed_slot(bank.slot() + 1);

            let transaction = Transaction::new_signed_with_payer(
                &instructions,
                Some(&rpc.mint_keypair.pubkey()),
                &[&rpc.mint_keypair, leader_vote_keypair, &alice_vote_keypair],
                bank.last_blockhash(),
            );

            bank.process_transaction(&transaction)
                .expect("process transaction");
        };

        // Advance bank to the next epoch
        for _ in 0..TEST_SLOTS_PER_EPOCH {
            advance_bank();
        }

        let req = format!(
            r#"{{"jsonrpc":"2.0","id":1,"method":"getVoteAccounts","params":{}}}"#,
            json!([CommitmentConfig::processed()])
        );

        let res = io.handle_request_sync(&req, meta.clone());
        let result: Value = serde_json::from_str(&res.expect("actual response"))
            .expect("actual response deserialization");

        let vote_account_status: RpcVoteAccountStatus =
            serde_json::from_value(result["result"].clone()).unwrap();

        // The vote account with no stake should not be present.
        assert!(vote_account_status.delinquent.is_empty());

        // Both accounts should be active and have voting history.
        assert_eq!(vote_account_status.current.len(), 2);
        let leader_info = vote_account_status
            .current
            .iter()
            .find(|x| x.vote_pubkey == leader_vote_keypair.pubkey().to_string())
            .unwrap();
        assert_ne!(leader_info.activated_stake, 0);
        // Subtract one because the last vote always carries over to the next epoch
        // Each slot earned maximum credits
        let credits_per_slot =
            solana_vote_program::vote_state::VOTE_CREDITS_MAXIMUM_PER_SLOT as u64;
        let expected_credits =
            (TEST_SLOTS_PER_EPOCH - MAX_LOCKOUT_HISTORY as u64 - 1) * credits_per_slot;
        assert_eq!(
            leader_info.epoch_credits,
            vec![
                (0, expected_credits, 0),
                (1, expected_credits + credits_per_slot, expected_credits) // one vote in current epoch
            ]
        );

        // Filter request based on the leader:
        {
            let req = format!(
                r#"{{"jsonrpc":"2.0","id":1,"method":"getVoteAccounts","params":{}}}"#,
                json!([RpcGetVoteAccountsConfig {
                    vote_pubkey: Some(leader_vote_keypair.pubkey().to_string()),
                    commitment: Some(CommitmentConfig::processed()),
                    ..RpcGetVoteAccountsConfig::default()
                }])
            );

            let res = io.handle_request_sync(&req, meta.clone());
            let result: Value = serde_json::from_str(&res.expect("actual response"))
                .expect("actual response deserialization");

            let vote_account_status: RpcVoteAccountStatus =
                serde_json::from_value(result["result"].clone()).unwrap();

            assert_eq!(vote_account_status.current.len(), 1);
            assert_eq!(vote_account_status.delinquent.len(), 0);
            for vote_account_info in vote_account_status.current {
                assert_eq!(
                    vote_account_info.vote_pubkey,
                    leader_vote_keypair.pubkey().to_string()
                );
            }
        }

        // Overflow the epoch credits history and ensure only `MAX_RPC_VOTE_ACCOUNT_INFO_EPOCH_CREDITS_HISTORY`
        // results are returned
        for _ in
            0..(TEST_SLOTS_PER_EPOCH * (MAX_RPC_VOTE_ACCOUNT_INFO_EPOCH_CREDITS_HISTORY) as u64)
        {
            advance_bank();
        }

        let req = format!(
            r#"{{"jsonrpc":"2.0","id":1,"method":"getVoteAccounts","params":{}}}"#,
            json!([CommitmentConfig::processed()])
        );

        let res = io.handle_request_sync(&req, meta.clone());
        let result: Value = serde_json::from_str(&res.expect("actual response"))
            .expect("actual response deserialization");

        let vote_account_status: RpcVoteAccountStatus =
            serde_json::from_value(result["result"].clone()).unwrap();

        assert!(vote_account_status.delinquent.is_empty());
        assert!(!vote_account_status
            .current
            .iter()
            .any(|x| x.epoch_credits.len() != MAX_RPC_VOTE_ACCOUNT_INFO_EPOCH_CREDITS_HISTORY));

        // Advance bank with no voting
        rpc.advance_bank_to_confirmed_slot(bank.slot() + TEST_SLOTS_PER_EPOCH);

        // The leader vote account should now be delinquent, and the other vote account disappears
        // because it's inactive with no stake
        {
            let req = format!(
                r#"{{"jsonrpc":"2.0","id":1,"method":"getVoteAccounts","params":{}}}"#,
                json!([CommitmentConfig::processed()])
            );

            let res = io.handle_request_sync(&req, meta.clone());
            let result: Value = serde_json::from_str(&res.expect("actual response"))
                .expect("actual response deserialization");

            let vote_account_status: RpcVoteAccountStatus =
                serde_json::from_value(result["result"].clone()).unwrap();

            assert!(vote_account_status.current.is_empty());
            assert_eq!(vote_account_status.delinquent.len(), 1);
            for vote_account_info in vote_account_status.delinquent {
                assert_eq!(
                    vote_account_info.vote_pubkey,
                    rpc.leader_vote_keypair.pubkey().to_string()
                );
            }
        }
    }

    #[test]
    fn test_is_finalized() {
        let bank = Arc::new(Bank::default_for_tests());
        let ledger_path = get_tmp_ledger_path!();
        let blockstore = Arc::new(Blockstore::open(&ledger_path).unwrap());
        blockstore.set_roots([0, 1].iter()).unwrap();
        // Build BlockCommitmentCache with rooted slots
        let mut cache0 = BlockCommitment::default();
        cache0.increase_rooted_stake(50);
        let mut cache1 = BlockCommitment::default();
        cache1.increase_rooted_stake(40);
        let mut cache2 = BlockCommitment::default();
        cache2.increase_rooted_stake(20);

        let mut block_commitment = HashMap::new();
        block_commitment.entry(1).or_insert(cache0);
        block_commitment.entry(2).or_insert(cache1);
        block_commitment.entry(3).or_insert(cache2);
        let highest_super_majority_root = 1;
        let block_commitment_cache = BlockCommitmentCache::new(
            block_commitment,
            50,
            CommitmentSlots {
                slot: bank.slot(),
                highest_super_majority_root,
                ..CommitmentSlots::default()
            },
        );

        assert!(is_finalized(&block_commitment_cache, &bank, &blockstore, 0));
        assert!(is_finalized(&block_commitment_cache, &bank, &blockstore, 1));
        assert!(!is_finalized(
            &block_commitment_cache,
            &bank,
            &blockstore,
            2
        ));
        assert!(!is_finalized(
            &block_commitment_cache,
            &bank,
            &blockstore,
            3
        ));
    }

    #[test]
    fn test_token_rpcs() {
        for program_id in solana_account_decoder::parse_token::spl_token_ids() {
            let rpc = RpcHandler::start();
            let bank = rpc.working_bank();
            let RpcHandler { io, meta, .. } = rpc;
            let mint = Pubkey::new_from_array([2; 32]);
            let owner = Pubkey::new_from_array([3; 32]);
            let delegate = Pubkey::new_from_array([4; 32]);
            let token_account_pubkey = solana_pubkey::new_rand();
            let token_with_different_mint_pubkey = solana_pubkey::new_rand();
            let new_mint = Pubkey::new_from_array([5; 32]);
            if program_id == solana_inline_spl::token_2022::id() {
                // Add the token account
                let account_base = TokenAccount {
                    mint,
                    owner,
                    delegate: COption::Some(delegate),
                    amount: 420,
                    state: TokenAccountState::Initialized,
                    is_native: COption::None,
                    delegated_amount: 30,
                    close_authority: COption::Some(owner),
                };
                let account_size = ExtensionType::try_calculate_account_len::<TokenAccount>(&[
                    ExtensionType::ImmutableOwner,
                    ExtensionType::MemoTransfer,
                ])
                .unwrap();
                let mut account_data = vec![0; account_size];
                let mut account_state =
                    StateWithExtensionsMut::<TokenAccount>::unpack_uninitialized(&mut account_data)
                        .unwrap();

                account_state.base = account_base;
                account_state.pack_base();
                account_state.init_account_type().unwrap();
                account_state
                    .init_extension::<ImmutableOwner>(true)
                    .unwrap();
                let memo_transfer = account_state.init_extension::<MemoTransfer>(true).unwrap();
                memo_transfer.require_incoming_transfer_memos = true.into();

                let token_account = AccountSharedData::from(Account {
                    lamports: 111,
                    data: account_data.to_vec(),
                    owner: program_id,
                    ..Account::default()
                });
                bank.store_account(&token_account_pubkey, &token_account);

                // Add the mint
                let mint_size = ExtensionType::try_calculate_account_len::<Mint>(&[
                    ExtensionType::MintCloseAuthority,
                ])
                .unwrap();
                let mint_base = Mint {
                    mint_authority: COption::Some(owner),
                    supply: 500,
                    decimals: 2,
                    is_initialized: true,
                    freeze_authority: COption::Some(owner),
                };
                let mut mint_data = vec![0; mint_size];
                let mut mint_state =
                    StateWithExtensionsMut::<Mint>::unpack_uninitialized(&mut mint_data).unwrap();

                mint_state.base = mint_base;
                mint_state.pack_base();
                mint_state.init_account_type().unwrap();
                let mint_close_authority = mint_state
                    .init_extension::<MintCloseAuthority>(true)
                    .unwrap();
                mint_close_authority.close_authority =
                    OptionalNonZeroPubkey::try_from(Some(owner)).unwrap();

                let mint_account = AccountSharedData::from(Account {
                    lamports: 111,
                    data: mint_data.to_vec(),
                    owner: program_id,
                    ..Account::default()
                });
                bank.store_account(&Pubkey::from_str(&mint.to_string()).unwrap(), &mint_account);

                // Add another token account with the same owner, delegate, and mint
                let other_token_account_pubkey = solana_pubkey::new_rand();
                bank.store_account(&other_token_account_pubkey, &token_account);

                // Add another token account with the same owner and delegate but different mint
                let mut account_data = vec![0; TokenAccount::get_packed_len()];
                let token_account = TokenAccount {
                    mint: new_mint,
                    owner,
                    delegate: COption::Some(delegate),
                    amount: 42,
                    state: TokenAccountState::Initialized,
                    is_native: COption::None,
                    delegated_amount: 30,
                    close_authority: COption::Some(owner),
                };
                TokenAccount::pack(token_account, &mut account_data).unwrap();
                let token_account = AccountSharedData::from(Account {
                    lamports: 111,
                    data: account_data.to_vec(),
                    owner: program_id,
                    ..Account::default()
                });
                bank.store_account(&token_with_different_mint_pubkey, &token_account);
            } else {
                // Add the token account
                let mut account_data = vec![0; TokenAccount::get_packed_len()];
                let token_account = TokenAccount {
                    mint,
                    owner,
                    delegate: COption::Some(delegate),
                    amount: 420,
                    state: TokenAccountState::Initialized,
                    is_native: COption::None,
                    delegated_amount: 30,
                    close_authority: COption::Some(owner),
                };
                TokenAccount::pack(token_account, &mut account_data).unwrap();
                let token_account = AccountSharedData::from(Account {
                    lamports: 111,
                    data: account_data.to_vec(),
                    owner: program_id,
                    ..Account::default()
                });
                bank.store_account(&token_account_pubkey, &token_account);

                // Add the mint
                let mut mint_data = vec![0; Mint::get_packed_len()];
                let mint_state = Mint {
                    mint_authority: COption::Some(owner),
                    supply: 500,
                    decimals: 2,
                    is_initialized: true,
                    freeze_authority: COption::Some(owner),
                };
                Mint::pack(mint_state, &mut mint_data).unwrap();
                let mint_account = AccountSharedData::from(Account {
                    lamports: 111,
                    data: mint_data.to_vec(),
                    owner: program_id,
                    ..Account::default()
                });
                bank.store_account(&Pubkey::from_str(&mint.to_string()).unwrap(), &mint_account);

                // Add another token account with the same owner, delegate, and mint
                let other_token_account_pubkey = solana_pubkey::new_rand();
                bank.store_account(&other_token_account_pubkey, &token_account);

                // Add another token account with the same owner and delegate but different mint
                let mut account_data = vec![0; TokenAccount::get_packed_len()];
                let token_account = TokenAccount {
                    mint: new_mint,
                    owner,
                    delegate: COption::Some(delegate),
                    amount: 42,
                    state: TokenAccountState::Initialized,
                    is_native: COption::None,
                    delegated_amount: 30,
                    close_authority: COption::Some(owner),
                };
                TokenAccount::pack(token_account, &mut account_data).unwrap();
                let token_account = AccountSharedData::from(Account {
                    lamports: 111,
                    data: account_data.to_vec(),
                    owner: program_id,
                    ..Account::default()
                });
                bank.store_account(&token_with_different_mint_pubkey, &token_account);
            }

            let req = format!(
                r#"{{"jsonrpc":"2.0","id":1,"method":"getTokenAccountBalance","params":["{token_account_pubkey}"]}}"#,
            );
            let res = io.handle_request_sync(&req, meta.clone());
            let result: Value = serde_json::from_str(&res.expect("actual response"))
                .expect("actual response deserialization");
            let balance: UiTokenAmount =
                serde_json::from_value(result["result"]["value"].clone()).unwrap();
            let error = f64::EPSILON;
            assert!((balance.ui_amount.unwrap() - 4.2).abs() < error);
            assert_eq!(balance.amount, 420.to_string());
            assert_eq!(balance.decimals, 2);
            assert_eq!(balance.ui_amount_string, "4.2".to_string());

            // Test non-existent token account
            let req = format!(
                r#"{{"jsonrpc":"2.0","id":1,"method":"getTokenAccountBalance","params":["{}"]}}"#,
                solana_pubkey::new_rand(),
            );
            let res = io.handle_request_sync(&req, meta.clone());
            let result: Value = serde_json::from_str(&res.expect("actual response"))
                .expect("actual response deserialization");
            assert!(result.get("error").is_some());

            // Test get token supply, pulls supply from mint
            let req = format!(
                r#"{{"jsonrpc":"2.0","id":1,"method":"getTokenSupply","params":["{mint}"]}}"#,
            );
            let res = io.handle_request_sync(&req, meta.clone());
            let result: Value = serde_json::from_str(&res.expect("actual response"))
                .expect("actual response deserialization");
            let supply: UiTokenAmount =
                serde_json::from_value(result["result"]["value"].clone()).unwrap();
            let error = f64::EPSILON;
            assert!((supply.ui_amount.unwrap() - 5.0).abs() < error);
            assert_eq!(supply.amount, 500.to_string());
            assert_eq!(supply.decimals, 2);
            assert_eq!(supply.ui_amount_string, "5".to_string());

            // Test non-existent mint address
            let req = format!(
                r#"{{"jsonrpc":"2.0","id":1,"method":"getTokenSupply","params":["{}"]}}"#,
                solana_pubkey::new_rand(),
            );
            let res = io.handle_request_sync(&req, meta.clone());
            let result: Value = serde_json::from_str(&res.expect("actual response"))
                .expect("actual response deserialization");
            assert!(result.get("error").is_some());

            // Test getTokenAccountsByOwner with Token program id returns all accounts, regardless of Mint address
            let req = format!(
                r#"{{
                    "jsonrpc":"2.0",
                    "id":1,
                    "method":"getTokenAccountsByOwner",
                    "params":["{owner}", {{"programId": "{program_id}"}}, {{"encoding":"base64"}}]
                }}"#,
            );
            let res = io.handle_request_sync(&req, meta.clone());
            let result: Value = serde_json::from_str(&res.expect("actual response"))
                .expect("actual response deserialization");
            let accounts: Vec<RpcKeyedAccount> =
                serde_json::from_value(result["result"]["value"].clone()).unwrap();
            assert_eq!(accounts.len(), 3);

            // Test getTokenAccountsByOwner with jsonParsed encoding doesn't return accounts with invalid mints
            let req = format!(
                r#"{{
                    "jsonrpc":"2.0",
                    "id":1,
                    "method":"getTokenAccountsByOwner",
                    "params":["{owner}", {{"programId": "{program_id}"}}, {{"encoding": "jsonParsed"}}]
                }}"#,
            );
            let res = io.handle_request_sync(&req, meta.clone());
            let result: Value = serde_json::from_str(&res.expect("actual response"))
                .expect("actual response deserialization");
            let accounts: Vec<RpcKeyedAccount> =
                serde_json::from_value(result["result"]["value"].clone()).unwrap();
            assert_eq!(accounts.len(), 2);

            // Test getProgramAccounts with jsonParsed encoding returns mints, but doesn't return accounts with invalid mints
            let req = format!(
                r#"{{
                    "jsonrpc":"2.0",
                    "id":1,
                    "method":"getProgramAccounts",
                    "params":["{program_id}", {{"encoding": "jsonParsed"}}]
                }}"#,
            );
            let res = io.handle_request_sync(&req, meta.clone());
            let result: Value = serde_json::from_str(&res.expect("actual response"))
                .expect("actual response deserialization");
            let accounts: Vec<RpcKeyedAccount> =
                serde_json::from_value(result["result"].clone()).unwrap();
            if program_id == solana_inline_spl::token::id() {
                // native mint is included for token-v3
                assert_eq!(accounts.len(), 4);
            } else {
                assert_eq!(accounts.len(), 3);
            }

            // Test returns only mint accounts
            let req = format!(
                r#"{{
                    "jsonrpc":"2.0",
                    "id":1,"method":"getTokenAccountsByOwner",
                    "params":["{owner}", {{"mint": "{mint}"}}, {{"encoding":"base64"}}]
                }}"#,
            );
            let res = io.handle_request_sync(&req, meta.clone());
            let result: Value = serde_json::from_str(&res.expect("actual response"))
                .expect("actual response deserialization");
            let accounts: Vec<RpcKeyedAccount> =
                serde_json::from_value(result["result"]["value"].clone()).unwrap();
            assert_eq!(accounts.len(), 2);

            // Test non-existent Mint/program id
            let req = format!(
                r#"{{
                    "jsonrpc":"2.0",
                    "id":1,
                    "method":"getTokenAccountsByOwner",
                    "params":["{}", {{"programId": "{}"}}]
                }}"#,
                owner,
                solana_pubkey::new_rand(),
            );
            let res = io.handle_request_sync(&req, meta.clone());
            let result: Value = serde_json::from_str(&res.expect("actual response"))
                .expect("actual response deserialization");
            assert!(result.get("error").is_some());
            let req = format!(
                r#"{{
                    "jsonrpc":"2.0",
                    "id":1,
                    "method":"getTokenAccountsByOwner",
                    "params":["{}", {{"mint": "{}"}}]
                }}"#,
                owner,
                solana_pubkey::new_rand(),
            );
            let res = io.handle_request_sync(&req, meta.clone());
            let result: Value = serde_json::from_str(&res.expect("actual response"))
                .expect("actual response deserialization");
            assert!(result.get("error").is_some());

            // Test non-existent Owner
            let req = format!(
                r#"{{
                    "jsonrpc":"2.0",
                    "id":1,
                    "method":"getTokenAccountsByOwner",
                    "params":["{}", {{"programId": "{}"}}]
                }}"#,
                solana_pubkey::new_rand(),
                program_id,
            );
            let res = io.handle_request_sync(&req, meta.clone());
            let result: Value = serde_json::from_str(&res.expect("actual response"))
                .expect("actual response deserialization");
            let accounts: Vec<RpcKeyedAccount> =
                serde_json::from_value(result["result"]["value"].clone()).unwrap();
            assert!(accounts.is_empty());

            // Test getTokenAccountsByDelegate with Token program id returns all accounts, regardless of Mint address
            let req = format!(
                r#"{{
                    "jsonrpc":"2.0",
                    "id":1,
                    "method":"getTokenAccountsByDelegate",
                    "params":["{delegate}", {{"programId": "{program_id}"}}, {{"encoding":"base64"}}]
                }}"#,
            );
            let res = io.handle_request_sync(&req, meta.clone());
            let result: Value = serde_json::from_str(&res.expect("actual response"))
                .expect("actual response deserialization");
            let accounts: Vec<RpcKeyedAccount> =
                serde_json::from_value(result["result"]["value"].clone()).unwrap();
            assert_eq!(accounts.len(), 3);

            // Test returns only mint accounts
            let req = format!(
                r#"{{
                    "jsonrpc":"2.0",
                    "id":1,"method":
                    "getTokenAccountsByDelegate",
                    "params":["{delegate}", {{"mint": "{mint}"}}, {{"encoding":"base64"}}]
                }}"#,
            );
            let res = io.handle_request_sync(&req, meta.clone());
            let result: Value = serde_json::from_str(&res.expect("actual response"))
                .expect("actual response deserialization");
            let accounts: Vec<RpcKeyedAccount> =
                serde_json::from_value(result["result"]["value"].clone()).unwrap();
            assert_eq!(accounts.len(), 2);

            // Test non-existent Mint/program id
            let req = format!(
                r#"{{
                    "jsonrpc":"2.0",
                    "id":1,
                    "method":"getTokenAccountsByDelegate",
                    "params":["{}", {{"programId": "{}"}}]
                }}"#,
                delegate,
                solana_pubkey::new_rand(),
            );
            let res = io.handle_request_sync(&req, meta.clone());
            let result: Value = serde_json::from_str(&res.expect("actual response"))
                .expect("actual response deserialization");
            assert!(result.get("error").is_some());
            let req = format!(
                r#"{{
                    "jsonrpc":"2.0",
                    "id":1,
                    "method":"getTokenAccountsByDelegate",
                    "params":["{}", {{"mint": "{}"}}]
                }}"#,
                delegate,
                solana_pubkey::new_rand(),
            );
            let res = io.handle_request_sync(&req, meta.clone());
            let result: Value = serde_json::from_str(&res.expect("actual response"))
                .expect("actual response deserialization");
            assert!(result.get("error").is_some());

            // Test non-existent Delegate
            let req = format!(
                r#"{{
                    "jsonrpc":"2.0",
                    "id":1,
                    "method":"getTokenAccountsByDelegate",
                    "params":["{}", {{"programId": "{}"}}]
                }}"#,
                solana_pubkey::new_rand(),
                program_id,
            );
            let res = io.handle_request_sync(&req, meta.clone());
            let result: Value = serde_json::from_str(&res.expect("actual response"))
                .expect("actual response deserialization");
            let accounts: Vec<RpcKeyedAccount> =
                serde_json::from_value(result["result"]["value"].clone()).unwrap();
            assert!(accounts.is_empty());

            // Add new_mint, and another token account on new_mint with different balance
            let mut mint_data = vec![0; Mint::get_packed_len()];
            let mint_state = Mint {
                mint_authority: COption::Some(owner),
                supply: 500,
                decimals: 2,
                is_initialized: true,
                freeze_authority: COption::Some(owner),
            };
            Mint::pack(mint_state, &mut mint_data).unwrap();
            let mint_account = AccountSharedData::from(Account {
                lamports: 111,
                data: mint_data.to_vec(),
                owner: program_id,
                ..Account::default()
            });
            bank.store_account(
                &Pubkey::from_str(&new_mint.to_string()).unwrap(),
                &mint_account,
            );
            let mut account_data = vec![0; TokenAccount::get_packed_len()];
            let token_account = TokenAccount {
                mint: new_mint,
                owner,
                delegate: COption::Some(delegate),
                amount: 10,
                state: TokenAccountState::Initialized,
                is_native: COption::None,
                delegated_amount: 30,
                close_authority: COption::Some(owner),
            };
            TokenAccount::pack(token_account, &mut account_data).unwrap();
            let token_account = AccountSharedData::from(Account {
                lamports: 111,
                data: account_data.to_vec(),
                owner: program_id,
                ..Account::default()
            });
            let token_with_smaller_balance = solana_pubkey::new_rand();
            bank.store_account(&token_with_smaller_balance, &token_account);

            // Test largest token accounts
            let req = format!(
                r#"{{"jsonrpc":"2.0","id":1,"method":"getTokenLargestAccounts","params":["{new_mint}"]}}"#,
            );
            let res = io.handle_request_sync(&req, meta);
            let result: Value = serde_json::from_str(&res.expect("actual response"))
                .expect("actual response deserialization");
            let largest_accounts: Vec<RpcTokenAccountBalance> =
                serde_json::from_value(result["result"]["value"].clone()).unwrap();
            assert_eq!(
                largest_accounts,
                vec![
                    RpcTokenAccountBalance {
                        address: token_with_different_mint_pubkey.to_string(),
                        amount: UiTokenAmount {
                            ui_amount: Some(0.42),
                            decimals: 2,
                            amount: "42".to_string(),
                            ui_amount_string: "0.42".to_string(),
                        }
                    },
                    RpcTokenAccountBalance {
                        address: token_with_smaller_balance.to_string(),
                        amount: UiTokenAmount {
                            ui_amount: Some(0.1),
                            decimals: 2,
                            amount: "10".to_string(),
                            ui_amount_string: "0.1".to_string(),
                        }
                    }
                ]
            );
        }
    }

    #[test_case(spl_token::id(), None, None; "spl_token")]
    #[test_case(spl_token_2022::id(), Some(InterestBearingConfig { pre_update_average_rate: 500.into(), current_rate: 500.into(),..Default::default() }), None; "spl_token_2022_with _interest")]
    #[test_case(spl_token_2022::id(), None, Some(ScaledUiAmountConfig { new_multiplier: 2.0f64.into(), ..Default::default() }); "spl-token-2022 with multiplier")]
    fn test_token_parsing(
        program_id: Pubkey,
        mut interest_bearing_config: Option<InterestBearingConfig>,
        scaled_ui_amount_config: Option<ScaledUiAmountConfig>,
    ) {
        let rpc = RpcHandler::start();
        let bank = rpc.working_bank();
        let RpcHandler { io, meta, .. } = rpc;

        let mint = Pubkey::new_from_array([2; 32]);
        let owner = Pubkey::new_from_array([3; 32]);
        let delegate = Pubkey::new_from_array([4; 32]);
        let token_account_pubkey = solana_pubkey::new_rand();
        let amount = 420;
        let delegated_amount = 30;
        let rent_exempt_amount = 10;
        let supply = 500;
        let decimals = 2;
        let (program_name, account_size, mint_size, additional_data) = if program_id
            == solana_inline_spl::token_2022::id()
        {
            let account_base = TokenAccount {
                mint,
                owner,
                delegate: COption::Some(delegate),
                amount,
                state: TokenAccountState::Initialized,
                is_native: COption::Some(rent_exempt_amount),
                delegated_amount,
                close_authority: COption::Some(owner),
            };
            let account_size = ExtensionType::try_calculate_account_len::<TokenAccount>(&[
                ExtensionType::ImmutableOwner,
                ExtensionType::MemoTransfer,
            ])
            .unwrap();
            let mut account_data = vec![0; account_size];
            let mut account_state =
                StateWithExtensionsMut::<TokenAccount>::unpack_uninitialized(&mut account_data)
                    .unwrap();

            account_state.base = account_base;
            account_state.pack_base();
            account_state.init_account_type().unwrap();
            account_state
                .init_extension::<ImmutableOwner>(true)
                .unwrap();
            let memo_transfer = account_state.init_extension::<MemoTransfer>(true).unwrap();
            memo_transfer.require_incoming_transfer_memos = true.into();

            let token_account = AccountSharedData::from(Account {
                lamports: 111,
                data: account_data.to_vec(),
                owner: program_id,
                ..Account::default()
            });
            bank.store_account(&token_account_pubkey, &token_account);

            let mint_base = Mint {
                mint_authority: COption::Some(owner),
                supply,
                decimals,
                is_initialized: true,
                freeze_authority: COption::Some(owner),
            };
            let mut extensions = vec![ExtensionType::MintCloseAuthority];
            if interest_bearing_config.is_some() {
                extensions.push(ExtensionType::InterestBearingConfig);
            }
            if scaled_ui_amount_config.is_some() {
                extensions.push(ExtensionType::ScaledUiAmount);
            }
            let mint_size = ExtensionType::try_calculate_account_len::<Mint>(&extensions).unwrap();
            let mut mint_data = vec![0; mint_size];
            let mut mint_state =
                StateWithExtensionsMut::<Mint>::unpack_uninitialized(&mut mint_data).unwrap();

            mint_state.base = mint_base;
            mint_state.pack_base();
            mint_state.init_account_type().unwrap();
            let mint_close_authority = mint_state
                .init_extension::<MintCloseAuthority>(true)
                .unwrap();
            mint_close_authority.close_authority =
                OptionalNonZeroPubkey::try_from(Some(owner)).unwrap();
            if let Some(interest_bearing_config) = interest_bearing_config.as_mut() {
                interest_bearing_config.initialization_timestamp =
                    bank.clock().unix_timestamp.saturating_sub(1_000_000).into();
                interest_bearing_config.last_update_timestamp = bank.clock().unix_timestamp.into();
                let extension = mint_state
                    .init_extension::<InterestBearingConfig>(true)
                    .unwrap();
                *extension = *interest_bearing_config;
            }

            if let Some(scaled_ui_amount_config) = scaled_ui_amount_config.as_ref() {
                let extension = mint_state
                    .init_extension::<ScaledUiAmountConfig>(true)
                    .unwrap();
                *extension = *scaled_ui_amount_config;
            }

            let additional_data = SplTokenAdditionalDataV2 {
                decimals,
                interest_bearing_config: interest_bearing_config
                    .map(|v| (v, bank.clock().unix_timestamp)),
                scaled_ui_amount_config: scaled_ui_amount_config
                    .map(|v| (v, bank.clock().unix_timestamp)),
            };

            let mint_account = AccountSharedData::from(Account {
                lamports: 111,
                data: mint_data.to_vec(),
                owner: program_id,
                ..Account::default()
            });
            bank.store_account(&Pubkey::from_str(&mint.to_string()).unwrap(), &mint_account);
            ("spl-token-2022", account_size, mint_size, additional_data)
        } else {
            let account_size = TokenAccount::get_packed_len();
            let mut account_data = vec![0; account_size];
            let token_account = TokenAccount {
                mint,
                owner,
                delegate: COption::Some(delegate),
                amount,
                state: TokenAccountState::Initialized,
                is_native: COption::Some(rent_exempt_amount),
                delegated_amount,
                close_authority: COption::Some(owner),
            };
            TokenAccount::pack(token_account, &mut account_data).unwrap();
            let token_account = AccountSharedData::from(Account {
                lamports: 111,
                data: account_data.to_vec(),
                owner: program_id,
                ..Account::default()
            });
            bank.store_account(&token_account_pubkey, &token_account);

            // Add the mint
            let mint_size = Mint::get_packed_len();
            let mut mint_data = vec![0; mint_size];
            let mint_state = Mint {
                mint_authority: COption::Some(owner),
                supply,
                decimals,
                is_initialized: true,
                freeze_authority: COption::Some(owner),
            };
            Mint::pack(mint_state, &mut mint_data).unwrap();
            let mint_account = AccountSharedData::from(Account {
                lamports: 111,
                data: mint_data.to_vec(),
                owner: program_id,
                ..Account::default()
            });
            bank.store_account(&Pubkey::from_str(&mint.to_string()).unwrap(), &mint_account);
            let additional_data = SplTokenAdditionalDataV2::with_decimals(decimals);
            ("spl-token", account_size, mint_size, additional_data)
        };

        let req = format!(
            r#"{{"jsonrpc":"2.0","id":1,"method":"getAccountInfo","params":["{token_account_pubkey}", {{"encoding": "jsonParsed"}}]}}"#,
        );
        let res = io.handle_request_sync(&req, meta.clone());
        let result: Value = serde_json::from_str(&res.expect("actual response"))
            .expect("actual response deserialization");
        let token_ui_amount = token_amount_to_ui_amount_v3(amount, &additional_data);
        let delegated_ui_amount = token_amount_to_ui_amount_v3(delegated_amount, &additional_data);
        let rent_exempt_ui_amount =
            token_amount_to_ui_amount_v3(rent_exempt_amount, &additional_data);
        let mut expected_value = json!({
            "program": program_name,
            "space": account_size,
            "parsed": {
                "type": "account",
                "info": {
                    "mint": mint.to_string(),
                    "owner": owner.to_string(),
                    "tokenAmount": json!(token_ui_amount),
                    "delegate": delegate.to_string(),
                    "state": "initialized",
                    "isNative": true,
                    "rentExemptReserve": json!(rent_exempt_ui_amount),
                    "delegatedAmount": json!(delegated_ui_amount),
                    "closeAuthority": owner.to_string(),
                }
            }
        });
        if program_id == solana_inline_spl::token_2022::id() {
            expected_value["parsed"]["info"]["extensions"] = json!([
                {
                    "extension": "immutableOwner"
                },
                {
                    "extension": "memoTransfer",
                    "state": {
                        "requireIncomingTransferMemos": true
                    }
                },
            ]);
        }
        assert_eq!(result["result"]["value"]["data"], expected_value);

        // Test Mint
        let req = format!(
            r#"{{"jsonrpc":"2.0","id":1,"method":"getAccountInfo","params":["{mint}", {{"encoding": "jsonParsed"}}]}}"#,
        );
        let res = io.handle_request_sync(&req, meta);
        let result: Value = serde_json::from_str(&res.expect("actual response"))
            .expect("actual response deserialization");
        let mut expected_value = json!({
            "program": program_name,
            "space": mint_size,
            "parsed": {
                "type": "mint",
                "info": {
                    "mintAuthority": owner.to_string(),
                    "decimals": 2,
                    "supply": "500".to_string(),
                    "isInitialized": true,
                    "freezeAuthority": owner.to_string(),
                }
            }
        });
        if program_id == solana_inline_spl::token_2022::id() {
            if interest_bearing_config.is_some() {
                expected_value["parsed"]["info"]["extensions"] = json!([
                    {
                        "extension": "mintCloseAuthority",
                        "state": {
                            "closeAuthority": owner.to_string(),
                        }
                    },
                    {
                        "extension": "interestBearingConfig",
                        "state": {
                            "currentRate": 500,
                            "initializationTimestamp": bank.clock().unix_timestamp.saturating_sub(1_000_000),
                            "lastUpdateTimestamp": bank.clock().unix_timestamp,
                            "preUpdateAverageRate": 500,
                            "rateAuthority": null,
                        }
                    }
                ]);
            }
            if scaled_ui_amount_config.is_some() {
                expected_value["parsed"]["info"]["extensions"] = json!([
                    {
                        "extension": "mintCloseAuthority",
                        "state": {
                            "closeAuthority": owner.to_string(),
                        }
                    },
                    {
                        "extension": "scaledUiAmountConfig",
                        "state": {
                            "multiplier": "0",
                            "newMultiplier": "2",
                            "newMultiplierEffectiveTimestamp": 0,
                            "authority": null,
                        }
                    }
                ]);
            }
        }
        assert_eq!(result["result"]["value"]["data"], expected_value,);
    }

    #[test]
    fn test_get_spl_token_owner_filter() {
        // Filtering on token-v3 length
        let owner = Pubkey::new_unique();
        assert_eq!(
            get_spl_token_owner_filter(
                &spl_token::id(),
                &[
                    RpcFilterType::Memcmp(Memcmp::new_raw_bytes(32, owner.to_bytes().to_vec())),
                    RpcFilterType::DataSize(165)
                ],
            )
            .unwrap(),
            owner
        );

        // Filtering on token-2022 account type
        assert_eq!(
            get_spl_token_owner_filter(
                &token_2022::id(),
                &[
                    RpcFilterType::Memcmp(Memcmp::new_raw_bytes(32, owner.to_bytes().to_vec())),
                    RpcFilterType::Memcmp(Memcmp::new_raw_bytes(165, vec![ACCOUNTTYPE_ACCOUNT])),
                ],
            )
            .unwrap(),
            owner
        );

        // Filtering on token account state
        assert_eq!(
            get_spl_token_owner_filter(
                &token_2022::id(),
                &[
                    RpcFilterType::Memcmp(Memcmp::new_raw_bytes(32, owner.to_bytes().to_vec())),
                    RpcFilterType::TokenAccountState,
                ],
            )
            .unwrap(),
            owner
        );

        // Can't filter on account type for token-v3
        assert!(get_spl_token_owner_filter(
            &solana_inline_spl::token::id(),
            &[
                RpcFilterType::Memcmp(Memcmp::new_raw_bytes(32, owner.to_bytes().to_vec())),
                RpcFilterType::Memcmp(Memcmp::new_raw_bytes(165, vec![ACCOUNTTYPE_ACCOUNT])),
            ],
        )
        .is_none());

        // Filtering on mint instead of owner
        assert!(get_spl_token_owner_filter(
            &solana_inline_spl::token::id(),
            &[
                RpcFilterType::Memcmp(Memcmp::new_raw_bytes(0, owner.to_bytes().to_vec())),
                RpcFilterType::DataSize(165)
            ],
        )
        .is_none());

        // Wrong program id
        assert!(get_spl_token_owner_filter(
            &Pubkey::new_unique(),
            &[
                RpcFilterType::Memcmp(Memcmp::new_raw_bytes(32, owner.to_bytes().to_vec())),
                RpcFilterType::DataSize(165)
            ],
        )
        .is_none());
        assert!(get_spl_token_owner_filter(
            &Pubkey::new_unique(),
            &[
                RpcFilterType::Memcmp(Memcmp::new_raw_bytes(32, owner.to_bytes().to_vec())),
                RpcFilterType::Memcmp(Memcmp::new_raw_bytes(165, vec![ACCOUNTTYPE_ACCOUNT])),
            ],
        )
        .is_none());
    }

    #[test]
    fn test_get_spl_token_mint_filter() {
        // Filtering on token-v3 length
        let mint = Pubkey::new_unique();
        assert_eq!(
            get_spl_token_mint_filter(
                &solana_inline_spl::token::id(),
                &[
                    RpcFilterType::Memcmp(Memcmp::new_raw_bytes(0, mint.to_bytes().to_vec())),
                    RpcFilterType::DataSize(165)
                ],
            )
            .unwrap(),
            mint
        );

        // Filtering on token-2022 account type
        assert_eq!(
            get_spl_token_mint_filter(
                &solana_inline_spl::token_2022::id(),
                &[
                    RpcFilterType::Memcmp(Memcmp::new_raw_bytes(0, mint.to_bytes().to_vec())),
                    RpcFilterType::Memcmp(Memcmp::new_raw_bytes(165, vec![ACCOUNTTYPE_ACCOUNT])),
                ],
            )
            .unwrap(),
            mint
        );

        // Filtering on token account state
        assert_eq!(
            get_spl_token_mint_filter(
                &solana_inline_spl::token::id(),
                &[
                    RpcFilterType::Memcmp(Memcmp::new_raw_bytes(0, mint.to_bytes().to_vec())),
                    RpcFilterType::TokenAccountState,
                ],
            )
            .unwrap(),
            mint
        );

        // Can't filter on account type for token-v3
        assert!(get_spl_token_mint_filter(
            &solana_inline_spl::token::id(),
            &[
                RpcFilterType::Memcmp(Memcmp::new_raw_bytes(0, mint.to_bytes().to_vec())),
                RpcFilterType::Memcmp(Memcmp::new_raw_bytes(165, vec![ACCOUNTTYPE_ACCOUNT])),
            ],
        )
        .is_none());

        // Filtering on owner instead of mint
        assert!(get_spl_token_mint_filter(
            &solana_inline_spl::token::id(),
            &[
                RpcFilterType::Memcmp(Memcmp::new_raw_bytes(32, mint.to_bytes().to_vec())),
                RpcFilterType::DataSize(165)
            ],
        )
        .is_none());

        // Wrong program id
        assert!(get_spl_token_mint_filter(
            &Pubkey::new_unique(),
            &[
                RpcFilterType::Memcmp(Memcmp::new_raw_bytes(0, mint.to_bytes().to_vec())),
                RpcFilterType::DataSize(165)
            ],
        )
        .is_none());
        assert!(get_spl_token_mint_filter(
            &Pubkey::new_unique(),
            &[
                RpcFilterType::Memcmp(Memcmp::new_raw_bytes(0, mint.to_bytes().to_vec())),
                RpcFilterType::Memcmp(Memcmp::new_raw_bytes(165, vec![ACCOUNTTYPE_ACCOUNT])),
            ],
        )
        .is_none());
    }

    #[test]
    fn test_rpc_single_gossip() {
        let exit = Arc::new(AtomicBool::new(false));
        let validator_exit = create_validator_exit(exit.clone());
        let ledger_path = get_tmp_ledger_path!();
        let blockstore = Arc::new(Blockstore::open(&ledger_path).unwrap());
        let block_commitment_cache = Arc::new(RwLock::new(BlockCommitmentCache::default()));
        let cluster_info = Arc::new(new_test_cluster_info());
        let GenesisConfigInfo { genesis_config, .. } = create_genesis_config(100);
        let bank = Bank::new_for_tests(&genesis_config);

        let bank_forks = BankForks::new_rw_arc(bank);
        let bank0 = bank_forks.read().unwrap().get(0).unwrap();
        let bank1 = Bank::new_from_parent(bank0, &Pubkey::default(), 1);
        bank_forks.write().unwrap().insert(bank1);
        let bank1 = bank_forks.read().unwrap().get(1).unwrap();
        let bank2 = Bank::new_from_parent(bank1, &Pubkey::default(), 2);
        bank_forks.write().unwrap().insert(bank2);
        let bank2 = bank_forks.read().unwrap().get(2).unwrap();
        let bank3 = Bank::new_from_parent(bank2, &Pubkey::default(), 3);
        bank_forks.write().unwrap().insert(bank3);

        let optimistically_confirmed_bank =
            OptimisticallyConfirmedBank::locked_from_bank_forks_root(&bank_forks);
        let mut pending_optimistically_confirmed_banks = HashSet::new();
        let max_complete_transaction_status_slot = Arc::new(AtomicU64::default());
        let max_complete_rewards_slot = Arc::new(AtomicU64::default());
        let subscriptions = Arc::new(RpcSubscriptions::new_for_tests(
            exit,
            max_complete_transaction_status_slot.clone(),
            max_complete_rewards_slot.clone(),
            bank_forks.clone(),
            block_commitment_cache.clone(),
            optimistically_confirmed_bank.clone(),
        ));

        let config = JsonRpcConfig::default();
        let JsonRpcConfig {
            rpc_threads,
            rpc_blocking_threads,
            rpc_niceness_adj,
            ..
        } = config;
        let (meta, _receiver) = JsonRpcRequestProcessor::new(
            config,
            None,
            bank_forks.clone(),
            block_commitment_cache,
            blockstore.clone(),
            validator_exit,
            RpcHealth::stub(optimistically_confirmed_bank.clone(), blockstore.clone()),
            cluster_info,
            Hash::default(),
            None,
            optimistically_confirmed_bank.clone(),
            Arc::new(RwLock::new(LargestAccountsCache::new(30))),
            Arc::new(MaxSlots::default()),
            Arc::new(LeaderScheduleCache::default()),
            max_complete_transaction_status_slot,
            max_complete_rewards_slot,
            Arc::new(PrioritizationFeeCache::default()),
            service_runtime(rpc_threads, rpc_blocking_threads, rpc_niceness_adj),
        );

        let mut io = MetaIoHandler::default();
        io.extend_with(rpc_minimal::MinimalImpl.to_delegate());
        io.extend_with(rpc_full::FullImpl.to_delegate());

        let req =
            r#"{"jsonrpc":"2.0","id":1,"method":"getSlot","params":[{"commitment":"confirmed"}]}"#;
        let res = io.handle_request_sync(req, meta.clone());
        let json: Value = serde_json::from_str(&res.unwrap()).unwrap();
        let slot: Slot = serde_json::from_value(json["result"].clone()).unwrap();
        assert_eq!(slot, 0);
        let mut highest_confirmed_slot: Slot = 0;
        let mut highest_root_slot: Slot = 0;
        let mut last_notified_confirmed_slot: Slot = 0;

        OptimisticallyConfirmedBankTracker::process_notification(
            BankNotification::OptimisticallyConfirmed(2),
            &bank_forks,
            &optimistically_confirmed_bank,
            &subscriptions,
            &mut pending_optimistically_confirmed_banks,
            &mut last_notified_confirmed_slot,
            &mut highest_confirmed_slot,
            &mut highest_root_slot,
            &None,
            &PrioritizationFeeCache::default(),
        );
        let req =
            r#"{"jsonrpc":"2.0","id":1,"method":"getSlot","params":[{"commitment": "confirmed"}]}"#;
        let res = io.handle_request_sync(req, meta.clone());
        let json: Value = serde_json::from_str(&res.unwrap()).unwrap();
        let slot: Slot = serde_json::from_value(json["result"].clone()).unwrap();
        assert_eq!(slot, 2);

        // Test rollback does not appear to happen, even if slots are notified out of order
        OptimisticallyConfirmedBankTracker::process_notification(
            BankNotification::OptimisticallyConfirmed(1),
            &bank_forks,
            &optimistically_confirmed_bank,
            &subscriptions,
            &mut pending_optimistically_confirmed_banks,
            &mut last_notified_confirmed_slot,
            &mut highest_confirmed_slot,
            &mut highest_root_slot,
            &None,
            &PrioritizationFeeCache::default(),
        );
        let req =
            r#"{"jsonrpc":"2.0","id":1,"method":"getSlot","params":[{"commitment": "confirmed"}]}"#;
        let res = io.handle_request_sync(req, meta.clone());
        let json: Value = serde_json::from_str(&res.unwrap()).unwrap();
        let slot: Slot = serde_json::from_value(json["result"].clone()).unwrap();
        assert_eq!(slot, 2);

        // Test bank will only be cached when frozen
        OptimisticallyConfirmedBankTracker::process_notification(
            BankNotification::OptimisticallyConfirmed(3),
            &bank_forks,
            &optimistically_confirmed_bank,
            &subscriptions,
            &mut pending_optimistically_confirmed_banks,
            &mut last_notified_confirmed_slot,
            &mut highest_confirmed_slot,
            &mut highest_root_slot,
            &None,
            &PrioritizationFeeCache::default(),
        );
        let req =
            r#"{"jsonrpc":"2.0","id":1,"method":"getSlot","params":[{"commitment": "confirmed"}]}"#;
        let res = io.handle_request_sync(req, meta.clone());
        let json: Value = serde_json::from_str(&res.unwrap()).unwrap();
        let slot: Slot = serde_json::from_value(json["result"].clone()).unwrap();
        assert_eq!(slot, 2);

        // Test freezing an optimistically confirmed bank will update cache
        let bank3 = bank_forks.read().unwrap().get(3).unwrap();
        OptimisticallyConfirmedBankTracker::process_notification(
            BankNotification::Frozen(bank3),
            &bank_forks,
            &optimistically_confirmed_bank,
            &subscriptions,
            &mut pending_optimistically_confirmed_banks,
            &mut last_notified_confirmed_slot,
            &mut highest_confirmed_slot,
            &mut highest_root_slot,
            &None,
            &PrioritizationFeeCache::default(),
        );
        let req =
            r#"{"jsonrpc":"2.0","id":1,"method":"getSlot","params":[{"commitment": "confirmed"}]}"#;
        let res = io.handle_request_sync(req, meta);
        let json: Value = serde_json::from_str(&res.unwrap()).unwrap();
        let slot: Slot = serde_json::from_value(json["result"].clone()).unwrap();
        assert_eq!(slot, 3);
    }

    #[test]
    fn test_worst_case_encoded_tx_goldens() {
        let ff_tx = vec![0xffu8; PACKET_DATA_SIZE];
        let tx58 = bs58::encode(&ff_tx).into_string();
        assert_eq!(tx58.len(), MAX_BASE58_SIZE);
        let tx64 = BASE64_STANDARD.encode(&ff_tx);
        assert_eq!(tx64.len(), MAX_BASE64_SIZE);
    }

    #[test]
    fn test_decode_and_deserialize_too_large_payloads_fail() {
        // +2 because +1 still fits in base64 encoded worst-case
        let too_big = PACKET_DATA_SIZE + 2;
        let tx_ser = vec![0xffu8; too_big];

        let tx58 = bs58::encode(&tx_ser).into_string();
        let tx58_len = tx58.len();
        assert_eq!(
            decode_and_deserialize::<Transaction>(tx58, TransactionBinaryEncoding::Base58)
                .unwrap_err(),
            Error::invalid_params(format!(
                "base58 encoded solana_transaction::Transaction too large: {tx58_len} bytes (max: encoded/raw {MAX_BASE58_SIZE}/{PACKET_DATA_SIZE})",
            )
        ));

        let tx64 = BASE64_STANDARD.encode(&tx_ser);
        let tx64_len = tx64.len();
        assert_eq!(
            decode_and_deserialize::<Transaction>(tx64, TransactionBinaryEncoding::Base64)
                .unwrap_err(),
            Error::invalid_params(format!(
                "base64 encoded solana_transaction::Transaction too large: {tx64_len} bytes (max: encoded/raw {MAX_BASE64_SIZE}/{PACKET_DATA_SIZE})",
            )
        ));

        let too_big = PACKET_DATA_SIZE + 1;
        let tx_ser = vec![0x00u8; too_big];
        let tx58 = bs58::encode(&tx_ser).into_string();
        assert_eq!(
            decode_and_deserialize::<Transaction>(tx58, TransactionBinaryEncoding::Base58)
                .unwrap_err(),
            Error::invalid_params(format!(
                "decoded solana_transaction::Transaction too large: {too_big} bytes (max: {PACKET_DATA_SIZE} bytes)"
            ))
        );

        let tx64 = BASE64_STANDARD.encode(&tx_ser);
        assert_eq!(
            decode_and_deserialize::<Transaction>(tx64, TransactionBinaryEncoding::Base64)
                .unwrap_err(),
            Error::invalid_params(format!(
                "decoded solana_transaction::Transaction too large: {too_big} bytes (max: {PACKET_DATA_SIZE} bytes)"
            ))
        );

        let tx_ser = vec![0xffu8; PACKET_DATA_SIZE - 2];
        let mut tx64 = BASE64_STANDARD.encode(&tx_ser);
        assert_eq!(
            decode_and_deserialize::<Transaction>(tx64.clone(), TransactionBinaryEncoding::Base64)
                .unwrap_err(),
            Error::invalid_params(
                "failed to deserialize solana_transaction::Transaction: invalid value: \
                continue signal on byte-three, expected a terminal signal on or before byte-three"
                    .to_string()
            )
        );

        tx64.push('!');
        assert_eq!(
            decode_and_deserialize::<Transaction>(tx64, TransactionBinaryEncoding::Base64)
                .unwrap_err(),
            Error::invalid_params("invalid base64 encoding: InvalidByte(1640, 33)".to_string())
        );

        let mut tx58 = bs58::encode(&tx_ser).into_string();
        assert_eq!(
            decode_and_deserialize::<Transaction>(tx58.clone(), TransactionBinaryEncoding::Base58)
                .unwrap_err(),
            Error::invalid_params(
                "failed to deserialize solana_transaction::Transaction: invalid value: \
                continue signal on byte-three, expected a terminal signal on or before byte-three"
                    .to_string()
            )
        );

        tx58.push('!');
        assert_eq!(
            decode_and_deserialize::<Transaction>(tx58, TransactionBinaryEncoding::Base58)
                .unwrap_err(),
            Error::invalid_params(
                "invalid base58 encoding: InvalidCharacter { character: '!', index: 1680 }"
                    .to_string(),
            )
        );
    }

    #[test]
    fn test_sanitize_unsanitary() {
        let unsanitary_tx58 = "ju9xZWuDBX4pRxX2oZkTjxU5jB4SSTgEGhX8bQ8PURNzyzqKMPPpNvWihx8zUe\
             FfrbVNoAaEsNKZvGzAnTDy5bhNT9kt6KFCTBixpvrLCzg4M5UdFUQYrn1gdgjX\
             pLHxcaShD81xBNaFDgnA2nkkdHnKtZt4hVSfKAmw3VRZbjrZ7L2fKZBx21CwsG\
             hD6onjM2M3qZW5C8J6d1pj41MxKmZgPBSha3MyKkNLkAGFASK"
            .to_string();

        let unsanitary_versioned_tx = decode_and_deserialize::<VersionedTransaction>(
            unsanitary_tx58,
            TransactionBinaryEncoding::Base58,
        )
        .unwrap()
        .1;
        let expect58 = Error::invalid_params(
            "invalid transaction: Transaction failed to sanitize accounts offsets correctly"
                .to_string(),
        );
        assert_eq!(
            sanitize_transaction(
                unsanitary_versioned_tx,
                SimpleAddressLoader::Disabled,
                &ReservedAccountKeys::empty_key_set()
            )
            .unwrap_err(),
            expect58
        );
    }

    #[test]
    fn test_sanitize_unsupported_transaction_version() {
        let versioned_tx = VersionedTransaction {
            signatures: vec![Signature::default()],
            message: VersionedMessage::V0(v0::Message {
                header: MessageHeader {
                    num_required_signatures: 1,
                    ..MessageHeader::default()
                },
                account_keys: vec![Pubkey::new_unique()],
                ..v0::Message::default()
            }),
        };

        assert_eq!(
            sanitize_transaction(
                versioned_tx,
                SimpleAddressLoader::Disabled,
                &ReservedAccountKeys::empty_key_set()
            )
            .unwrap_err(),
            Error::invalid_params(
                "invalid transaction: Transaction version is unsupported".to_string(),
            )
        );
    }

    #[test]
    fn test_rpc_get_stake_minimum_delegation() {
        let rpc = RpcHandler::start();
        let bank = rpc.working_bank();
        let expected_stake_minimum_delegation =
            solana_stake_program::get_minimum_delegation(&bank.feature_set);

        let request = create_test_request("getStakeMinimumDelegation", None);
        let response: RpcResponse<u64> = parse_success_result(rpc.handle_request_sync(request));
        let actual_stake_minimum_delegation = response.value;

        assert_eq!(
            actual_stake_minimum_delegation,
            expected_stake_minimum_delegation
        );
    }

    #[test]
    fn test_get_fee_for_message() {
        let rpc = RpcHandler::start();
        let bank = rpc.working_bank();
        // Slot hashes is necessary for processing versioned txs.
        bank.set_sysvar_for_tests(&SlotHashes::default());
        // Correct blockhash is needed because fees are specific to blockhashes
        let recent_blockhash = bank.last_blockhash();

        {
            let legacy_msg = VersionedMessage::Legacy(Message {
                header: MessageHeader {
                    num_required_signatures: 1,
                    ..MessageHeader::default()
                },
                recent_blockhash,
                account_keys: vec![Pubkey::new_unique()],
                ..Message::default()
            });

            let request = create_test_request(
                "getFeeForMessage",
                Some(json!([
                    BASE64_STANDARD.encode(serialize(&legacy_msg).unwrap())
                ])),
            );
            let response: RpcResponse<u64> = parse_success_result(rpc.handle_request_sync(request));
            assert_eq!(response.value, TEST_SIGNATURE_FEE);
        }

        {
            let v0_msg = VersionedMessage::V0(v0::Message {
                header: MessageHeader {
                    num_required_signatures: 1,
                    ..MessageHeader::default()
                },
                recent_blockhash,
                account_keys: vec![Pubkey::new_unique()],
                ..v0::Message::default()
            });

            let request = create_test_request(
                "getFeeForMessage",
                Some(json!([BASE64_STANDARD.encode(serialize(&v0_msg).unwrap())])),
            );
            let response: RpcResponse<u64> = parse_success_result(rpc.handle_request_sync(request));
            assert_eq!(response.value, TEST_SIGNATURE_FEE);
        }
    }

    #[test]
    fn test_rpc_get_recent_prioritization_fees() {
        fn wait_for_cache_blocks(cache: &PrioritizationFeeCache, num_blocks: usize) {
            while cache.available_block_count() < num_blocks {
                std::thread::sleep(std::time::Duration::from_millis(100));
            }
        }

        fn assert_fee_vec_eq(
            expected: &mut Vec<RpcPrioritizationFee>,
            actual: &mut Vec<RpcPrioritizationFee>,
        ) {
            expected.sort_by(|a, b| a.slot.partial_cmp(&b.slot).unwrap());
            actual.sort_by(|a, b| a.slot.partial_cmp(&b.slot).unwrap());
            assert_eq!(expected, actual);
        }

        let rpc = RpcHandler::start();
        assert_eq!(
            rpc.get_prioritization_fee_cache().available_block_count(),
            0
        );
        let slot0 = rpc.working_bank().slot();
        let bank0_id = rpc.working_bank().bank_id();
        let account0 = Pubkey::new_unique();
        let account1 = Pubkey::new_unique();
        let account2 = Pubkey::new_unique();
        let price0 = 42;
        let transactions = vec![
            Transaction::new_unsigned(Message::new(
                &[
                    system_instruction::transfer(&account0, &account1, 1),
                    ComputeBudgetInstruction::set_compute_unit_price(price0),
                ],
                Some(&account0),
            )),
            Transaction::new_unsigned(Message::new(
                &[system_instruction::transfer(&account0, &account2, 1)],
                Some(&account0),
            )),
        ];
        rpc.update_prioritization_fee_cache(transactions);
        let cache = rpc.get_prioritization_fee_cache();
        cache.finalize_priority_fee(slot0, bank0_id);
        wait_for_cache_blocks(cache, 1);

        let request = create_test_request("getRecentPrioritizationFees", None);
        let mut response: Vec<RpcPrioritizationFee> =
            parse_success_result(rpc.handle_request_sync(request));
        assert_fee_vec_eq(
            &mut response,
            &mut vec![RpcPrioritizationFee {
                slot: slot0,
                prioritization_fee: 0,
            }],
        );

        let request = create_test_request(
            "getRecentPrioritizationFees",
            Some(json!([[account1.to_string()]])),
        );
        let mut response: Vec<RpcPrioritizationFee> =
            parse_success_result(rpc.handle_request_sync(request));
        assert_fee_vec_eq(
            &mut response,
            &mut vec![RpcPrioritizationFee {
                slot: slot0,
                prioritization_fee: price0,
            }],
        );

        let request = create_test_request(
            "getRecentPrioritizationFees",
            Some(json!([[account2.to_string()]])),
        );
        let mut response: Vec<RpcPrioritizationFee> =
            parse_success_result(rpc.handle_request_sync(request));
        assert_fee_vec_eq(
            &mut response,
            &mut vec![RpcPrioritizationFee {
                slot: slot0,
                prioritization_fee: 0,
            }],
        );

        rpc.advance_bank_to_confirmed_slot(1);
        let slot1 = rpc.working_bank().slot();
        let bank1_id = rpc.working_bank().bank_id();
        let price1 = 11;
        let transactions = vec![
            Transaction::new_unsigned(Message::new(
                &[
                    system_instruction::transfer(&account0, &account2, 1),
                    ComputeBudgetInstruction::set_compute_unit_price(price1),
                ],
                Some(&account0),
            )),
            Transaction::new_unsigned(Message::new(
                &[system_instruction::transfer(&account0, &account1, 1)],
                Some(&account0),
            )),
        ];
        rpc.update_prioritization_fee_cache(transactions);
        let cache = rpc.get_prioritization_fee_cache();
        cache.finalize_priority_fee(slot1, bank1_id);
        wait_for_cache_blocks(cache, 2);

        let request = create_test_request("getRecentPrioritizationFees", None);
        let mut response: Vec<RpcPrioritizationFee> =
            parse_success_result(rpc.handle_request_sync(request));
        assert_fee_vec_eq(
            &mut response,
            &mut vec![
                RpcPrioritizationFee {
                    slot: slot0,
                    prioritization_fee: 0,
                },
                RpcPrioritizationFee {
                    slot: slot1,
                    prioritization_fee: 0,
                },
            ],
        );

        let request = create_test_request(
            "getRecentPrioritizationFees",
            Some(json!([[account1.to_string()]])),
        );
        let mut response: Vec<RpcPrioritizationFee> =
            parse_success_result(rpc.handle_request_sync(request));
        assert_fee_vec_eq(
            &mut response,
            &mut vec![
                RpcPrioritizationFee {
                    slot: slot0,
                    prioritization_fee: price0,
                },
                RpcPrioritizationFee {
                    slot: slot1,
                    prioritization_fee: 0,
                },
            ],
        );

        let request = create_test_request(
            "getRecentPrioritizationFees",
            Some(json!([[account2.to_string()]])),
        );
        let mut response: Vec<RpcPrioritizationFee> =
            parse_success_result(rpc.handle_request_sync(request));
        assert_fee_vec_eq(
            &mut response,
            &mut vec![
                RpcPrioritizationFee {
                    slot: slot0,
                    prioritization_fee: 0,
                },
                RpcPrioritizationFee {
                    slot: slot1,
                    prioritization_fee: price1,
                },
            ],
        );
    }
}<|MERGE_RESOLUTION|>--- conflicted
+++ resolved
@@ -24,21 +24,13 @@
     },
     solana_accounts_db::{
         accounts::AccountAddressFilter,
-<<<<<<< HEAD
-        accounts_index::{AccountIndex, AccountSecondaryIndexes, IndexKey, ScanConfig, ScanResult},
-=======
         accounts_index::{
             AccountIndex, AccountSecondaryIndexes, IndexKey, ScanConfig, ScanOrder, ScanResult,
         },
->>>>>>> 8116dcf8
     },
     solana_client::connection_cache::Protocol,
     solana_entry::entry::Entry,
     solana_faucet::faucet::request_airdrop_transaction,
-<<<<<<< HEAD
-    solana_feature_set as feature_set,
-=======
->>>>>>> 8116dcf8
     solana_gossip::cluster_info::ClusterInfo,
     solana_inline_spl::{
         token::{SPL_TOKEN_ACCOUNT_MINT_OFFSET, SPL_TOKEN_ACCOUNT_OWNER_OFFSET},
@@ -69,10 +61,6 @@
         bank::{Bank, TransactionSimulationResult},
         bank_forks::BankForks,
         commitment::{BlockCommitmentArray, BlockCommitmentCache},
-<<<<<<< HEAD
-        installed_scheduler_pool::BankWithScheduler,
-=======
->>>>>>> 8116dcf8
         non_circulating_supply::{calculate_non_circulating_supply, NonCirculatingSupply},
         prioritization_fee_cache::PrioritizationFeeCache,
         snapshot_config::SnapshotConfig,
@@ -101,10 +89,7 @@
     solana_send_transaction_service::send_transaction_service::TransactionInfo,
     solana_stake_program,
     solana_storage_bigtable::Error as StorageError,
-<<<<<<< HEAD
-=======
     solana_transaction_context::TransactionAccount,
->>>>>>> 8116dcf8
     solana_transaction_status::{
         map_inner_instructions, BlockEncodingOptions, ConfirmedBlock,
         ConfirmedTransactionStatusWithSignature, ConfirmedTransactionWithStatusMeta,
@@ -137,20 +122,12 @@
 };
 #[cfg(test)]
 use {
-<<<<<<< HEAD
-    solana_client::connection_cache::ConnectionCache,
-=======
->>>>>>> 8116dcf8
     solana_gossip::contact_info::ContactInfo,
     solana_ledger::get_tmp_ledger_path,
     solana_runtime::commitment::CommitmentSlots,
     solana_send_transaction_service::{
-<<<<<<< HEAD
-        send_transaction_service::SendTransactionService, tpu_info::NullTpuInfo,
-=======
         send_transaction_service::Config as SendTransactionServiceConfig,
         send_transaction_service::SendTransactionService, test_utils::ClientWithCreator,
->>>>>>> 8116dcf8
     },
     solana_streamer::socket::SocketAddrSpace,
 };
@@ -306,8 +283,6 @@
         Ok(bank)
     }
 
-<<<<<<< HEAD
-=======
     fn check_if_transaction_history_enabled(&self) -> Result<()> {
         if !self.config.enable_rpc_transaction_history {
             return Err(RpcCustomError::TransactionHistoryNotAvailable.into());
@@ -315,7 +290,6 @@
         Ok(())
     }
 
->>>>>>> 8116dcf8
     async fn calculate_non_circulating_supply(
         &self,
         bank: &Arc<Bank>,
@@ -335,14 +309,11 @@
         filters: Vec<RpcFilterType>,
         sort_results: bool,
     ) -> ScanResult<Vec<TransactionAccount>> {
-<<<<<<< HEAD
-=======
         let scan_order = if sort_results {
             ScanOrder::Sorted
         } else {
             ScanOrder::Unsorted
         };
->>>>>>> 8116dcf8
         let bank = Arc::clone(bank);
         let index_key = index_key.to_owned();
         let program_id = program_id.to_owned();
@@ -361,11 +332,7 @@
                                 .iter()
                                 .all(|filter_type| filter_allows(filter_type, account))
                     },
-<<<<<<< HEAD
-                    &ScanConfig::new(!sort_results),
-=======
                     &ScanConfig::new(scan_order),
->>>>>>> 8116dcf8
                     bank.byte_limit_for_scans(),
                 )
             })
@@ -479,11 +446,7 @@
     }
 
     #[cfg(test)]
-<<<<<<< HEAD
-    pub fn new_from_bank(
-=======
     pub fn new_from_bank<Client: ClientWithCreator>(
->>>>>>> 8116dcf8
         bank: Bank,
         socket_addr_space: SocketAddrSpace,
     ) -> Self {
@@ -571,11 +534,7 @@
             max_complete_transaction_status_slot: Arc::new(AtomicU64::default()),
             max_complete_rewards_slot: Arc::new(AtomicU64::default()),
             prioritization_fee_cache: Arc::new(PrioritizationFeeCache::default()),
-<<<<<<< HEAD
-            runtime: service_runtime(rpc_threads, rpc_blocking_threads, rpc_niceness_adj),
-=======
             runtime,
->>>>>>> 8116dcf8
         }
     }
 
@@ -1342,105 +1301,6 @@
     ) -> Result<Option<UiConfirmedBlock>> {
         self.check_if_transaction_history_enabled()?;
 
-<<<<<<< HEAD
-            // Block is old enough to be finalized
-            if slot
-                <= self
-                    .block_commitment_cache
-                    .read()
-                    .unwrap()
-                    .highest_super_majority_root()
-            {
-                self.check_blockstore_writes_complete(slot)?;
-                let result = self
-                    .runtime
-                    .spawn_blocking({
-                        let blockstore = Arc::clone(&self.blockstore);
-                        move || blockstore.get_rooted_block(slot, true)
-                    })
-                    .await
-                    .expect("Failed to spawn blocking task");
-                self.check_blockstore_root(&result, slot)?;
-                let encode_block = |confirmed_block: ConfirmedBlock| async move {
-                    let mut encoded_block = self
-                        .runtime
-                        .spawn_blocking(move || {
-                            confirmed_block
-                                .encode_with_options(encoding, encoding_options)
-                                .map_err(RpcCustomError::from)
-                        })
-                        .await
-                        .expect("Failed to spawn blocking task")?;
-                    if slot == 0 {
-                        encoded_block.block_time = Some(self.genesis_creation_time());
-                        encoded_block.block_height = Some(0);
-                    }
-                    Ok::<UiConfirmedBlock, Error>(encoded_block)
-                };
-                if result.is_err() {
-                    if let Some(bigtable_ledger_storage) = &self.bigtable_ledger_storage {
-                        let bigtable_result =
-                            bigtable_ledger_storage.get_confirmed_block(slot).await;
-                        self.check_bigtable_result(&bigtable_result)?;
-                        let encoded_block_future: OptionFuture<_> =
-                            bigtable_result.ok().map(encode_block).into();
-                        return encoded_block_future.await.transpose();
-                    }
-                }
-                self.check_slot_cleaned_up(&result, slot)?;
-                let encoded_block_future: OptionFuture<_> = result
-                    .ok()
-                    .map(ConfirmedBlock::from)
-                    .map(encode_block)
-                    .into();
-                return encoded_block_future.await.transpose();
-            } else if commitment.is_confirmed() {
-                // Check if block is confirmed
-                let confirmed_bank = self.bank(Some(CommitmentConfig::confirmed()));
-                if confirmed_bank.status_cache_ancestors().contains(&slot) {
-                    self.check_blockstore_writes_complete(slot)?;
-                    let result = self
-                        .runtime
-                        .spawn_blocking({
-                            let blockstore = Arc::clone(&self.blockstore);
-                            move || blockstore.get_complete_block(slot, true)
-                        })
-                        .await
-                        .expect("Failed to spawn blocking task");
-                    let encoded_block_future: OptionFuture<_> = result
-                        .ok()
-                        .map(ConfirmedBlock::from)
-                        .map(|mut confirmed_block| async move {
-                            if confirmed_block.block_time.is_none()
-                                || confirmed_block.block_height.is_none()
-                            {
-                                let r_bank_forks = self.bank_forks.read().unwrap();
-                                if let Some(bank) = r_bank_forks.get(slot) {
-                                    if confirmed_block.block_time.is_none() {
-                                        confirmed_block.block_time =
-                                            Some(bank.clock().unix_timestamp);
-                                    }
-                                    if confirmed_block.block_height.is_none() {
-                                        confirmed_block.block_height = Some(bank.block_height());
-                                    }
-                                }
-                            }
-                            let encoded_block = self
-                                .runtime
-                                .spawn_blocking(move || {
-                                    confirmed_block
-                                        .encode_with_options(encoding, encoding_options)
-                                        .map_err(RpcCustomError::from)
-                                })
-                                .await
-                                .expect("Failed to spawn blocking task")?;
-
-                            Ok(encoded_block)
-                        })
-                        .into();
-                    return encoded_block_future.await.transpose();
-                }
-=======
         let config = config
             .map(|config| config.convert_to_current())
             .unwrap_or_default();
@@ -1547,7 +1407,6 @@
                     })
                     .into();
                 return encoded_block_future.await.transpose();
->>>>>>> 8116dcf8
             }
         }
 
@@ -1902,26 +1761,6 @@
         let commitment = config.commitment.unwrap_or_default();
         check_is_at_least_confirmed(commitment)?;
 
-<<<<<<< HEAD
-        if self.config.enable_rpc_transaction_history {
-            let confirmed_bank = self.bank(Some(CommitmentConfig::confirmed()));
-            let confirmed_transaction = self
-                .runtime
-                .spawn_blocking({
-                    let blockstore = Arc::clone(&self.blockstore);
-                    let confirmed_bank = Arc::clone(&confirmed_bank);
-                    move || {
-                        if commitment.is_confirmed() {
-                            let highest_confirmed_slot = confirmed_bank.slot();
-                            blockstore.get_complete_transaction(signature, highest_confirmed_slot)
-                        } else {
-                            blockstore.get_rooted_transaction(signature)
-                        }
-                    }
-                })
-                .await
-                .expect("Failed to spawn blocking task");
-=======
         let confirmed_bank = self.bank(Some(CommitmentConfig::confirmed()));
         let confirmed_transaction = self
             .runtime
@@ -1939,7 +1778,6 @@
             })
             .await
             .expect("Failed to spawn blocking task");
->>>>>>> 8116dcf8
 
         let encode_transaction =
                 |confirmed_tx_with_meta: ConfirmedTransactionWithStatusMeta| -> Result<EncodedConfirmedTransactionWithStatusMeta> {
@@ -2000,13 +1838,6 @@
         let commitment = config.commitment.unwrap_or_default();
         check_is_at_least_confirmed(commitment)?;
 
-<<<<<<< HEAD
-        if !self.config.enable_rpc_transaction_history {
-            return Err(RpcCustomError::TransactionHistoryNotAvailable.into());
-        }
-
-=======
->>>>>>> 8116dcf8
         let highest_super_majority_root = self
             .block_commitment_cache
             .read()
@@ -2073,19 +1904,11 @@
                     {
                         Err(StorageError::SignatureNotFound) => {
                             bigtable_before = None;
-<<<<<<< HEAD
                         }
                         Err(err) => {
                             warn!("Failed to query Bigtable: {:?}", err);
                             return Err(RpcCustomError::LongTermStorageUnreachable.into());
                         }
-=======
-                        }
-                        Err(err) => {
-                            warn!("Failed to query Bigtable: {:?}", err);
-                            return Err(RpcCustomError::LongTermStorageUnreachable.into());
-                        }
->>>>>>> 8116dcf8
                         Ok(_) => {}
                     }
                 }
@@ -2416,14 +2239,11 @@
             })
         } else {
             // this path does not need to provide a mb limit because we only want to support secondary indexes
-<<<<<<< HEAD
-=======
             let scan_order = if sort_results {
                 ScanOrder::Sorted
             } else {
                 ScanOrder::Unsorted
             };
->>>>>>> 8116dcf8
             self.runtime
                 .spawn_blocking(move || {
                     bank.get_filtered_program_accounts(
@@ -2433,11 +2253,7 @@
                                 .iter()
                                 .all(|filter_type| filter_allows(filter_type, account))
                         },
-<<<<<<< HEAD
-                        &ScanConfig::new(!sort_results),
-=======
                         &ScanConfig::new(scan_order),
->>>>>>> 8116dcf8
                     )
                     .map_err(|e| RpcCustomError::ScanError {
                         message: e.to_string(),
@@ -4722,10 +4538,6 @@
             filter::MemcmpEncodedBytes,
         },
         solana_runtime::{
-<<<<<<< HEAD
-            accounts_background_service::AbsRequestSender,
-=======
->>>>>>> 8116dcf8
             bank::BankTestConfig,
             commitment::{BlockCommitment, CommitmentSlots},
             non_circulating_supply::non_circulating_accounts,
@@ -4755,14 +4567,10 @@
             },
             vote::state::VoteState,
         },
-<<<<<<< HEAD
-        solana_send_transaction_service::tpu_info::NullTpuInfo,
-=======
         solana_send_transaction_service::{
             tpu_info::NullTpuInfo,
             transaction_client::{ConnectionCacheClient, TpuClientNextClient},
         },
->>>>>>> 8116dcf8
         solana_transaction_status::{
             EncodedConfirmedBlock, EncodedTransaction, EncodedTransactionWithStatusMeta,
             TransactionDetails,
@@ -6878,15 +6686,7 @@
             );
             ClusterInfo::new(contact_info, keypair, SocketAddrSpace::Unspecified)
         });
-<<<<<<< HEAD
-        let connection_cache = Arc::new(ConnectionCache::new("connection_cache_test"));
-        let tpu_address = cluster_info
-            .my_contact_info()
-            .tpu(connection_cache.protocol())
-            .unwrap();
-=======
         let my_tpu_address = cluster_info.my_contact_info().tpu(Protocol::QUIC).unwrap();
->>>>>>> 8116dcf8
         let config = JsonRpcConfig::default();
         let JsonRpcConfig {
             rpc_threads,
@@ -6894,10 +6694,7 @@
             rpc_niceness_adj,
             ..
         } = config;
-<<<<<<< HEAD
-=======
         let runtime = service_runtime(rpc_threads, rpc_blocking_threads, rpc_niceness_adj);
->>>>>>> 8116dcf8
         let (meta, receiver) = JsonRpcRequestProcessor::new(
             config,
             None,
@@ -6916,9 +6713,6 @@
             Arc::new(AtomicU64::default()),
             Arc::new(AtomicU64::default()),
             Arc::new(PrioritizationFeeCache::default()),
-<<<<<<< HEAD
-            service_runtime(rpc_threads, rpc_blocking_threads, rpc_niceness_adj),
-=======
             runtime.clone(),
         );
 
@@ -6926,7 +6720,6 @@
         assert!(
             client.protocol() == Protocol::QUIC,
             "UDP is not supported by this test."
->>>>>>> 8116dcf8
         );
         SendTransactionService::new_with_client(
             &bank_forks,
@@ -7196,11 +6989,8 @@
             rpc_niceness_adj,
             ..
         } = config;
-<<<<<<< HEAD
-=======
         let runtime = service_runtime(rpc_threads, rpc_blocking_threads, rpc_niceness_adj);
         let client = Client::create_client(Some(runtime.handle().clone()), my_tpu_address, None, 1);
->>>>>>> 8116dcf8
         let (request_processor, receiver) = JsonRpcRequestProcessor::new(
             config,
             None,
@@ -7219,11 +7009,7 @@
             Arc::new(AtomicU64::default()),
             Arc::new(AtomicU64::default()),
             Arc::new(PrioritizationFeeCache::default()),
-<<<<<<< HEAD
-            service_runtime(rpc_threads, rpc_blocking_threads, rpc_niceness_adj),
-=======
             runtime,
->>>>>>> 8116dcf8
         );
 
         SendTransactionService::new_with_client(
