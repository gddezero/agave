//! RuntimeTransaction is `runtime` facing representation of transaction, while
//! solana_transaction::sanitized::SanitizedTransaction is client facing representation.
//!
//! It has two states:
//! 1. Statically Loaded: after receiving `packet` from sigverify and deserializing
//!    it into `solana_transaction::versioned::VersionedTransaction`, then sanitizing into
//!    `solana_transaction::versioned::sanitized::SanitizedVersionedTransaction`, which can be wrapped into
//!    `RuntimeTransaction` with static transaction metadata extracted.
//! 2. Dynamically Loaded: after successfully loaded account addresses from onchain
//!    ALT, RuntimeTransaction<SanitizedMessage> transits into Dynamically Loaded state,
//!    with its dynamic metadata loaded.
use {
    crate::transaction_meta::{DynamicMeta, StaticMeta, TransactionMeta},
    core::ops::Deref,
    solana_compute_budget_instruction::compute_budget_instruction_details::*,
    solana_hash::Hash,
    solana_message::{AccountKeys, TransactionSignatureDetails},
    solana_pubkey::Pubkey,
    solana_signature::Signature,
    solana_svm_transaction::{
        instruction::SVMInstruction, message_address_table_lookup::SVMMessageAddressTableLookup,
        svm_message::SVMMessage, svm_transaction::SVMTransaction,
    },
};

mod sdk_transactions;
mod transaction_view;

#[cfg_attr(feature = "dev-context-only-utils", derive(Clone))]
#[derive(Debug)]
pub struct RuntimeTransaction<T> {
    transaction: T,
    // transaction meta is a collection of fields, it is updated
    // during message state transition
    meta: TransactionMeta,
}

impl<T> StaticMeta for RuntimeTransaction<T> {
    fn message_hash(&self) -> &Hash {
        &self.meta.message_hash
    }
    fn is_simple_vote_transaction(&self) -> bool {
        self.meta.is_simple_vote_transaction
    }
    fn signature_details(&self) -> &TransactionSignatureDetails {
        &self.meta.signature_details
    }
<<<<<<< HEAD
    fn compute_budget_limits(&self, feature_set: &FeatureSet) -> Result<ComputeBudgetLimits> {
        self.meta
            .compute_budget_instruction_details
            .sanitize_and_convert_to_compute_budget_limits(feature_set)
=======
    fn compute_budget_instruction_details(&self) -> &ComputeBudgetInstructionDetails {
        &self.meta.compute_budget_instruction_details
>>>>>>> 8116dcf8
    }
}

impl<T: SVMMessage> DynamicMeta for RuntimeTransaction<T> {}

impl<T> Deref for RuntimeTransaction<T> {
    type Target = T;

    fn deref(&self) -> &Self::Target {
        &self.transaction
    }
}

impl<T: SVMMessage> SVMMessage for RuntimeTransaction<T> {
    fn num_transaction_signatures(&self) -> u64 {
        self.transaction.num_transaction_signatures()
    }
    // override to access from the cached meta instead of re-calculating
    fn num_ed25519_signatures(&self) -> u64 {
        self.meta
            .signature_details
            .num_ed25519_instruction_signatures()
    }
    // override to access from the cached meta instead of re-calculating
    fn num_secp256k1_signatures(&self) -> u64 {
        self.meta
            .signature_details
            .num_secp256k1_instruction_signatures()
    }
    // override to access form the cached meta instead of re-calculating
    fn num_secp256r1_signatures(&self) -> u64 {
        self.meta
            .signature_details
            .num_secp256r1_instruction_signatures()
    }

    fn num_write_locks(&self) -> u64 {
        self.transaction.num_write_locks()
    }

    fn recent_blockhash(&self) -> &Hash {
        self.transaction.recent_blockhash()
    }

    fn num_instructions(&self) -> usize {
        self.transaction.num_instructions()
    }

    fn instructions_iter(&self) -> impl Iterator<Item = SVMInstruction> {
        self.transaction.instructions_iter()
    }

    fn program_instructions_iter(&self) -> impl Iterator<Item = (&Pubkey, SVMInstruction)> + Clone {
        self.transaction.program_instructions_iter()
    }

    fn static_account_keys(&self) -> &[Pubkey] {
        self.transaction.static_account_keys()
    }

    fn account_keys(&self) -> AccountKeys {
        self.transaction.account_keys()
    }

    fn fee_payer(&self) -> &Pubkey {
        self.transaction.fee_payer()
    }

    fn is_writable(&self, index: usize) -> bool {
        self.transaction.is_writable(index)
    }

    fn is_signer(&self, index: usize) -> bool {
        self.transaction.is_signer(index)
    }

    fn is_invoked(&self, key_index: usize) -> bool {
        self.transaction.is_invoked(key_index)
    }

    fn num_lookup_tables(&self) -> usize {
        self.transaction.num_lookup_tables()
    }

    fn message_address_table_lookups(&self) -> impl Iterator<Item = SVMMessageAddressTableLookup> {
        self.transaction.message_address_table_lookups()
    }
}

impl<T: SVMTransaction> SVMTransaction for RuntimeTransaction<T> {
    fn signature(&self) -> &Signature {
        self.transaction.signature()
    }

    fn signatures(&self) -> &[Signature] {
        self.transaction.signatures()
    }
}<|MERGE_RESOLUTION|>--- conflicted
+++ resolved
@@ -45,15 +45,8 @@
     fn signature_details(&self) -> &TransactionSignatureDetails {
         &self.meta.signature_details
     }
-<<<<<<< HEAD
-    fn compute_budget_limits(&self, feature_set: &FeatureSet) -> Result<ComputeBudgetLimits> {
-        self.meta
-            .compute_budget_instruction_details
-            .sanitize_and_convert_to_compute_budget_limits(feature_set)
-=======
     fn compute_budget_instruction_details(&self) -> &ComputeBudgetInstructionDetails {
         &self.meta.compute_budget_instruction_details
->>>>>>> 8116dcf8
     }
 }
 
