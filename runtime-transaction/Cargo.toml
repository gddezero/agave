--- conflicted
+++ resolved
@@ -34,14 +34,10 @@
 bincode = { workspace = true }
 criterion = { workspace = true }
 rand = { workspace = true }
-<<<<<<< HEAD
-solana-builtins-default-costs = { workspace = true, features = ["dev-context-only-utils"] }
-=======
 solana-compute-budget-instruction = { workspace = true, features = ["dev-context-only-utils"] }
 solana-compute-budget-interface = { workspace = true }
 solana-instruction = { workspace = true }
 solana-keypair = { workspace = true }
->>>>>>> 8116dcf8
 solana-program = { workspace = true }
 solana-pubkey = { workspace = true, features = ["rand"] }
 solana-signer = { workspace = true }
@@ -53,15 +49,7 @@
 targets = ["x86_64-unknown-linux-gnu"]
 
 [features]
-<<<<<<< HEAD
-dev-context-only-utils = ["solana-builtins-default-costs/dev-context-only-utils"]
-
-[[bench]]
-name = "process_compute_budget_instructions"
-harness = false
-=======
 dev-context-only-utils = ["solana-compute-budget-instruction/dev-context-only-utils"]
->>>>>>> 8116dcf8
 
 [[bench]]
 name = "get_signature_details"
