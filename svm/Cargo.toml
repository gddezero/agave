[package]
name = "solana-svm"
description = "Solana SVM"
documentation = "https://docs.rs/solana-svm"
version = { workspace = true }
authors = { workspace = true }
repository = { workspace = true }
homepage = { workspace = true }
license = { workspace = true }
edition = { workspace = true }

[dependencies]
agave-feature-set = { workspace = true }
ahash = { workspace = true }
itertools = { workspace = true }
log = { workspace = true }
percentage = { workspace = true }
qualifier_attr = { workspace = true, optional = true }
serde = { workspace = true, features = ["rc"] }
serde_derive = { workspace = true }
solana-account = { workspace = true }
solana-clock = { workspace = true }
solana-fee-structure = { workspace = true }
solana-frozen-abi = { workspace = true, optional = true, features = [
    "frozen-abi",
] }
solana-frozen-abi-macro = { workspace = true, optional = true, features = [
    "frozen-abi",
] }
solana-hash = { workspace = true }
solana-instruction = { workspace = true, features = ["std"] }
solana-instructions-sysvar = { workspace = true }
solana-loader-v3-interface = { workspace = true }
solana-loader-v4-interface = { workspace = true }
solana-loader-v4-program = { workspace = true }
solana-log-collector = { workspace = true }
solana-measure = { workspace = true }
solana-message = { workspace = true }
solana-nonce = { workspace = true }
solana-nonce-account = { workspace = true }
solana-program-runtime = { workspace = true, features = ["metrics"] }
solana-pubkey = { workspace = true }
solana-rent = { workspace = true }
solana-rent-collector = { workspace = true }
solana-rent-debits = { workspace = true }
solana-sdk = { workspace = true }
solana-sdk-ids = { workspace = true }
solana-svm-callback = { workspace = true }
solana-svm-rent-collector = { workspace = true }
solana-svm-transaction = { workspace = true }
solana-timings = { workspace = true }
solana-transaction-context = { workspace = true }
solana-transaction-error = { workspace = true }
solana-type-overrides = { workspace = true }
thiserror = { workspace = true }

[lib]
crate-type = ["lib"]
name = "solana_svm"

[dev-dependencies]
agave-reserved-account-keys = { workspace = true }
assert_matches = { workspace = true }
bincode = { workspace = true }
ed25519-dalek = { workspace = true }
lazy_static = { workspace = true }
libsecp256k1 = { workspace = true }
openssl = { workspace = true }
prost = { workspace = true }
rand0-7 = { workspace = true }
shuttle = { workspace = true }
solana-bpf-loader-program = { workspace = true }
solana-clock = { workspace = true }
solana-compute-budget-instruction = { workspace = true }
solana-compute-budget-interface = { workspace = true }
solana-compute-budget-program = { workspace = true }
solana-ed25519-program = { workspace = true }
solana-epoch-schedule = { workspace = true }
solana-fee-calculator = { workspace = true }
solana-keypair = { workspace = true }
solana-logger = { workspace = true }
solana-native-token = { workspace = true }
solana-precompile-error = { workspace = true }
solana-program-runtime = { workspace = true, features = ["dev-context-only-utils"] }
solana-pubkey = { workspace = true }
solana-rent = { workspace = true }
solana-sbpf = { workspace = true }
solana-sdk = { workspace = true, features = ["dev-context-only-utils"] }
solana-secp256k1-program = { workspace = true }
solana-secp256r1-program = { workspace = true, features = ["openssl-vendored"] }
solana-signature = { workspace = true }
solana-signer = { workspace = true }
# See order-crates-for-publishing.py for using this unusual `path = "."`
solana-svm = { path = ".", features = ["dev-context-only-utils", "svm-internal"] }
solana-svm-conformance = { workspace = true }
<<<<<<< HEAD
solana-transaction-status = { workspace = true }
solana-version = { workspace = true }
solana_rbpf = { workspace = true }
spl-token-2022 = { workspace = true, features = ["no-entrypoint"] }
=======
solana-system-program = { workspace = true }
solana-system-transaction = { workspace = true }
solana-sysvar = { workspace = true }
solana-transaction = { workspace = true }
solana-transaction-context = { workspace = true, features = ["dev-context-only-utils"] }
>>>>>>> 8116dcf8
test-case = { workspace = true }

[package.metadata.docs.rs]
targets = ["x86_64-unknown-linux-gnu"]

[features]
dev-context-only-utils = ["dep:qualifier_attr"]
frozen-abi = [
    "dep:solana-frozen-abi",
    "dep:solana-frozen-abi-macro",
    "solana-program-runtime/frozen-abi",
    "solana-sdk/frozen-abi",
]
shuttle-test = [
    "solana-type-overrides/shuttle-test",
    "solana-program-runtime/shuttle-test",
    "solana-bpf-loader-program/shuttle-test",
    "solana-loader-v4-program/shuttle-test",
]
svm-internal = []

[lints]
workspace = true<|MERGE_RESOLUTION|>--- conflicted
+++ resolved
@@ -93,18 +93,11 @@
 # See order-crates-for-publishing.py for using this unusual `path = "."`
 solana-svm = { path = ".", features = ["dev-context-only-utils", "svm-internal"] }
 solana-svm-conformance = { workspace = true }
-<<<<<<< HEAD
-solana-transaction-status = { workspace = true }
-solana-version = { workspace = true }
-solana_rbpf = { workspace = true }
-spl-token-2022 = { workspace = true, features = ["no-entrypoint"] }
-=======
 solana-system-program = { workspace = true }
 solana-system-transaction = { workspace = true }
 solana-sysvar = { workspace = true }
 solana-transaction = { workspace = true }
 solana-transaction-context = { workspace = true, features = ["dev-context-only-utils"] }
->>>>>>> 8116dcf8
 test-case = { workspace = true }
 
 [package.metadata.docs.rs]
