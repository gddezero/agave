--- conflicted
+++ resolved
@@ -6,15 +6,6 @@
         rollback_accounts::RollbackAccounts, transaction_error_metrics::TransactionErrorMetrics,
         transaction_execution_result::ExecutedTransaction,
     },
-<<<<<<< HEAD
-    itertools::Itertools,
-    solana_compute_budget::compute_budget_limits::ComputeBudgetLimits,
-    solana_feature_set::{self as feature_set, FeatureSet},
-    solana_program_runtime::loaded_programs::ProgramCacheForTxBatch,
-    solana_sdk::{
-        account::{Account, AccountSharedData, ReadableAccount, WritableAccount},
-        fee::FeeDetails,
-=======
     agave_feature_set::{self as feature_set, FeatureSet},
     ahash::{AHashMap, AHashSet},
     solana_account::{
@@ -33,24 +24,18 @@
     solana_rent_collector::{CollectedInfo, RENT_EXEMPT_RENT_EPOCH},
     solana_rent_debits::RentDebits,
     solana_sdk_ids::{
->>>>>>> 8116dcf8
         native_loader,
         sysvar::{self, slot_history},
     },
     solana_svm_callback::{AccountState, TransactionProcessingCallback},
     solana_svm_rent_collector::svm_rent_collector::SVMRentCollector,
     solana_svm_transaction::svm_message::SVMMessage,
-<<<<<<< HEAD
-    solana_system_program::{get_system_account_kind, SystemAccountKind},
-    std::{collections::HashMap, num::NonZeroU32},
-=======
     solana_transaction_context::{IndexOfAccount, TransactionAccount},
     solana_transaction_error::{TransactionError, TransactionResult as Result},
     std::{
         num::{NonZeroU32, Saturating},
         sync::Arc,
     },
->>>>>>> 8116dcf8
 };
 
 // for the load instructions
@@ -388,56 +373,12 @@
     )
 }
 
-<<<<<<< HEAD
-/// Collect information about accounts used in txs transactions and
-/// return vector of tuples, one for each transaction in the
-/// batch. Each tuple contains struct of information about accounts as
-/// its first element and an optional transaction nonce info as its
-/// second element.
-pub(crate) fn load_accounts<CB: TransactionProcessingCallback>(
-    callbacks: &CB,
-    txs: &[impl SVMMessage],
-    validation_results: Vec<TransactionValidationResult>,
-    error_metrics: &mut TransactionErrorMetrics,
-    account_overrides: Option<&AccountOverrides>,
-    feature_set: &FeatureSet,
-    rent_collector: &dyn SVMRentCollector,
-    program_accounts: &HashMap<Pubkey, (&Pubkey, u64)>,
-    loaded_programs: &ProgramCacheForTxBatch,
-) -> Vec<TransactionLoadResult> {
-    txs.iter()
-        .zip(validation_results)
-        .map(|(transaction, validation_result)| {
-            load_transaction(
-                callbacks,
-                transaction,
-                validation_result,
-                error_metrics,
-                account_overrides,
-                feature_set,
-                rent_collector,
-                program_accounts,
-                loaded_programs,
-            )
-        })
-        .collect()
-}
-
-fn load_transaction<CB: TransactionProcessingCallback>(
-    callbacks: &CB,
-=======
 pub(crate) fn load_transaction<CB: TransactionProcessingCallback>(
     account_loader: &mut AccountLoader<CB>,
->>>>>>> 8116dcf8
     message: &impl SVMMessage,
     validation_result: TransactionValidationResult,
     error_metrics: &mut TransactionErrorMetrics,
     rent_collector: &dyn SVMRentCollector,
-<<<<<<< HEAD
-    program_accounts: &HashMap<Pubkey, (&Pubkey, u64)>,
-    loaded_programs: &ProgramCacheForTxBatch,
-=======
->>>>>>> 8116dcf8
 ) -> TransactionLoadResult {
     match validation_result {
         Err(e) => TransactionLoadResult::NotLoaded(e),
@@ -449,11 +390,6 @@
                 tx_details.loaded_accounts_bytes_limit,
                 error_metrics,
                 rent_collector,
-<<<<<<< HEAD
-                program_accounts,
-                loaded_programs,
-=======
->>>>>>> 8116dcf8
             );
 
             match load_result {
@@ -494,11 +430,6 @@
     loaded_accounts_bytes_limit: NonZeroU32,
     error_metrics: &mut TransactionErrorMetrics,
     rent_collector: &dyn SVMRentCollector,
-<<<<<<< HEAD
-    program_accounts: &HashMap<Pubkey, (&Pubkey, u64)>,
-    loaded_programs: &ProgramCacheForTxBatch,
-=======
->>>>>>> 8116dcf8
 ) -> Result<LoadedTransactionAccounts> {
     let mut tx_rent: TransactionRent = 0;
     let account_keys = message.account_keys();
@@ -540,15 +471,8 @@
             account_key,
             account_index,
             rent_collector,
-<<<<<<< HEAD
-            program_accounts,
-            loaded_programs,
-        )?;
-        collect_loaded_account(account_key, (loaded_account, account_found))?;
-=======
         );
         collect_loaded_account(account_key, loaded_account)?;
->>>>>>> 8116dcf8
     }
 
     let program_indices = message
@@ -649,19 +573,7 @@
     account_key: &Pubkey,
     account_index: usize,
     rent_collector: &dyn SVMRentCollector,
-<<<<<<< HEAD
-    program_accounts: &HashMap<Pubkey, (&Pubkey, u64)>,
-    loaded_programs: &ProgramCacheForTxBatch,
-) -> Result<(LoadedTransactionAccount, bool)> {
-    let mut account_found = true;
-    let disable_account_loader_special_case =
-        feature_set.is_active(&feature_set::disable_account_loader_special_case::id());
-    let is_instruction_account = u8::try_from(account_index)
-        .map(|i| instruction_accounts.contains(&&i))
-        .unwrap_or(false);
-=======
 ) -> LoadedTransactionAccount {
->>>>>>> 8116dcf8
     let is_writable = message.is_writable(account_index);
     let loaded_account = if solana_sdk_ids::sysvar::instructions::check_id(account_key) {
         // Since the instructions sysvar is constructed by the SVM and modified
@@ -671,26 +583,6 @@
             account: construct_instructions_account(message),
             rent_collected: 0,
         }
-<<<<<<< HEAD
-    } else if let Some(account_override) =
-        account_overrides.and_then(|overrides| overrides.get(account_key))
-    {
-        LoadedTransactionAccount {
-            loaded_size: account_override.data().len(),
-            account: account_override.clone(),
-            rent_collected: 0,
-        }
-    } else if let Some(program) =
-        (!disable_account_loader_special_case && !is_instruction_account && !is_writable)
-            .then_some(())
-            .and_then(|_| loaded_programs.find(account_key))
-    {
-        // Optimization to skip loading of accounts which are only used as
-        // programs in top-level instructions and not passed as instruction accounts.
-        LoadedTransactionAccount {
-            loaded_size: program.account_size,
-            account: account_shared_data_from_program(account_key, program_accounts)?,
-=======
     } else if let Some(mut loaded_account) = account_loader.load_account(account_key, is_writable) {
         loaded_account.rent_collected = if is_writable {
             collect_rent_from_account(
@@ -714,32 +606,11 @@
         LoadedTransactionAccount {
             loaded_size: default_account.data().len(),
             account: default_account,
->>>>>>> 8116dcf8
             rent_collected: 0,
         }
     };
 
-<<<<<<< HEAD
-    Ok((loaded_account, account_found))
-}
-
-fn account_shared_data_from_program(
-    key: &Pubkey,
-    program_accounts: &HashMap<Pubkey, (&Pubkey, u64)>,
-) -> Result<AccountSharedData> {
-    // It's an executable program account. The program is already loaded in the cache.
-    // So the account data is not needed. Return a dummy AccountSharedData with meta
-    // information.
-    let mut program_account = AccountSharedData::default();
-    let (program_owner, _count) = program_accounts
-        .get(key)
-        .ok_or(TransactionError::AccountNotFound)?;
-    program_account.set_owner(**program_owner);
-    program_account.set_executable(true);
-    Ok(program_account)
-=======
     loaded_account
->>>>>>> 8116dcf8
 }
 
 /// Accumulate loaded account data size into `accumulated_accounts_data_size`.
@@ -814,40 +685,6 @@
             v0::{LoadedAddresses, LoadedMessage},
             LegacyMessage, Message, MessageHeader, SanitizedMessage,
         },
-<<<<<<< HEAD
-        nonce::state::Versions as NonceVersions,
-        solana_compute_budget::{compute_budget::ComputeBudget, compute_budget_limits},
-        solana_feature_set::FeatureSet,
-        solana_program_runtime::loaded_programs::{
-            ProgramCacheEntry, ProgramCacheEntryOwner, ProgramCacheEntryType,
-            ProgramCacheForTxBatch,
-        },
-        solana_rbpf::program::BuiltinProgram,
-        solana_sdk::{
-            account::{Account, AccountSharedData, ReadableAccount, WritableAccount},
-            bpf_loader,
-            bpf_loader_upgradeable::{self, UpgradeableLoaderState},
-            epoch_schedule::EpochSchedule,
-            hash::Hash,
-            instruction::{AccountMeta, CompiledInstruction, Instruction},
-            message::{
-                v0::{LoadedAddresses, LoadedMessage},
-                LegacyMessage, Message, MessageHeader, SanitizedMessage,
-            },
-            native_loader,
-            native_token::{sol_to_lamports, LAMPORTS_PER_SOL},
-            nonce,
-            pubkey::Pubkey,
-            rent::Rent,
-            rent_collector::{RentCollector, RENT_EXEMPT_RENT_EPOCH},
-            rent_debits::RentDebits,
-            reserved_account_keys::ReservedAccountKeys,
-            signature::{Keypair, Signature, Signer},
-            system_program, system_transaction, sysvar,
-            transaction::{Result, SanitizedTransaction, Transaction, TransactionError},
-            transaction_context::{TransactionAccount, TransactionContext},
-        },
-=======
         solana_native_token::{sol_to_lamports, LAMPORTS_PER_SOL},
         solana_nonce::{self as nonce, versions::Versions as NonceVersions},
         solana_program_runtime::execution_budget::{
@@ -867,7 +704,6 @@
         solana_transaction::{sanitized::SanitizedTransaction, Transaction},
         solana_transaction_context::{TransactionAccount, TransactionContext},
         solana_transaction_error::{TransactionError, TransactionResult as Result},
->>>>>>> 8116dcf8
         std::{borrow::Cow, cell::RefCell, collections::HashMap, fs::File, io::Read, sync::Arc},
     };
 
@@ -951,11 +787,6 @@
             }),
             error_metrics,
             rent_collector,
-<<<<<<< HEAD
-            &HashMap::new(),
-            &ProgramCacheForTxBatch::default(),
-=======
->>>>>>> 8116dcf8
         )
     }
 
@@ -1248,11 +1079,6 @@
             Ok(ValidatedTransactionDetails::default()),
             &mut error_metrics,
             &RentCollector::default(),
-<<<<<<< HEAD
-            &HashMap::new(),
-            &ProgramCacheForTxBatch::default(),
-=======
->>>>>>> 8116dcf8
         )
     }
 
@@ -1543,11 +1369,6 @@
             MAX_LOADED_ACCOUNTS_DATA_SIZE_BYTES,
             &mut error_metrics,
             &RentCollector::default(),
-<<<<<<< HEAD
-            &HashMap::new(),
-            &loaded_programs,
-=======
->>>>>>> 8116dcf8
         );
 
         let expected_rent_debits = {
@@ -1610,11 +1431,6 @@
             MAX_LOADED_ACCOUNTS_DATA_SIZE_BYTES,
             &mut error_metrics,
             &RentCollector::default(),
-<<<<<<< HEAD
-            &HashMap::new(),
-            &loaded_programs,
-=======
->>>>>>> 8116dcf8
         );
 
         assert_eq!(
@@ -1636,170 +1452,6 @@
     }
 
     #[test]
-<<<<<<< HEAD
-    fn test_load_transaction_accounts_program_account_executable_bypass() {
-        // currently, the account loader retrieves read-only non-instruction accounts from the program cache
-        // it creates a mock AccountSharedData with the executable flag set to true
-        // however, it does not check whether these accounts are actually executable before doing so
-        // this affects consensus: a transaction that uses a cached non-executable program executes and fails
-        // but if the transaction gets the program from accounts-db, it will be dropped during account loading
-        // this test enforces the current behavior, so that future account loader changes do not break consensus
-
-        let mut mock_bank = TestCallbacks::default();
-        let account_keypair = Keypair::new();
-        let program_keypair = Keypair::new();
-        let loader_v2 = bpf_loader::id();
-
-        let mut account_data = AccountSharedData::default();
-        account_data.set_lamports(200);
-        mock_bank
-            .accounts_map
-            .insert(account_keypair.pubkey(), account_data.clone());
-
-        let mut program_data = AccountSharedData::default();
-        program_data.set_lamports(200);
-        program_data.set_owner(loader_v2);
-        mock_bank
-            .accounts_map
-            .insert(program_keypair.pubkey(), program_data);
-
-        let mut loader_data = AccountSharedData::default();
-        loader_data.set_lamports(200);
-        loader_data.set_executable(true);
-        loader_data.set_owner(native_loader::id());
-        mock_bank
-            .accounts_map
-            .insert(loader_v2, loader_data.clone());
-        mock_bank
-            .accounts_map
-            .insert(native_loader::id(), loader_data.clone());
-
-        let transaction =
-            SanitizedTransaction::from_transaction_for_tests(Transaction::new_signed_with_payer(
-                &[Instruction::new_with_bytes(
-                    program_keypair.pubkey(),
-                    &[],
-                    vec![],
-                )],
-                Some(&account_keypair.pubkey()),
-                &[&account_keypair],
-                Hash::default(),
-            ));
-
-        let mut program_accounts = HashMap::new();
-        program_accounts.insert(program_keypair.pubkey(), (&loader_v2, 0));
-        let mut loaded_programs = ProgramCacheForTxBatch::default();
-        loaded_programs.replenish(
-            program_keypair.pubkey(),
-            Arc::new(ProgramCacheEntry::new_tombstone(
-                0,
-                ProgramCacheEntryOwner::LoaderV2,
-                ProgramCacheEntryType::Closed,
-            )),
-        );
-
-        let mut error_metrics = TransactionErrorMetrics::default();
-        let result = load_transaction_accounts(
-            &mock_bank,
-            transaction.message(),
-            LoadedTransactionAccount {
-                account: account_data.clone(),
-                ..LoadedTransactionAccount::default()
-            },
-            &ComputeBudgetLimits::default(),
-            &mut error_metrics,
-            None,
-            &FeatureSet::default(),
-            &RentCollector::default(),
-            &program_accounts,
-            &loaded_programs,
-        );
-
-        // Executable flag is bypassed
-        let mut cached_program = AccountSharedData::default();
-        cached_program.set_owner(loader_v2);
-        cached_program.set_executable(true);
-
-        assert_eq!(
-            result.unwrap(),
-            LoadedTransactionAccounts {
-                accounts: vec![
-                    (account_keypair.pubkey(), account_data.clone()),
-                    (program_keypair.pubkey(), cached_program),
-                    (loader_v2, loader_data),
-                ],
-                program_indices: vec![vec![1]],
-                rent: 0,
-                rent_debits: RentDebits::default(),
-                loaded_accounts_data_size: 0,
-            }
-        );
-
-        let transaction =
-            SanitizedTransaction::from_transaction_for_tests(Transaction::new_signed_with_payer(
-                &[Instruction::new_with_bytes(
-                    program_keypair.pubkey(),
-                    &[],
-                    vec![AccountMeta::new_readonly(program_keypair.pubkey(), false)],
-                )],
-                Some(&account_keypair.pubkey()),
-                &[&account_keypair],
-                Hash::default(),
-            ));
-
-        let result = load_transaction_accounts(
-            &mock_bank,
-            transaction.message(),
-            LoadedTransactionAccount {
-                account: account_data.clone(),
-                ..LoadedTransactionAccount::default()
-            },
-            &ComputeBudgetLimits::default(),
-            &mut error_metrics,
-            None,
-            &FeatureSet::default(),
-            &RentCollector::default(),
-            &program_accounts,
-            &loaded_programs,
-        );
-
-        // including program as instruction account bypasses executable bypass
-        assert_eq!(
-            result.err(),
-            Some(TransactionError::InvalidProgramForExecution)
-        );
-
-        let transaction = new_unchecked_sanitized_transaction_with_writable_program(
-            program_keypair.pubkey(),
-            account_keypair.pubkey(),
-        );
-
-        let result = load_transaction_accounts(
-            &mock_bank,
-            transaction.message(),
-            LoadedTransactionAccount {
-                account: account_data.clone(),
-                ..LoadedTransactionAccount::default()
-            },
-            &ComputeBudgetLimits::default(),
-            &mut error_metrics,
-            None,
-            &FeatureSet::default(),
-            &RentCollector::default(),
-            &program_accounts,
-            &loaded_programs,
-        );
-
-        // including program as writable bypasses executable bypass
-        assert_eq!(
-            result.err(),
-            Some(TransactionError::InvalidProgramForExecution)
-        );
-    }
-
-    #[test]
-=======
->>>>>>> 8116dcf8
     fn test_load_transaction_accounts_program_account_no_data() {
         let key1 = Keypair::new();
         let key2 = Keypair::new();
@@ -1836,11 +1488,6 @@
             MAX_LOADED_ACCOUNTS_DATA_SIZE_BYTES,
             &mut error_metrics,
             &RentCollector::default(),
-<<<<<<< HEAD
-            &HashMap::new(),
-            &loaded_programs,
-=======
->>>>>>> 8116dcf8
         );
 
         assert_eq!(result.err(), Some(TransactionError::ProgramAccountNotFound));
@@ -1883,11 +1530,6 @@
             MAX_LOADED_ACCOUNTS_DATA_SIZE_BYTES,
             &mut error_metrics,
             &RentCollector::default(),
-<<<<<<< HEAD
-            &HashMap::new(),
-            &loaded_programs,
-=======
->>>>>>> 8116dcf8
         );
 
         assert_eq!(
@@ -1944,11 +1586,6 @@
             MAX_LOADED_ACCOUNTS_DATA_SIZE_BYTES,
             &mut error_metrics,
             &RentCollector::default(),
-<<<<<<< HEAD
-            &HashMap::new(),
-            &loaded_programs,
-=======
->>>>>>> 8116dcf8
         );
 
         assert_eq!(
@@ -2010,11 +1647,6 @@
             MAX_LOADED_ACCOUNTS_DATA_SIZE_BYTES,
             &mut error_metrics,
             &RentCollector::default(),
-<<<<<<< HEAD
-            &HashMap::new(),
-            &loaded_programs,
-=======
->>>>>>> 8116dcf8
         );
 
         assert_eq!(result.err(), Some(TransactionError::ProgramAccountNotFound));
@@ -2067,11 +1699,6 @@
             MAX_LOADED_ACCOUNTS_DATA_SIZE_BYTES,
             &mut error_metrics,
             &RentCollector::default(),
-<<<<<<< HEAD
-            &HashMap::new(),
-            &loaded_programs,
-=======
->>>>>>> 8116dcf8
         );
 
         assert_eq!(
@@ -2135,11 +1762,6 @@
             MAX_LOADED_ACCOUNTS_DATA_SIZE_BYTES,
             &mut error_metrics,
             &RentCollector::default(),
-<<<<<<< HEAD
-            &HashMap::new(),
-            &loaded_programs,
-=======
->>>>>>> 8116dcf8
         );
 
         assert_eq!(
@@ -2223,11 +1845,6 @@
             MAX_LOADED_ACCOUNTS_DATA_SIZE_BYTES,
             &mut error_metrics,
             &RentCollector::default(),
-<<<<<<< HEAD
-            &HashMap::new(),
-            &loaded_programs,
-=======
->>>>>>> 8116dcf8
         );
 
         let mut account_data = AccountSharedData::default();
@@ -2287,11 +1904,6 @@
             Ok(ValidatedTransactionDetails::default()),
             &mut error_metrics,
             &RentCollector::default(),
-<<<<<<< HEAD
-            &HashMap::new(),
-            &ProgramCacheForTxBatch::default(),
-=======
->>>>>>> 8116dcf8
         );
 
         let TransactionLoadResult::Loaded(loaded_transaction) = load_result else {
@@ -2388,11 +2000,6 @@
             validation_result,
             &mut error_metrics,
             &RentCollector::default(),
-<<<<<<< HEAD
-            &HashMap::new(),
-            &loaded_programs,
-=======
->>>>>>> 8116dcf8
         );
 
         let mut account_data = AccountSharedData::default();
@@ -2457,11 +2064,6 @@
             validation_result.clone(),
             &mut TransactionErrorMetrics::default(),
             &rent_collector,
-<<<<<<< HEAD
-            &HashMap::new(),
-            &ProgramCacheForTxBatch::default(),
-=======
->>>>>>> 8116dcf8
         );
 
         assert!(matches!(
@@ -2480,11 +2082,6 @@
             validation_result,
             &mut TransactionErrorMetrics::default(),
             &rent_collector,
-<<<<<<< HEAD
-            &HashMap::new(),
-            &ProgramCacheForTxBatch::default(),
-=======
->>>>>>> 8116dcf8
         );
 
         assert!(matches!(
@@ -2633,11 +2230,6 @@
             validation_result,
             &mut TransactionErrorMetrics::default(),
             &RentCollector::default(),
-<<<<<<< HEAD
-            &HashMap::new(),
-            &ProgramCacheForTxBatch::default(),
-=======
->>>>>>> 8116dcf8
         );
 
         // ensure the loaded accounts are inspected
@@ -2674,11 +2266,7 @@
         let program1 = program1_keypair.pubkey();
         let program2 = Pubkey::new_unique();
         let programdata2 = Pubkey::new_unique();
-<<<<<<< HEAD
-        use solana_sdk::account_utils::StateMut;
-=======
         use solana_account::state_traits::StateMut;
->>>>>>> 8116dcf8
 
         let program2_size = std::mem::size_of::<UpgradeableLoaderState>() as u32;
         let mut program2_account = AccountSharedData::default();
@@ -2747,40 +2335,15 @@
         let (bpf_loader_size, _) = make_account(loader_v2, native_loader::id(), true);
         let (upgradeable_loader_size, _) = make_account(loader_v3, native_loader::id(), true);
 
-<<<<<<< HEAD
-        let (_program1_size, _) = make_account(program1, loader_v2, true);
-=======
         let (program1_size, _) = make_account(program1, loader_v2, true);
->>>>>>> 8116dcf8
 
         let mut program_accounts = HashMap::new();
         program_accounts.insert(program1, (&loader_v2, 0));
         program_accounts.insert(program2, (&loader_v3, 0));
-<<<<<<< HEAD
-        let mut program_cache = ProgramCacheForTxBatch::default();
-        let program1_entry = ProgramCacheEntry {
-            account_size: 0,
-            account_owner: ProgramCacheEntryOwner::LoaderV2,
-            program: ProgramCacheEntryType::Closed,
-            ..ProgramCacheEntry::default()
-        };
-        program_cache.replenish(program1, Arc::new(program1_entry));
-        let program2_entry = ProgramCacheEntry {
-            account_size: (program2_size + programdata2_size) as usize,
-            account_owner: ProgramCacheEntryOwner::LoaderV3,
-            program: ProgramCacheEntryType::Unloaded(Arc::new(BuiltinProgram::new_mock())),
-            ..ProgramCacheEntry::default()
-        };
-        program_cache.replenish(program2, Arc::new(program2_entry));
-
-        let test_transaction_data_size = |transaction, expected_size| {
-            let loaded_transaction_accounts = load_transaction_accounts(
-=======
 
         let test_transaction_data_size = |transaction, expected_size| {
             let mut account_loader = AccountLoader::new_with_account_cache_capacity(
                 None,
->>>>>>> 8116dcf8
                 &mock_bank,
                 Arc::<FeatureSet>::default(),
                 0,
@@ -2797,11 +2360,6 @@
                 MAX_LOADED_ACCOUNTS_DATA_SIZE_BYTES,
                 &mut TransactionErrorMetrics::default(),
                 &RentCollector::default(),
-<<<<<<< HEAD
-                &program_accounts,
-                &program_cache,
-=======
->>>>>>> 8116dcf8
             )
             .unwrap();
 
@@ -2845,17 +2403,6 @@
                     + fee_payer_size,
             );
 
-<<<<<<< HEAD
-            // ordinary owners not counted
-            let ixns = vec![Instruction::new_with_bytes(
-                program1,
-                &[],
-                vec![account_meta(account2, false)],
-            )];
-            test_data_size(ixns, account2_size + bpf_loader_size + fee_payer_size);
-
-=======
->>>>>>> 8116dcf8
             // program and loader counted once
             let ixns = vec![
                 Instruction::new_with_bytes(program2, &[], vec![]),
@@ -2863,11 +2410,7 @@
             ];
             test_data_size(
                 ixns,
-<<<<<<< HEAD
-                upgradeable_loader_size + program2_size + programdata2_size + fee_payer_size,
-=======
                 program2_size + upgradeable_loader_size + fee_payer_size,
->>>>>>> 8116dcf8
             );
 
             // native loader not counted if loader
@@ -2906,11 +2449,7 @@
             )];
             test_data_size(
                 ixns,
-<<<<<<< HEAD
-                upgradeable_loader_size * 2 + program2_size + programdata2_size + fee_payer_size,
-=======
                 upgradeable_loader_size * 2 + program2_size + fee_payer_size,
->>>>>>> 8116dcf8
             );
 
             // loader counted twice even if included first
@@ -2920,11 +2459,7 @@
             ];
             test_data_size(
                 ixns,
-<<<<<<< HEAD
-                upgradeable_loader_size * 2 + program2_size + programdata2_size + fee_payer_size,
-=======
                 upgradeable_loader_size * 2 + program2_size + fee_payer_size,
->>>>>>> 8116dcf8
             );
 
             // cover that case with multiple loaders to be sure
@@ -2960,48 +2495,17 @@
                 &[],
                 vec![account_meta(fee_payer, false)],
             )];
-<<<<<<< HEAD
-            test_data_size(ixns, bpf_loader_size + fee_payer_size);
-
-            // normal function call uses the combined cache size
-            let ixns = vec![Instruction::new_with_bytes(program2, &[], vec![])];
-            test_data_size(
-                ixns,
-                program2_size + programdata2_size + upgradeable_loader_size + fee_payer_size,
-            );
-
-            // program as instruction account bypasses the cache
-            let ixns = vec![Instruction::new_with_bytes(
-                program2,
-                &[],
-                vec![account_meta(program2, false)],
-            )];
-            test_data_size(
-                ixns,
-                program2_size + upgradeable_loader_size + fee_payer_size,
-            );
-
-            // programdata as instruction account double-counts it
-=======
             test_data_size(ixns, program1_size + bpf_loader_size + fee_payer_size);
 
             // programdata as instruction account counts it once
->>>>>>> 8116dcf8
             let ixns = vec![Instruction::new_with_bytes(
                 program2,
                 &[],
                 vec![account_meta(programdata2, false)],
             )];
-<<<<<<< HEAD
-
-            test_data_size(
-                ixns,
-                program2_size + programdata2_size * 2 + upgradeable_loader_size + fee_payer_size,
-=======
             test_data_size(
                 ixns,
                 program2_size + programdata2_size + upgradeable_loader_size + fee_payer_size,
->>>>>>> 8116dcf8
             );
 
             // program and programdata as instruction accounts behaves the same
@@ -3017,19 +2521,6 @@
                 ixns,
                 program2_size + programdata2_size + upgradeable_loader_size + fee_payer_size,
             );
-<<<<<<< HEAD
-
-            // writable program bypasses the cache
-            let tx = new_unchecked_sanitized_transaction_with_writable_program(program2, fee_payer);
-            test_transaction_data_size(
-                tx,
-                program2_size + upgradeable_loader_size + fee_payer_size,
-            );
-
-            // NOTE for the new loader we *must* also test arbitrary permutations of the cache transactions
-            // to ensure that the batched loading is overridden on a tx-per-tx basis
-=======
->>>>>>> 8116dcf8
         }
     }
 }