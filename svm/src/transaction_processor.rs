--- conflicted
+++ resolved
@@ -44,28 +44,10 @@
         solana_sbpf::{program::BuiltinProgram, vm::Config as VmConfig},
         sysvar_cache::SysvarCache,
     },
-<<<<<<< HEAD
-    solana_runtime_transaction::instructions_processor::process_compute_budget_instructions,
-    solana_sdk::{
-        account::{AccountSharedData, ReadableAccount, PROGRAM_OWNERS},
-        clock::{Epoch, Slot},
-        fee::{FeeBudgetLimits, FeeStructure},
-        hash::Hash,
-        inner_instruction::{InnerInstruction, InnerInstructionsList},
-        instruction::{CompiledInstruction, TRANSACTION_LEVEL_STACK_HEIGHT},
-        native_loader,
-        pubkey::Pubkey,
-        rent_collector::RentCollector,
-        saturating_add_assign,
-        transaction::{self, TransactionError},
-        transaction_context::{ExecutionRecord, TransactionContext},
-    },
-=======
     solana_pubkey::Pubkey,
     solana_rent_collector::RentCollector,
     solana_sdk_ids::{native_loader, system_program},
     solana_svm_callback::TransactionProcessingCallback,
->>>>>>> 8116dcf8
     solana_svm_rent_collector::svm_rent_collector::SVMRentCollector,
     solana_svm_transaction::{svm_message::SVMMessage, svm_transaction::SVMTransaction},
     solana_timings::{ExecuteTimingType, ExecuteTimings},
@@ -346,24 +328,6 @@
         let mut execute_timings = ExecuteTimings::default();
         let mut processing_results = Vec::with_capacity(sanitized_txs.len());
 
-<<<<<<< HEAD
-        let (validation_results, validate_fees_us) = measure_us!(self.validate_fees(
-            callbacks,
-            config.account_overrides,
-            sanitized_txs,
-            check_results,
-            &environment.feature_set,
-            environment
-                .fee_structure
-                .unwrap_or(&FeeStructure::default()),
-            environment
-                .rent_collector
-                .unwrap_or(&RentCollector::default()),
-            &mut error_metrics
-        ));
-
-=======
->>>>>>> 8116dcf8
         let native_loader = native_loader::id();
         let (program_accounts_map, filter_executable_us) = measure_us!({
             let mut program_accounts_map = Self::filter_executable_program_accounts(
@@ -408,15 +372,6 @@
         // Create the account loader, which wraps all external account fetching.
         let mut account_loader = AccountLoader::new_with_account_cache_capacity(
             config.account_overrides,
-<<<<<<< HEAD
-            &environment.feature_set,
-            environment
-                .rent_collector
-                .unwrap_or(&RentCollector::default()),
-            &program_accounts_map,
-            &program_cache_for_tx_batch,
-        ));
-=======
             callbacks,
             environment.feature_set.clone(),
             account_keys_in_batch,
@@ -454,7 +409,6 @@
                     .unwrap_or(&RentCollector::default()),
             ));
             load_us = load_us.saturating_add(single_load_us);
->>>>>>> 8116dcf8
 
             let (processing_result, single_execution_us) = measure_us!(match load_result {
                 TransactionLoadResult::NotLoaded(err) => Err(err),
@@ -577,14 +531,6 @@
         checked_details: CheckedTransactionDetails,
         rent_collector: &dyn SVMRentCollector,
         error_counters: &mut TransactionErrorMetrics,
-<<<<<<< HEAD
-    ) -> transaction::Result<ValidatedTransactionDetails> {
-        let compute_budget_limits =
-            process_compute_budget_instructions(message.program_instructions_iter(), feature_set)
-                .inspect_err(|_err| {
-                error_counters.invalid_compute_budget += 1;
-            })?;
-=======
     ) -> TransactionResult<ValidatedTransactionDetails> {
         let CheckedTransactionDetails {
             nonce,
@@ -594,7 +540,6 @@
         let compute_budget_and_limits = compute_budget_and_limits.inspect_err(|_err| {
             error_counters.invalid_compute_budget += 1;
         })?;
->>>>>>> 8116dcf8
 
         let fee_payer_address = message.fee_payer();
 
@@ -613,23 +558,6 @@
         )
         .rent_amount;
 
-<<<<<<< HEAD
-        let CheckedTransactionDetails {
-            nonce,
-            lamports_per_signature,
-        } = checked_details;
-
-        let fee_budget_limits = FeeBudgetLimits::from(compute_budget_limits);
-        let fee_details = solana_fee::calculate_fee_details(
-            message,
-            lamports_per_signature == 0,
-            fee_structure.lamports_per_signature,
-            fee_budget_limits.prioritization_fee,
-            feature_set.is_active(&remove_rounding_in_fee_calculation::id()),
-        );
-
-=======
->>>>>>> 8116dcf8
         let fee_payer_index = 0;
         validate_fee_payer(
             fee_payer_address,
@@ -722,30 +650,18 @@
     fn filter_executable_program_accounts<'a, CB: TransactionProcessingCallback>(
         callbacks: &CB,
         txs: &[impl SVMMessage],
-<<<<<<< HEAD
-        validation_results: &[TransactionValidationResult],
-        program_owners: &'a [Pubkey],
-    ) -> HashMap<Pubkey, (&'a Pubkey, u64)> {
-        let mut result: HashMap<Pubkey, (&'a Pubkey, u64)> = HashMap::new();
-        validation_results.iter().zip(txs).for_each(|etx| {
-=======
         check_results: &[TransactionCheckResult],
         program_owners: &'a [Pubkey],
     ) -> HashMap<Pubkey, (&'a Pubkey, u64)> {
         let mut result: HashMap<Pubkey, (&'a Pubkey, u64)> = HashMap::new();
         check_results.iter().zip(txs).for_each(|etx| {
->>>>>>> 8116dcf8
             if let (Ok(_), tx) = etx {
                 tx.account_keys()
                     .iter()
                     .for_each(|key| match result.entry(*key) {
                         Entry::Occupied(mut entry) => {
                             let (_, count) = entry.get_mut();
-<<<<<<< HEAD
-                            saturating_add_assign!(*count, 1);
-=======
                             *count = count.saturating_add(1);
->>>>>>> 8116dcf8
                         }
                         Entry::Vacant(entry) => {
                             if let Some(index) =
@@ -859,95 +775,6 @@
         loaded_programs_for_txs.unwrap()
     }
 
-<<<<<<< HEAD
-    pub fn prepare_program_cache_for_upcoming_feature_set<CB: TransactionProcessingCallback>(
-        &self,
-        callbacks: &CB,
-        upcoming_feature_set: &FeatureSet,
-        compute_budget: &ComputeBudget,
-        slot_index: u64,
-        slots_in_epoch: u64,
-    ) {
-        // Recompile loaded programs one at a time before the next epoch hits
-        let slots_in_recompilation_phase =
-            (solana_program_runtime::loaded_programs::MAX_LOADED_ENTRY_COUNT as u64)
-                .min(slots_in_epoch)
-                .checked_div(2)
-                .unwrap();
-        let mut program_cache = self.program_cache.write().unwrap();
-        if program_cache.upcoming_environments.is_some() {
-            if let Some((key, program_to_recompile)) = program_cache.programs_to_recompile.pop() {
-                let effective_epoch = program_cache.latest_root_epoch.saturating_add(1);
-                drop(program_cache);
-                let environments_for_epoch = self
-                    .program_cache
-                    .read()
-                    .unwrap()
-                    .get_environments_for_epoch(effective_epoch);
-                if let Some(recompiled) = load_program_with_pubkey(
-                    callbacks,
-                    &environments_for_epoch,
-                    &key,
-                    self.slot,
-                    &mut ExecuteTimings::default(),
-                    false,
-                ) {
-                    recompiled.tx_usage_counter.fetch_add(
-                        program_to_recompile
-                            .tx_usage_counter
-                            .load(Ordering::Relaxed),
-                        Ordering::Relaxed,
-                    );
-                    recompiled.ix_usage_counter.fetch_add(
-                        program_to_recompile
-                            .ix_usage_counter
-                            .load(Ordering::Relaxed),
-                        Ordering::Relaxed,
-                    );
-                    let mut program_cache = self.program_cache.write().unwrap();
-                    program_cache.assign_program(key, recompiled);
-                }
-            }
-        } else if self.epoch != program_cache.latest_root_epoch
-            || slot_index.saturating_add(slots_in_recompilation_phase) >= slots_in_epoch
-        {
-            // Anticipate the upcoming program runtime environment for the next epoch,
-            // so we can try to recompile loaded programs before the feature transition hits.
-            drop(program_cache);
-            let mut program_cache = self.program_cache.write().unwrap();
-            let program_runtime_environment_v1 = create_program_runtime_environment_v1(
-                upcoming_feature_set,
-                compute_budget,
-                false, /* deployment */
-                false, /* debugging_features */
-            )
-            .unwrap();
-            let program_runtime_environment_v2 = create_program_runtime_environment_v2(
-                compute_budget,
-                false, /* debugging_features */
-            );
-            let mut upcoming_environments = program_cache.environments.clone();
-            let changed_program_runtime_v1 =
-                *upcoming_environments.program_runtime_v1 != program_runtime_environment_v1;
-            let changed_program_runtime_v2 =
-                *upcoming_environments.program_runtime_v2 != program_runtime_environment_v2;
-            if changed_program_runtime_v1 {
-                upcoming_environments.program_runtime_v1 = Arc::new(program_runtime_environment_v1);
-            }
-            if changed_program_runtime_v2 {
-                upcoming_environments.program_runtime_v2 = Arc::new(program_runtime_environment_v2);
-            }
-            program_cache.upcoming_environments = Some(upcoming_environments);
-            program_cache.programs_to_recompile = program_cache
-                .get_flattened_entries(changed_program_runtime_v1, changed_program_runtime_v2);
-            program_cache
-                .programs_to_recompile
-                .sort_by_cached_key(|(_id, program)| program.decayed_usage_counter(self.slot));
-        }
-    }
-
-=======
->>>>>>> 8116dcf8
     /// Execute a transaction using the provided loaded accounts and update
     /// the executors cache if the transaction was successful.
     #[allow(clippy::too_many_arguments)]
@@ -2185,14 +2012,6 @@
             Some(&Pubkey::new_unique()),
             &Hash::new_unique(),
         ));
-<<<<<<< HEAD
-        let compute_budget_limits = process_compute_budget_instructions(
-            SVMMessage::program_instructions_iter(&message),
-            &FeatureSet::default(),
-        )
-        .unwrap();
-=======
->>>>>>> 8116dcf8
         let fee_payer_address = message.fee_payer();
         let current_epoch = 42;
         let rent_collector = RentCollector {
@@ -2284,14 +2103,6 @@
             Some(&Pubkey::new_unique()),
             &Hash::new_unique(),
         ));
-<<<<<<< HEAD
-        let compute_budget_limits = process_compute_budget_instructions(
-            SVMMessage::program_instructions_iter(&message),
-            &FeatureSet::default(),
-        )
-        .unwrap();
-=======
->>>>>>> 8116dcf8
         let fee_payer_address = message.fee_payer();
         let mut rent_collector = RentCollector::default();
         rent_collector.rent.lamports_per_byte_year = 1_000_000;
@@ -2549,16 +2360,6 @@
             Some(&Pubkey::new_unique()),
             &last_blockhash,
         ));
-<<<<<<< HEAD
-        let compute_budget_limits = process_compute_budget_instructions(
-            SVMMessage::program_instructions_iter(&message),
-            &FeatureSet::default(),
-        )
-        .unwrap();
-        let fee_payer_address = message.fee_payer();
-        let min_balance = Rent::default().minimum_balance(nonce::State::size());
-=======
->>>>>>> 8116dcf8
         let transaction_fee = lamports_per_signature;
         let compute_budget_and_limits = SVMTransactionExecutionAndFeeBudgetLimits {
             fee_details: FeeDetails::new(transaction_fee, compute_unit_limit),
