#![cfg(test)]
#![allow(clippy::arithmetic_side_effects)]

use {
    crate::mock_bank::{
        create_custom_loader, deploy_program_with_upgrade_authority, program_address,
        register_builtins, MockBankCallback, MockForkGraph, EXECUTION_EPOCH, EXECUTION_SLOT,
        WALLCLOCK_TIME,
    },
    agave_feature_set::{self as feature_set, FeatureSet},
    solana_account::PROGRAM_OWNERS,
    solana_compute_budget_instruction::instructions_processor::process_compute_budget_instructions,
    solana_fee_structure::FeeDetails,
    solana_program_runtime::execution_budget::SVMTransactionExecutionAndFeeBudgetLimits,
    solana_sdk::{
        account::{AccountSharedData, ReadableAccount, WritableAccount},
        bpf_loader_upgradeable,
        clock::Slot,
        compute_budget::ComputeBudgetInstruction,
        entrypoint::MAX_PERMITTED_DATA_INCREASE,
        hash::Hash,
        instruction::{AccountMeta, Instruction},
        native_loader,
        native_token::LAMPORTS_PER_SOL,
        nonce::{self, state::DurableNonce},
        pubkey::Pubkey,
        signature::Signer,
        signer::keypair::Keypair,
        system_instruction, system_program, system_transaction,
        sysvar::rent::Rent,
        transaction::{SanitizedTransaction, Transaction, TransactionError},
    },
    solana_svm::{
        account_loader::{CheckedTransactionDetails, TransactionCheckResult},
        nonce_info::NonceInfo,
        rollback_accounts::RollbackAccounts,
        transaction_execution_result::TransactionExecutionDetails,
        transaction_processing_result::{ProcessedTransaction, TransactionProcessingResult},
        transaction_processor::{
            ExecutionRecordingConfig, TransactionBatchProcessor, TransactionProcessingConfig,
            TransactionProcessingEnvironment,
        },
    },
    solana_svm_transaction::svm_message::SVMMessage,
    solana_transaction_context::TransactionReturnData,
    solana_type_overrides::sync::{Arc, RwLock},
    std::collections::HashMap,
    test_case::test_case,
};

// This module contains the implementation of TransactionProcessingCallback
mod mock_bank;

const DEPLOYMENT_SLOT: u64 = 0;
const LAMPORTS_PER_SIGNATURE: u64 = 5000;
const LAST_BLOCKHASH: Hash = Hash::new_from_array([7; 32]); // Arbitrary constant hash for advancing nonces

pub type AccountsMap = HashMap<Pubkey, AccountSharedData>;

// container for everything needed to execute a test entry
// care should be taken if reused, because we update bank account states, but otherwise leave it as-is
// the environment is made available for tests that check it after processing
pub struct SvmTestEnvironment<'a> {
    pub mock_bank: MockBankCallback,
    pub fork_graph: Arc<RwLock<MockForkGraph>>,
    pub batch_processor: TransactionBatchProcessor<MockForkGraph>,
    pub processing_config: TransactionProcessingConfig<'a>,
    pub processing_environment: TransactionProcessingEnvironment<'a>,
    pub test_entry: SvmTestEntry,
}

impl SvmTestEnvironment<'_> {
    pub fn create(test_entry: SvmTestEntry) -> Self {
        let mock_bank = MockBankCallback::default();

        for (name, slot, authority) in &test_entry.initial_programs {
            deploy_program_with_upgrade_authority(name.to_string(), *slot, &mock_bank, *authority);
        }

        for (pubkey, account) in &test_entry.initial_accounts {
            mock_bank
                .account_shared_data
                .write()
                .unwrap()
                .insert(*pubkey, account.clone());
        }

        let fork_graph = Arc::new(RwLock::new(MockForkGraph {}));
        let batch_processor = TransactionBatchProcessor::new(
            EXECUTION_SLOT,
            EXECUTION_EPOCH,
            Arc::downgrade(&fork_graph),
            Some(Arc::new(create_custom_loader())),
            None, // We are not using program runtime v2.
        );

        // The sysvars must be put in the cache
        mock_bank.configure_sysvars();
        batch_processor.fill_missing_sysvar_cache_entries(&mock_bank);
        register_builtins(&mock_bank, &batch_processor, test_entry.with_loader_v4);

        let processing_config = TransactionProcessingConfig {
            recording_config: ExecutionRecordingConfig {
                enable_log_recording: true,
                enable_return_data_recording: true,
                enable_cpi_recording: false,
            },
            ..Default::default()
        };

        let mut feature_set = FeatureSet::default();
        for feature_id in &test_entry.enabled_features {
            feature_set.activate(feature_id, 0);
        }

        let processing_environment = TransactionProcessingEnvironment {
            blockhash: LAST_BLOCKHASH,
            feature_set: feature_set.into(),
            blockhash_lamports_per_signature: LAMPORTS_PER_SIGNATURE,
            ..TransactionProcessingEnvironment::default()
        };

        Self {
            mock_bank,
            fork_graph,
            batch_processor,
            processing_config,
            processing_environment,
            test_entry,
        }
    }

    pub fn execute(&self) {
        let (transactions, check_results) = self.test_entry.prepare_transactions();
        let batch_output = self
            .batch_processor
            .load_and_execute_sanitized_transactions(
                &self.mock_bank,
                &transactions,
                check_results,
                &self.processing_environment,
                &self.processing_config,
            );

        // build a hashmap of final account states incrementally
        // starting with all initial states, updating to all final states
        // with SIMD83, an account might change multiple times in the same batch
        // but it might not exist on all transactions
        let mut final_accounts_actual = self.test_entry.initial_accounts.clone();
        let update_or_dealloc_account =
            |final_accounts: &mut AccountsMap, pubkey, account: AccountSharedData| {
                if account.lamports() == 0 {
                    final_accounts.insert(pubkey, AccountSharedData::default());
                } else {
                    final_accounts.insert(pubkey, account);
                }
            };

        for (tx_index, processed_transaction) in batch_output.processing_results.iter().enumerate()
        {
            let sanitized_transaction = &transactions[tx_index];

            match processed_transaction {
                Ok(ProcessedTransaction::Executed(executed_transaction)) => {
                    for (index, (pubkey, account_data)) in executed_transaction
                        .loaded_transaction
                        .accounts
                        .iter()
                        .enumerate()
                    {
                        if sanitized_transaction.is_writable(index) {
                            update_or_dealloc_account(
                                &mut final_accounts_actual,
                                *pubkey,
                                account_data.clone(),
                            );
                        }
                    }
                }
                Ok(ProcessedTransaction::FeesOnly(fees_only_transaction)) => {
                    let fee_payer = sanitized_transaction.fee_payer();

                    match fees_only_transaction.rollback_accounts.clone() {
                        RollbackAccounts::FeePayerOnly { fee_payer_account } => {
                            update_or_dealloc_account(
                                &mut final_accounts_actual,
                                *fee_payer,
                                fee_payer_account,
                            );
                        }
                        RollbackAccounts::SameNonceAndFeePayer { nonce } => {
                            update_or_dealloc_account(
                                &mut final_accounts_actual,
                                *nonce.address(),
                                nonce.account().clone(),
                            );
                        }
                        RollbackAccounts::SeparateNonceAndFeePayer {
                            nonce,
                            fee_payer_account,
                        } => {
                            update_or_dealloc_account(
                                &mut final_accounts_actual,
                                *fee_payer,
                                fee_payer_account,
                            );
                            update_or_dealloc_account(
                                &mut final_accounts_actual,
                                *nonce.address(),
                                nonce.account().clone(),
                            );
                        }
                    }
                }
                Err(_) => {}
            }
        }

        // first assert all transaction states together, it makes test-driven development much less of a headache
        let (actual_statuses, expected_statuses): (Vec<_>, Vec<_>) = batch_output
            .processing_results
            .iter()
            .zip(self.test_entry.asserts())
            .map(|(processing_result, test_item_assert)| {
                (
                    ExecutionStatus::from(processing_result),
                    test_item_assert.status,
                )
            })
            .unzip();
        assert_eq!(
            expected_statuses,
            actual_statuses,
            "mismatch between expected and actual statuses. execution details:\n{}",
            batch_output
                .processing_results
                .iter()
                .enumerate()
                .map(|(i, tx)| match tx {
                    Ok(ProcessedTransaction::Executed(executed)) => {
                        format!("{} (executed): {:#?}", i, executed.execution_details)
                    }
                    Ok(ProcessedTransaction::FeesOnly(fee_only)) => {
                        format!("{} (fee-only): {:?}", i, fee_only.load_error)
                    }
                    Err(e) => format!("{} (discarded): {:?}", i, e),
                })
                .collect::<Vec<_>>()
                .join("\n"),
        );

        // check that all the account states we care about are present and correct
        for (pubkey, expected_account_data) in self.test_entry.final_accounts.iter() {
            let actual_account_data = final_accounts_actual.get(pubkey);
            assert_eq!(
                Some(expected_account_data),
                actual_account_data,
                "mismatch on account {}",
                pubkey
            );
        }

        // now run our transaction-by-transaction checks
        for (processing_result, test_item_asserts) in batch_output
            .processing_results
            .iter()
            .zip(self.test_entry.asserts())
        {
            match processing_result {
                Ok(ProcessedTransaction::Executed(executed_transaction)) => test_item_asserts
                    .check_executed_transaction(&executed_transaction.execution_details),
                Ok(ProcessedTransaction::FeesOnly(_)) => {
                    assert!(test_item_asserts.processed());
                    assert!(!test_item_asserts.executed());
                }
                Err(_) => assert!(test_item_asserts.discarded()),
            }
        }

        // merge new account states into the bank for multi-batch tests
        let mut mock_bank_accounts = self.mock_bank.account_shared_data.write().unwrap();
        mock_bank_accounts.extend(final_accounts_actual);
    }
}

// container for a transaction batch and all data needed to run and verify it against svm
#[derive(Clone, Debug, Default)]
pub struct SvmTestEntry {
    // features are disabled by default; these will be enabled
    pub enabled_features: Vec<Pubkey>,

    // until LoaderV4 is live on mainnet, we default to omitting it, but can also test it
    pub with_loader_v4: bool,

    // programs to deploy to the new svm
    pub initial_programs: Vec<(String, Slot, Option<Pubkey>)>,

    // accounts to deploy to the new svm before transaction execution
    pub initial_accounts: AccountsMap,

    // transactions to execute and transaction-specific checks to perform on the results from svm
    pub transaction_batch: Vec<TransactionBatchItem>,

    // expected final account states, checked after transaction execution
    pub final_accounts: AccountsMap,
}

impl SvmTestEntry {
    pub fn with_loader_v4() -> Self {
        Self {
            with_loader_v4: true,
            ..Self::default()
        }
    }

    // add a new a rent-exempt account that exists before the batch
    // inserts it into both account maps, assuming it lives unchanged (except for svm fixing rent epoch)
    // rent-paying accounts must be added by hand because svm will not set rent epoch to u64::MAX
    pub fn add_initial_account(&mut self, pubkey: Pubkey, account: &AccountSharedData) {
        assert!(self
            .initial_accounts
            .insert(pubkey, account.clone())
            .is_none());

        self.create_expected_account(pubkey, account);
    }

    // add an immutable program that will have been deployed before the slot we execute transactions in
    pub fn add_initial_program(&mut self, program_name: &str) {
        self.initial_programs
            .push((program_name.to_string(), DEPLOYMENT_SLOT, None));
    }

    // add a new rent-exempt account that is created by the transaction
    // inserts it only into the post account map
    pub fn create_expected_account(&mut self, pubkey: Pubkey, account: &AccountSharedData) {
        let mut account = account.clone();
        account.set_rent_epoch(u64::MAX);

        assert!(self.final_accounts.insert(pubkey, account).is_none());
    }

    // edit an existing account to reflect changes you expect the transaction to make to it
    pub fn update_expected_account_data(&mut self, pubkey: Pubkey, account: &AccountSharedData) {
        let mut account = account.clone();
        account.set_rent_epoch(u64::MAX);

        assert!(self.final_accounts.insert(pubkey, account).is_some());
    }

    // indicate that an existing account is expected to be deallocated
    pub fn drop_expected_account(&mut self, pubkey: Pubkey) {
        assert!(self
            .final_accounts
            .insert(pubkey, AccountSharedData::default())
            .is_some());
    }

    // add lamports to an existing expected final account state
    pub fn increase_expected_lamports(&mut self, pubkey: &Pubkey, lamports: u64) {
        self.final_accounts
            .get_mut(pubkey)
            .unwrap()
            .checked_add_lamports(lamports)
            .unwrap();
    }

    // subtract lamports from an existing expected final account state
    pub fn decrease_expected_lamports(&mut self, pubkey: &Pubkey, lamports: u64) {
        self.final_accounts
            .get_mut(pubkey)
            .unwrap()
            .checked_sub_lamports(lamports)
            .unwrap();
    }

    // convenience function that adds a transaction that is expected to succeed
    pub fn push_transaction(&mut self, transaction: Transaction) {
        self.push_transaction_with_status(transaction, ExecutionStatus::Succeeded)
    }

    // convenience function that adds a transaction with an expected execution status
    pub fn push_transaction_with_status(
        &mut self,
        transaction: Transaction,
        status: ExecutionStatus,
    ) {
        self.transaction_batch.push(TransactionBatchItem {
            transaction,
            asserts: TransactionBatchItemAsserts {
                status,
                ..TransactionBatchItemAsserts::default()
            },
            ..TransactionBatchItem::default()
        });
    }

    // convenience function that adds a nonce transaction that is expected to succeed
    // we accept the prior nonce state and advance it for the check status, since this happens before svm
    pub fn push_nonce_transaction(&mut self, transaction: Transaction, nonce_info: NonceInfo) {
        self.push_nonce_transaction_with_status(transaction, nonce_info, ExecutionStatus::Succeeded)
    }

    // convenience function that adds a nonce transaction with an expected execution status
    // we accept the prior nonce state and advance it for the check status, since this happens before svm
    pub fn push_nonce_transaction_with_status(
        &mut self,
        transaction: Transaction,
        mut nonce_info: NonceInfo,
        status: ExecutionStatus,
    ) {
        if status != ExecutionStatus::Discarded {
            nonce_info
                .try_advance_nonce(
                    DurableNonce::from_blockhash(&LAST_BLOCKHASH),
                    LAMPORTS_PER_SIGNATURE,
                )
                .unwrap();
        }

        self.transaction_batch.push(TransactionBatchItem {
            transaction,
            asserts: TransactionBatchItemAsserts {
                status,
                ..TransactionBatchItemAsserts::default()
            },
            ..TransactionBatchItem::with_nonce(nonce_info)
        });
    }

    // internal helper to gather SanitizedTransaction objects for execution
    fn prepare_transactions(&self) -> (Vec<SanitizedTransaction>, Vec<TransactionCheckResult>) {
        self.transaction_batch
            .iter()
            .cloned()
            .map(|item| {
                let message = SanitizedTransaction::from_transaction_for_tests(item.transaction);
                let check_result = item.check_result.map(|tx_details| {
                    let compute_budget_limits = process_compute_budget_instructions(
                        SVMMessage::program_instructions_iter(&message),
                        &FeatureSet::default(),
                    );
                    let signature_count = message
                        .num_transaction_signatures()
                        .saturating_add(message.num_ed25519_signatures())
                        .saturating_add(message.num_secp256k1_signatures())
                        .saturating_add(message.num_secp256r1_signatures());

                    let compute_budget = compute_budget_limits.map(|v| {
                        v.get_compute_budget_and_limits(
                            v.loaded_accounts_bytes,
                            FeeDetails::new(
                                signature_count.saturating_mul(LAMPORTS_PER_SIGNATURE),
                                v.get_prioritization_fee(),
                            ),
                        )
                    });
                    CheckedTransactionDetails::new(tx_details.nonce, compute_budget)
                });

                (message, check_result)
            })
            .unzip()
    }

    // internal helper to gather test items for post-execution checks
    fn asserts(&self) -> Vec<TransactionBatchItemAsserts> {
        self.transaction_batch
            .iter()
            .cloned()
            .map(|item| item.asserts)
            .collect()
    }
}

// one transaction in a batch plus check results for svm and asserts for tests
#[derive(Clone, Debug)]
pub struct TransactionBatchItem {
    pub transaction: Transaction,
    pub check_result: TransactionCheckResult,
    pub asserts: TransactionBatchItemAsserts,
}

impl TransactionBatchItem {
    fn with_nonce(nonce_info: NonceInfo) -> Self {
        Self {
            check_result: Ok(CheckedTransactionDetails::new(
                Some(nonce_info),
                Ok(SVMTransactionExecutionAndFeeBudgetLimits::default()),
            )),
            ..Self::default()
        }
    }
}

impl Default for TransactionBatchItem {
    fn default() -> Self {
        Self {
            transaction: Transaction::default(),
            check_result: Ok(CheckedTransactionDetails::new(
                None,
                Ok(SVMTransactionExecutionAndFeeBudgetLimits::default()),
            )),
            asserts: TransactionBatchItemAsserts::default(),
        }
    }
}

// asserts for a given transaction in a batch
// we can automatically check whether it executed, whether it succeeded
// log items we expect to see (exect match only), and rodata
#[derive(Clone, Debug, Default)]
pub struct TransactionBatchItemAsserts {
    pub status: ExecutionStatus,
    pub logs: Vec<String>,
    pub return_data: ReturnDataAssert,
}

impl TransactionBatchItemAsserts {
    pub fn succeeded(&self) -> bool {
        self.status.succeeded()
    }

    pub fn executed(&self) -> bool {
        self.status.executed()
    }

    pub fn processed(&self) -> bool {
        self.status.processed()
    }

    pub fn discarded(&self) -> bool {
        self.status.discarded()
    }

    pub fn check_executed_transaction(&self, execution_details: &TransactionExecutionDetails) {
        assert!(self.executed());
        assert_eq!(self.succeeded(), execution_details.status.is_ok());

        if !self.logs.is_empty() {
            let actual_logs = execution_details.log_messages.as_ref().unwrap();
            for expected_log in &self.logs {
                assert!(actual_logs.contains(expected_log));
            }
        }

        if self.return_data != ReturnDataAssert::Skip {
            assert_eq!(
                self.return_data,
                execution_details.return_data.clone().into()
            );
        }
    }
}

impl From<ExecutionStatus> for TransactionBatchItemAsserts {
    fn from(status: ExecutionStatus) -> Self {
        Self {
            status,
            ..Self::default()
        }
    }
}

// states a transaction can end in after a trip through the batch processor:
// * discarded: no-op. not even processed. a flawed transaction excluded from the entry
// * processed-failed: aka fee (and nonce) only. charged and added to an entry but not executed, would have failed invariably
// * executed-failed: failed during execution. as above, fees charged and nonce advanced
// * succeeded: what we all aspire to be in our transaction processing lifecycles
#[derive(Copy, Clone, Debug, Default, PartialEq, Eq, PartialOrd, Ord)]
pub enum ExecutionStatus {
    Discarded,
    ProcessedFailed,
    ExecutedFailed,
    #[default]
    Succeeded,
}

// note we avoid the word "failed" because it is confusing
// the batch processor uses it to mean "executed and not succeeded"
// but intuitively (and from the point of a user) it could just as likely mean "any state other than succeeded"
impl ExecutionStatus {
    pub fn succeeded(self) -> bool {
        self == Self::Succeeded
    }

    pub fn executed(self) -> bool {
        self > Self::ProcessedFailed
    }

    pub fn processed(self) -> bool {
        self != Self::Discarded
    }

    pub fn discarded(self) -> bool {
        self == Self::Discarded
    }
}

impl From<&TransactionProcessingResult> for ExecutionStatus {
    fn from(processing_result: &TransactionProcessingResult) -> Self {
        match processing_result {
            Ok(ProcessedTransaction::Executed(executed_transaction)) => {
                if executed_transaction.execution_details.status.is_ok() {
                    ExecutionStatus::Succeeded
                } else {
                    ExecutionStatus::ExecutedFailed
                }
            }
            Ok(ProcessedTransaction::FeesOnly(_)) => ExecutionStatus::ProcessedFailed,
            Err(_) => ExecutionStatus::Discarded,
        }
    }
}

#[derive(Clone, Debug, Default, PartialEq, Eq)]
pub enum ReturnDataAssert {
    Some(TransactionReturnData),
    None,
    #[default]
    Skip,
}

impl From<Option<TransactionReturnData>> for ReturnDataAssert {
    fn from(option_ro_data: Option<TransactionReturnData>) -> Self {
        match option_ro_data {
            Some(ro_data) => Self::Some(ro_data),
            None => Self::None,
        }
    }
}

fn program_medley() -> Vec<SvmTestEntry> {
    let mut test_entry = SvmTestEntry::default();

    // 0: A transaction that works without any account
    {
        let program_name = "hello-solana";
        let program_id = program_address(program_name);
        test_entry.add_initial_program(program_name);

        let fee_payer_keypair = Keypair::new();
        let fee_payer = fee_payer_keypair.pubkey();

        let mut fee_payer_data = AccountSharedData::default();
        fee_payer_data.set_lamports(LAMPORTS_PER_SOL);
        test_entry.add_initial_account(fee_payer, &fee_payer_data);

        let instruction = Instruction::new_with_bytes(program_id, &[], vec![]);
        test_entry.push_transaction(Transaction::new_signed_with_payer(
            &[instruction],
            Some(&fee_payer),
            &[&fee_payer_keypair],
            Hash::default(),
        ));

        test_entry.transaction_batch[0]
            .asserts
            .logs
            .push("Program log: Hello, Solana!".to_string());

        test_entry.decrease_expected_lamports(&fee_payer, LAMPORTS_PER_SIGNATURE);
    }

    // 1: A simple funds transfer between accounts
    {
        let program_name = "simple-transfer";
        let program_id = program_address(program_name);
        test_entry.add_initial_program(program_name);

        let fee_payer_keypair = Keypair::new();
        let sender_keypair = Keypair::new();

        let fee_payer = fee_payer_keypair.pubkey();
        let sender = sender_keypair.pubkey();
        let recipient = Pubkey::new_unique();

        let transfer_amount = 10;

        let mut fee_payer_data = AccountSharedData::default();
        fee_payer_data.set_lamports(LAMPORTS_PER_SOL);
        test_entry.add_initial_account(fee_payer, &fee_payer_data);

        let mut sender_data = AccountSharedData::default();
        sender_data.set_lamports(LAMPORTS_PER_SOL);
        test_entry.add_initial_account(sender, &sender_data);

        let mut recipient_data = AccountSharedData::default();
        recipient_data.set_lamports(LAMPORTS_PER_SOL);
        test_entry.add_initial_account(recipient, &recipient_data);

        let instruction = Instruction::new_with_bytes(
            program_id,
            &u64::to_be_bytes(transfer_amount),
            vec![
                AccountMeta::new(sender, true),
                AccountMeta::new(recipient, false),
                AccountMeta::new_readonly(system_program::id(), false),
            ],
        );

        test_entry.push_transaction(Transaction::new_signed_with_payer(
            &[instruction],
            Some(&fee_payer),
            &[&fee_payer_keypair, &sender_keypair],
            Hash::default(),
        ));

        test_entry.increase_expected_lamports(&recipient, transfer_amount);
        test_entry.decrease_expected_lamports(&sender, transfer_amount);
        test_entry.decrease_expected_lamports(&fee_payer, LAMPORTS_PER_SIGNATURE * 2);
    }

    // 2: A program that utilizes a Sysvar
    {
        let program_name = "clock-sysvar";
        let program_id = program_address(program_name);
        test_entry.add_initial_program(program_name);

        let fee_payer_keypair = Keypair::new();
        let fee_payer = fee_payer_keypair.pubkey();

        let mut fee_payer_data = AccountSharedData::default();
        fee_payer_data.set_lamports(LAMPORTS_PER_SOL);
        test_entry.add_initial_account(fee_payer, &fee_payer_data);

        let instruction = Instruction::new_with_bytes(program_id, &[], vec![]);
        test_entry.push_transaction(Transaction::new_signed_with_payer(
            &[instruction],
            Some(&fee_payer),
            &[&fee_payer_keypair],
            Hash::default(),
        ));

        let ro_data = TransactionReturnData {
            program_id,
            data: i64::to_be_bytes(WALLCLOCK_TIME).to_vec(),
        };
        test_entry.transaction_batch[2].asserts.return_data = ReturnDataAssert::Some(ro_data);

        test_entry.decrease_expected_lamports(&fee_payer, LAMPORTS_PER_SIGNATURE);
    }

    // 3: A transaction that fails
    {
        let program_id = program_address("simple-transfer");

        let fee_payer_keypair = Keypair::new();
        let sender_keypair = Keypair::new();

        let fee_payer = fee_payer_keypair.pubkey();
        let sender = sender_keypair.pubkey();
        let recipient = Pubkey::new_unique();

        let base_amount = 900_000;
        let transfer_amount = base_amount + 50;

        let mut fee_payer_data = AccountSharedData::default();
        fee_payer_data.set_lamports(LAMPORTS_PER_SOL);
        test_entry.add_initial_account(fee_payer, &fee_payer_data);

        let mut sender_data = AccountSharedData::default();
        sender_data.set_lamports(base_amount);
        test_entry.add_initial_account(sender, &sender_data);

        let mut recipient_data = AccountSharedData::default();
        recipient_data.set_lamports(base_amount);
        test_entry.add_initial_account(recipient, &recipient_data);

        let instruction = Instruction::new_with_bytes(
            program_id,
            &u64::to_be_bytes(transfer_amount),
            vec![
                AccountMeta::new(sender, true),
                AccountMeta::new(recipient, false),
                AccountMeta::new_readonly(system_program::id(), false),
            ],
        );

        test_entry.push_transaction_with_status(
            Transaction::new_signed_with_payer(
                &[instruction],
                Some(&fee_payer),
                &[&fee_payer_keypair, &sender_keypair],
                Hash::default(),
            ),
            ExecutionStatus::ExecutedFailed,
        );

        test_entry.transaction_batch[3]
            .asserts
            .logs
            .push("Transfer: insufficient lamports 900000, need 900050".to_string());

        test_entry.decrease_expected_lamports(&fee_payer, LAMPORTS_PER_SIGNATURE * 2);
    }

    // 4: A transaction whose verification has already failed
    {
        let fee_payer_keypair = Keypair::new();
        let fee_payer = fee_payer_keypair.pubkey();

        test_entry.transaction_batch.push(TransactionBatchItem {
            transaction: Transaction::new_signed_with_payer(
                &[],
                Some(&fee_payer),
                &[&fee_payer_keypair],
                Hash::default(),
            ),
            check_result: Err(TransactionError::BlockhashNotFound),
            asserts: ExecutionStatus::Discarded.into(),
        });
    }

    vec![test_entry]
}

fn simple_transfer() -> Vec<SvmTestEntry> {
    let mut test_entry = SvmTestEntry::default();
    let transfer_amount = LAMPORTS_PER_SOL;

    // 0: a transfer that succeeds
    {
        let source_keypair = Keypair::new();
        let source = source_keypair.pubkey();
        let destination = Pubkey::new_unique();

        let mut source_data = AccountSharedData::default();
        let mut destination_data = AccountSharedData::default();

        source_data.set_lamports(LAMPORTS_PER_SOL * 10);
        test_entry.add_initial_account(source, &source_data);

        test_entry.push_transaction(system_transaction::transfer(
            &source_keypair,
            &destination,
            transfer_amount,
            Hash::default(),
        ));

        destination_data
            .checked_add_lamports(transfer_amount)
            .unwrap();
        test_entry.create_expected_account(destination, &destination_data);

        test_entry.decrease_expected_lamports(&source, transfer_amount + LAMPORTS_PER_SIGNATURE);
    }

    // 1: an executable transfer that fails
    {
        let source_keypair = Keypair::new();
        let source = source_keypair.pubkey();

        let mut source_data = AccountSharedData::default();

        source_data.set_lamports(transfer_amount - 1);
        test_entry.add_initial_account(source, &source_data);

        test_entry.push_transaction_with_status(
            system_transaction::transfer(
                &source_keypair,
                &Pubkey::new_unique(),
                transfer_amount,
                Hash::default(),
            ),
            ExecutionStatus::ExecutedFailed,
        );

        test_entry.decrease_expected_lamports(&source, LAMPORTS_PER_SIGNATURE);
    }

    // 2: a non-processable transfer that fails before loading
    {
        test_entry.transaction_batch.push(TransactionBatchItem {
            transaction: system_transaction::transfer(
                &Keypair::new(),
                &Pubkey::new_unique(),
                transfer_amount,
                Hash::default(),
            ),
            check_result: Err(TransactionError::BlockhashNotFound),
            asserts: ExecutionStatus::Discarded.into(),
        });
    }

    // 3: a non-processable transfer that fails loading the fee-payer
    {
        test_entry.push_transaction_with_status(
            system_transaction::transfer(
                &Keypair::new(),
                &Pubkey::new_unique(),
                transfer_amount,
                Hash::default(),
            ),
            ExecutionStatus::Discarded,
        );
    }

    // 4: a processable non-executable transfer that fails loading the program
    {
        let source_keypair = Keypair::new();
        let source = source_keypair.pubkey();

        let mut source_data = AccountSharedData::default();

        source_data.set_lamports(transfer_amount * 10);
        test_entry
            .initial_accounts
            .insert(source, source_data.clone());
        test_entry.final_accounts.insert(source, source_data);

        let mut instruction =
            system_instruction::transfer(&source, &Pubkey::new_unique(), transfer_amount);
        instruction.program_id = Pubkey::new_unique();

        test_entry.decrease_expected_lamports(&source, LAMPORTS_PER_SIGNATURE);

        test_entry.push_transaction_with_status(
            Transaction::new_signed_with_payer(
                &[instruction],
                Some(&source),
                &[&source_keypair],
                Hash::default(),
            ),
            ExecutionStatus::ProcessedFailed,
        );
    }

    vec![test_entry]
}

fn simple_nonce(fee_paying_nonce: bool) -> Vec<SvmTestEntry> {
    let mut test_entry = SvmTestEntry::default();

    let program_name = "hello-solana";
    let real_program_id = program_address(program_name);
    test_entry.add_initial_program(program_name);

    // create and return a transaction, fee payer, and nonce info
    // sets up initial account states but not final ones
    // there are four cases of fee_paying_nonce and fake_fee_payer:
    // * false/false: normal nonce account with rent minimum, normal fee payer account with 1sol
    // * true/false: normal nonce account used to pay fees with rent minimum plus 1sol
    // * false/true: normal nonce account with rent minimum, fee payer doesnt exist
    // * true/true: same account for both which does not exist
    // we also provide a side door to bring a fee-paying nonce account below rent-exemption
    let mk_nonce_transaction = |test_entry: &mut SvmTestEntry,
                                program_id,
                                fake_fee_payer: bool,
                                rent_paying_nonce: bool| {
        let fee_payer_keypair = Keypair::new();
        let fee_payer = fee_payer_keypair.pubkey();
        let nonce_pubkey = if fee_paying_nonce {
            fee_payer
        } else {
            Pubkey::new_unique()
        };

        let nonce_size = nonce::State::size();
        let mut nonce_balance = Rent::default().minimum_balance(nonce_size);

        if !fake_fee_payer && !fee_paying_nonce {
            let mut fee_payer_data = AccountSharedData::default();
            fee_payer_data.set_lamports(LAMPORTS_PER_SOL);
            test_entry.add_initial_account(fee_payer, &fee_payer_data);
        } else if rent_paying_nonce {
            assert!(fee_paying_nonce);
            nonce_balance += LAMPORTS_PER_SIGNATURE;
            nonce_balance -= 1;
        } else if fee_paying_nonce {
            nonce_balance += LAMPORTS_PER_SOL;
        }

        let nonce_initial_hash = DurableNonce::from_blockhash(&Hash::new_unique());
        let nonce_data =
            nonce::state::Data::new(fee_payer, nonce_initial_hash, LAMPORTS_PER_SIGNATURE);
        let nonce_account = AccountSharedData::new_data(
            nonce_balance,
            &nonce::state::Versions::new(nonce::State::Initialized(nonce_data.clone())),
            &system_program::id(),
        )
        .unwrap();
        let nonce_info = NonceInfo::new(nonce_pubkey, nonce_account.clone());

        if !(fake_fee_payer && fee_paying_nonce) {
            test_entry.add_initial_account(nonce_pubkey, &nonce_account);
        }

        let instructions = vec![
            system_instruction::advance_nonce_account(&nonce_pubkey, &fee_payer),
            Instruction::new_with_bytes(program_id, &[], vec![]),
        ];

        let transaction = Transaction::new_signed_with_payer(
            &instructions,
            Some(&fee_payer),
            &[&fee_payer_keypair],
            nonce_data.blockhash(),
        );

        (transaction, fee_payer, nonce_info)
    };

    // 0: successful nonce transaction, regardless of features
    {
        let (transaction, fee_payer, mut nonce_info) =
            mk_nonce_transaction(&mut test_entry, real_program_id, false, false);

        test_entry.push_nonce_transaction(transaction, nonce_info.clone());

        test_entry.decrease_expected_lamports(&fee_payer, LAMPORTS_PER_SIGNATURE);

        nonce_info
            .try_advance_nonce(
                DurableNonce::from_blockhash(&LAST_BLOCKHASH),
                LAMPORTS_PER_SIGNATURE,
            )
            .unwrap();

        test_entry
            .final_accounts
            .get_mut(nonce_info.address())
            .unwrap()
            .data_as_mut_slice()
            .copy_from_slice(nonce_info.account().data());
    }

    // 1: non-executing nonce transaction (fee payer doesnt exist) regardless of features
    {
        let (transaction, _fee_payer, nonce_info) =
            mk_nonce_transaction(&mut test_entry, real_program_id, true, false);

        test_entry
            .final_accounts
            .entry(*nonce_info.address())
            .and_modify(|account| account.set_rent_epoch(0));

        test_entry.push_nonce_transaction_with_status(
            transaction,
            nonce_info,
            ExecutionStatus::Discarded,
        );
    }

    // 2: failing nonce transaction (bad system instruction) regardless of features
    {
        let (transaction, fee_payer, mut nonce_info) =
            mk_nonce_transaction(&mut test_entry, system_program::id(), false, false);

        test_entry.push_nonce_transaction_with_status(
            transaction,
            nonce_info.clone(),
            ExecutionStatus::ExecutedFailed,
        );

        test_entry.decrease_expected_lamports(&fee_payer, LAMPORTS_PER_SIGNATURE);

        nonce_info
            .try_advance_nonce(
                DurableNonce::from_blockhash(&LAST_BLOCKHASH),
                LAMPORTS_PER_SIGNATURE,
            )
            .unwrap();

        test_entry
            .final_accounts
            .get_mut(nonce_info.address())
            .unwrap()
            .data_as_mut_slice()
            .copy_from_slice(nonce_info.account().data());
    }

    // 3: processable non-executable nonce transaction with fee-only enabled, otherwise discarded
    {
        let (transaction, fee_payer, mut nonce_info) =
            mk_nonce_transaction(&mut test_entry, Pubkey::new_unique(), false, false);

        test_entry.push_nonce_transaction_with_status(
            transaction,
            nonce_info.clone(),
            ExecutionStatus::ProcessedFailed,
        );

        test_entry.decrease_expected_lamports(&fee_payer, LAMPORTS_PER_SIGNATURE);

        nonce_info
            .try_advance_nonce(
                DurableNonce::from_blockhash(&LAST_BLOCKHASH),
                LAMPORTS_PER_SIGNATURE,
            )
            .unwrap();

        test_entry
            .final_accounts
            .get_mut(nonce_info.address())
            .unwrap()
            .data_as_mut_slice()
            .copy_from_slice(nonce_info.account().data());

        // if the nonce account pays fees, it keeps its new rent epoch, otherwise it resets
        if !fee_paying_nonce {
            test_entry
                .final_accounts
                .get_mut(nonce_info.address())
                .unwrap()
                .set_rent_epoch(0);
        }
    }

    // 4: safety check that nonce fee-payers are required to be rent-exempt (blockhash fee-payers may be below rent-exemption)
    // if this situation is ever allowed in the future, the nonce account MUST be hidden for fee-only transactions
    // as an aside, nonce accounts closed by WithdrawNonceAccount are safe because they are ordinary executed transactions
    // we also dont care whether a non-fee nonce (or any account) pays rent because rent is charged on executed transactions
    if fee_paying_nonce {
        let (transaction, _, nonce_info) =
            mk_nonce_transaction(&mut test_entry, real_program_id, false, true);

        test_entry
            .final_accounts
            .get_mut(nonce_info.address())
            .unwrap()
            .set_rent_epoch(0);

        test_entry.push_nonce_transaction_with_status(
            transaction,
            nonce_info.clone(),
            ExecutionStatus::Discarded,
        );
    }

    // 5: rent-paying nonce fee-payers are also not charged for fee-only transactions
    if fee_paying_nonce {
        let (transaction, _, nonce_info) =
            mk_nonce_transaction(&mut test_entry, Pubkey::new_unique(), false, true);

        test_entry
            .final_accounts
            .get_mut(nonce_info.address())
            .unwrap()
            .set_rent_epoch(0);

        test_entry.push_nonce_transaction_with_status(
            transaction,
            nonce_info.clone(),
            ExecutionStatus::Discarded,
        );
    }

    vec![test_entry]
}

fn simd83_intrabatch_account_reuse() -> Vec<SvmTestEntry> {
    let mut test_entries = vec![];
    let transfer_amount = LAMPORTS_PER_SOL;
    let wallet_rent = Rent::default().minimum_balance(0);

    // batch 0: two successful transfers from the same source
    {
        let mut test_entry = SvmTestEntry::default();

        let source_keypair = Keypair::new();
        let source = source_keypair.pubkey();
        let destination1 = Pubkey::new_unique();
        let destination2 = Pubkey::new_unique();

        let mut source_data = AccountSharedData::default();
        let destination1_data = AccountSharedData::default();
        let destination2_data = AccountSharedData::default();

        source_data.set_lamports(LAMPORTS_PER_SOL * 10);
        test_entry.add_initial_account(source, &source_data);

        for (destination, mut destination_data) in [
            (destination1, destination1_data),
            (destination2, destination2_data),
        ] {
            test_entry.push_transaction(system_transaction::transfer(
                &source_keypair,
                &destination,
                transfer_amount,
                Hash::default(),
            ));

            destination_data
                .checked_add_lamports(transfer_amount)
                .unwrap();
            test_entry.create_expected_account(destination, &destination_data);

            test_entry
                .decrease_expected_lamports(&source, transfer_amount + LAMPORTS_PER_SIGNATURE);
        }

        test_entries.push(test_entry);
    }

    // batch 1:
    // * successful transfer, source left with rent-exempt minimum
    // * non-processable transfer due to underfunded fee-payer
    {
        let mut test_entry = SvmTestEntry::default();

        let source_keypair = Keypair::new();
        let source = source_keypair.pubkey();
        let destination = Pubkey::new_unique();

        let mut source_data = AccountSharedData::default();
        let mut destination_data = AccountSharedData::default();

        source_data.set_lamports(transfer_amount + LAMPORTS_PER_SIGNATURE + wallet_rent);
        test_entry.add_initial_account(source, &source_data);

        test_entry.push_transaction(system_transaction::transfer(
            &source_keypair,
            &destination,
            transfer_amount,
            Hash::default(),
        ));

        destination_data
            .checked_add_lamports(transfer_amount)
            .unwrap();
        test_entry.create_expected_account(destination, &destination_data);

        test_entry.decrease_expected_lamports(&source, transfer_amount + LAMPORTS_PER_SIGNATURE);

        test_entry.push_transaction_with_status(
            system_transaction::transfer(
                &source_keypair,
                &destination,
                transfer_amount,
                Hash::default(),
            ),
            ExecutionStatus::Discarded,
        );

        test_entries.push(test_entry);
    }

    // batch 2:
    // * successful transfer to a previously unfunded account
    // * successful transfer using the new account as a fee-payer in the same batch
    {
        let mut test_entry = SvmTestEntry::default();
        let first_transfer_amount = transfer_amount + LAMPORTS_PER_SIGNATURE + wallet_rent;
        let second_transfer_amount = transfer_amount;

        let grandparent_keypair = Keypair::new();
        let grandparent = grandparent_keypair.pubkey();
        let parent_keypair = Keypair::new();
        let parent = parent_keypair.pubkey();
        let child = Pubkey::new_unique();

        let mut grandparent_data = AccountSharedData::default();
        let mut parent_data = AccountSharedData::default();
        let mut child_data = AccountSharedData::default();

        grandparent_data.set_lamports(LAMPORTS_PER_SOL * 10);
        test_entry.add_initial_account(grandparent, &grandparent_data);

        test_entry.push_transaction(system_transaction::transfer(
            &grandparent_keypair,
            &parent,
            first_transfer_amount,
            Hash::default(),
        ));

        parent_data
            .checked_add_lamports(first_transfer_amount)
            .unwrap();
        test_entry.create_expected_account(parent, &parent_data);

        test_entry.decrease_expected_lamports(
            &grandparent,
            first_transfer_amount + LAMPORTS_PER_SIGNATURE,
        );

        test_entry.push_transaction(system_transaction::transfer(
            &parent_keypair,
            &child,
            second_transfer_amount,
            Hash::default(),
        ));

        child_data
            .checked_add_lamports(second_transfer_amount)
            .unwrap();
        test_entry.create_expected_account(child, &child_data);

        test_entry
            .decrease_expected_lamports(&parent, second_transfer_amount + LAMPORTS_PER_SIGNATURE);

        test_entries.push(test_entry);
    }

    // batch 3:
    // * non-processable transfer due to underfunded fee-payer (two signatures)
    // * successful transfer with the same fee-payer (one signature)
    {
        let mut test_entry = SvmTestEntry::default();

        let feepayer_keypair = Keypair::new();
        let feepayer = feepayer_keypair.pubkey();
        let separate_source_keypair = Keypair::new();
        let separate_source = separate_source_keypair.pubkey();
        let destination = Pubkey::new_unique();

        let mut feepayer_data = AccountSharedData::default();
        let mut separate_source_data = AccountSharedData::default();
        let mut destination_data = AccountSharedData::default();

        feepayer_data.set_lamports(1 + LAMPORTS_PER_SIGNATURE + wallet_rent);
        test_entry.add_initial_account(feepayer, &feepayer_data);

        separate_source_data.set_lamports(LAMPORTS_PER_SOL * 10);
        test_entry.add_initial_account(separate_source, &separate_source_data);

        test_entry.push_transaction_with_status(
            Transaction::new_signed_with_payer(
                &[system_instruction::transfer(
                    &separate_source,
                    &destination,
                    1,
                )],
                Some(&feepayer),
                &[&feepayer_keypair, &separate_source_keypair],
                Hash::default(),
            ),
            ExecutionStatus::Discarded,
        );

        test_entry.push_transaction(system_transaction::transfer(
            &feepayer_keypair,
            &destination,
            1,
            Hash::default(),
        ));

        destination_data.checked_add_lamports(1).unwrap();
        test_entry.create_expected_account(destination, &destination_data);

        test_entry.decrease_expected_lamports(&feepayer, 1 + LAMPORTS_PER_SIGNATURE);
    }

    // batch 4:
    // * processable non-executable transaction
    // * successful transfer
    // this confirms we update the AccountsMap from RollbackAccounts intrabatch
    {
        let mut test_entry = SvmTestEntry::default();

        let source_keypair = Keypair::new();
        let source = source_keypair.pubkey();
        let destination = Pubkey::new_unique();

        let mut source_data = AccountSharedData::default();
        let mut destination_data = AccountSharedData::default();

        source_data.set_lamports(LAMPORTS_PER_SOL * 10);
        test_entry.add_initial_account(source, &source_data);

        let mut load_program_fail_instruction =
            system_instruction::transfer(&source, &Pubkey::new_unique(), transfer_amount);
        load_program_fail_instruction.program_id = Pubkey::new_unique();

        test_entry.push_transaction_with_status(
            Transaction::new_signed_with_payer(
                &[load_program_fail_instruction],
                Some(&source),
                &[&source_keypair],
                Hash::default(),
            ),
            ExecutionStatus::ProcessedFailed,
        );

        test_entry.push_transaction(system_transaction::transfer(
            &source_keypair,
            &destination,
            transfer_amount,
            Hash::default(),
        ));

        destination_data
            .checked_add_lamports(transfer_amount)
            .unwrap();
        test_entry.create_expected_account(destination, &destination_data);

        test_entry
            .decrease_expected_lamports(&source, transfer_amount + LAMPORTS_PER_SIGNATURE * 2);

        test_entries.push(test_entry);
    }

    test_entries
}

fn simd83_nonce_reuse(fee_paying_nonce: bool) -> Vec<SvmTestEntry> {
    let mut test_entries = vec![];

    let program_name = "hello-solana";
    let program_id = program_address(program_name);

    let fee_payer_keypair = Keypair::new();
    let non_fee_nonce_keypair = Keypair::new();
    let fee_payer = fee_payer_keypair.pubkey();
    let nonce_pubkey = if fee_paying_nonce {
        fee_payer
    } else {
        non_fee_nonce_keypair.pubkey()
    };

    let nonce_size = nonce::State::size();
    let initial_durable = DurableNonce::from_blockhash(&Hash::new_unique());
    let initial_nonce_data =
        nonce::state::Data::new(fee_payer, initial_durable, LAMPORTS_PER_SIGNATURE);
    let initial_nonce_account = AccountSharedData::new_data(
        LAMPORTS_PER_SOL,
        &nonce::state::Versions::new(nonce::State::Initialized(initial_nonce_data.clone())),
        &system_program::id(),
    )
    .unwrap();
    let initial_nonce_info = NonceInfo::new(nonce_pubkey, initial_nonce_account.clone());

    let advanced_durable = DurableNonce::from_blockhash(&LAST_BLOCKHASH);
    let mut advanced_nonce_info = initial_nonce_info.clone();
    advanced_nonce_info
        .try_advance_nonce(advanced_durable, LAMPORTS_PER_SIGNATURE)
        .unwrap();

    let advance_instruction = system_instruction::advance_nonce_account(&nonce_pubkey, &fee_payer);
    let withdraw_instruction = system_instruction::withdraw_nonce_account(
        &nonce_pubkey,
        &fee_payer,
        &fee_payer,
        LAMPORTS_PER_SOL,
    );

    let successful_noop_instruction = Instruction::new_with_bytes(program_id, &[], vec![]);
    let failing_noop_instruction = Instruction::new_with_bytes(system_program::id(), &[], vec![]);
    let fee_only_noop_instruction = Instruction::new_with_bytes(Pubkey::new_unique(), &[], vec![]);

    let second_transaction = Transaction::new_signed_with_payer(
        &[
            advance_instruction.clone(),
            successful_noop_instruction.clone(),
        ],
        Some(&fee_payer),
        &[&fee_payer_keypair],
        *advanced_durable.as_hash(),
    );

    let mut common_test_entry = SvmTestEntry::default();

    common_test_entry.add_initial_account(nonce_pubkey, &initial_nonce_account);

    if !fee_paying_nonce {
        let mut fee_payer_data = AccountSharedData::default();
        fee_payer_data.set_lamports(LAMPORTS_PER_SOL);
        common_test_entry.add_initial_account(fee_payer, &fee_payer_data);
    }

    common_test_entry
        .final_accounts
        .get_mut(&nonce_pubkey)
        .unwrap()
        .data_as_mut_slice()
        .copy_from_slice(advanced_nonce_info.account().data());

    common_test_entry.decrease_expected_lamports(&fee_payer, LAMPORTS_PER_SIGNATURE);

    let common_test_entry = common_test_entry;

    // batch 0: one transaction that advances the nonce twice
    {
        let mut test_entry = common_test_entry.clone();

        let transaction = Transaction::new_signed_with_payer(
            &[advance_instruction.clone(), advance_instruction.clone()],
            Some(&fee_payer),
            &[&fee_payer_keypair],
            *initial_durable.as_hash(),
        );

        test_entry.push_nonce_transaction_with_status(
            transaction,
            initial_nonce_info.clone(),
            ExecutionStatus::ExecutedFailed,
        );

        test_entries.push(test_entry);
    }

    // batch 1:
    // * a successful nonce transaction
    // * a nonce transaction that reuses the same nonce; this transaction must be dropped
    {
        let mut test_entry = common_test_entry.clone();

        let first_transaction = Transaction::new_signed_with_payer(
            &[
                advance_instruction.clone(),
                successful_noop_instruction.clone(),
            ],
            Some(&fee_payer),
            &[&fee_payer_keypair],
            *initial_durable.as_hash(),
        );

        test_entry.push_nonce_transaction(first_transaction, initial_nonce_info.clone());
        test_entry.push_nonce_transaction_with_status(
            second_transaction.clone(),
            advanced_nonce_info.clone(),
            ExecutionStatus::Discarded,
        );

        test_entries.push(test_entry);
    }

    // batch 2:
    // * an executable failed nonce transaction
    // * a nonce transaction that reuses the same nonce; this transaction must be dropped
    {
        let mut test_entry = common_test_entry.clone();

        let first_transaction = Transaction::new_signed_with_payer(
            &[advance_instruction.clone(), failing_noop_instruction],
            Some(&fee_payer),
            &[&fee_payer_keypair],
            *initial_durable.as_hash(),
        );

        test_entry.push_nonce_transaction_with_status(
            first_transaction,
            initial_nonce_info.clone(),
            ExecutionStatus::ExecutedFailed,
        );

        test_entry.push_nonce_transaction_with_status(
            second_transaction.clone(),
            advanced_nonce_info.clone(),
            ExecutionStatus::Discarded,
        );

        test_entries.push(test_entry);
    }

    // batch 3:
    // * a processable non-executable nonce transaction, if fee-only transactions are enabled
    // * a nonce transaction that reuses the same nonce; this transaction must be dropped
    {
        let mut test_entry = common_test_entry.clone();

        let first_transaction = Transaction::new_signed_with_payer(
            &[advance_instruction.clone(), fee_only_noop_instruction],
            Some(&fee_payer),
            &[&fee_payer_keypair],
            *initial_durable.as_hash(),
        );

        test_entry.push_nonce_transaction_with_status(
            first_transaction,
            initial_nonce_info.clone(),
            ExecutionStatus::ProcessedFailed,
        );

        test_entry.push_nonce_transaction_with_status(
            second_transaction.clone(),
            advanced_nonce_info.clone(),
            ExecutionStatus::Discarded,
        );

        // if the nonce account pays fees, it keeps its new rent epoch, otherwise it resets
        if !fee_paying_nonce {
            test_entry
                .final_accounts
                .get_mut(&nonce_pubkey)
                .unwrap()
                .set_rent_epoch(0);
        }

        test_entries.push(test_entry);
    }

    // batch 4:
    // * a successful blockhash transaction that also advances the nonce
    // * a nonce transaction that reuses the same nonce; this transaction must be dropped
    {
        let mut test_entry = common_test_entry.clone();

        let first_transaction = Transaction::new_signed_with_payer(
            &[
                successful_noop_instruction.clone(),
                advance_instruction.clone(),
            ],
            Some(&fee_payer),
            &[&fee_payer_keypair],
            Hash::default(),
        );

        test_entry.push_nonce_transaction(first_transaction, initial_nonce_info.clone());
        test_entry.push_nonce_transaction_with_status(
            second_transaction.clone(),
            advanced_nonce_info.clone(),
            ExecutionStatus::Discarded,
        );

        test_entries.push(test_entry);
    }

    for test_entry in &mut test_entries {
        test_entry.add_initial_program(program_name);
    }

    // batch 5:
    // * a successful blockhash transaction that closes the nonce
    // * a nonce transaction that uses the nonce; this transaction must be dropped
    if !fee_paying_nonce {
        let mut test_entry = common_test_entry.clone();

        let first_transaction = Transaction::new_signed_with_payer(
            &[withdraw_instruction.clone()],
            Some(&fee_payer),
            &[&fee_payer_keypair],
            Hash::default(),
        );

        test_entry.push_transaction(first_transaction);
        test_entry.push_nonce_transaction_with_status(
            second_transaction.clone(),
            advanced_nonce_info.clone(),
            ExecutionStatus::Discarded,
        );

        test_entry.increase_expected_lamports(&fee_payer, LAMPORTS_PER_SOL);

        test_entry.drop_expected_account(nonce_pubkey);

        test_entries.push(test_entry);
    }

    // batch 6:
    // * a successful blockhash transaction that closes the nonce
    // * a successful blockhash transaction that funds the closed account
    // * a nonce transaction that uses the account; this transaction must be dropped
    if !fee_paying_nonce {
        let mut test_entry = common_test_entry.clone();

        let first_transaction = Transaction::new_signed_with_payer(
            &[withdraw_instruction.clone()],
            Some(&fee_payer),
            &[&fee_payer_keypair],
            Hash::default(),
        );

        let middle_transaction = system_transaction::transfer(
            &fee_payer_keypair,
            &nonce_pubkey,
            LAMPORTS_PER_SOL,
            Hash::default(),
        );

        test_entry.push_transaction(first_transaction);
        test_entry.push_transaction(middle_transaction);
        test_entry.push_nonce_transaction_with_status(
            second_transaction.clone(),
            advanced_nonce_info.clone(),
            ExecutionStatus::Discarded,
        );

        test_entry.decrease_expected_lamports(&fee_payer, LAMPORTS_PER_SIGNATURE);

        let mut new_nonce_state = AccountSharedData::default();
        new_nonce_state.set_lamports(LAMPORTS_PER_SOL);

        test_entry.update_expected_account_data(nonce_pubkey, &new_nonce_state);

        test_entries.push(test_entry);
    }

    // batch 7:
    // * a successful blockhash transaction that closes the nonce
    // * a successful blockhash transaction that reopens the account with proper nonce size
    // * a nonce transaction that uses the account; this transaction must be dropped
    if !fee_paying_nonce {
        let mut test_entry = common_test_entry.clone();

        let first_transaction = Transaction::new_signed_with_payer(
            &[withdraw_instruction.clone()],
            Some(&fee_payer),
            &[&fee_payer_keypair],
            Hash::default(),
        );

        let middle_transaction = system_transaction::create_account(
            &fee_payer_keypair,
            &non_fee_nonce_keypair,
            Hash::default(),
            LAMPORTS_PER_SOL,
            nonce_size as u64,
            &system_program::id(),
        );

        test_entry.push_transaction(first_transaction);
        test_entry.push_transaction(middle_transaction);
        test_entry.push_nonce_transaction_with_status(
            second_transaction.clone(),
            advanced_nonce_info.clone(),
            ExecutionStatus::Discarded,
        );

        test_entry.decrease_expected_lamports(&fee_payer, LAMPORTS_PER_SIGNATURE * 2);

        let new_nonce_state = AccountSharedData::create(
            LAMPORTS_PER_SOL,
            vec![0; nonce_size],
            system_program::id(),
            false,
            u64::MAX,
        );

        test_entry.update_expected_account_data(nonce_pubkey, &new_nonce_state);

        test_entries.push(test_entry);
    }

    // batch 8:
    // * a successful blockhash transaction that closes the nonce
    // * a successful blockhash transaction that reopens the nonce
    // * a nonce transaction that uses the nonce; this transaction must be dropped
    if !fee_paying_nonce {
        let mut test_entry = common_test_entry.clone();

        let first_transaction = Transaction::new_signed_with_payer(
            &[withdraw_instruction.clone()],
            Some(&fee_payer),
            &[&fee_payer_keypair],
            Hash::default(),
        );

        let create_instructions = system_instruction::create_nonce_account(
            &fee_payer,
            &nonce_pubkey,
            &fee_payer,
            LAMPORTS_PER_SOL,
        );

        let middle_transaction = Transaction::new_signed_with_payer(
            &create_instructions,
            Some(&fee_payer),
            &[&fee_payer_keypair, &non_fee_nonce_keypair],
            Hash::default(),
        );

        test_entry.push_transaction(first_transaction);
        test_entry.push_transaction(middle_transaction);
        test_entry.push_nonce_transaction_with_status(
            second_transaction.clone(),
            advanced_nonce_info.clone(),
            ExecutionStatus::Discarded,
        );

        test_entry.decrease_expected_lamports(&fee_payer, LAMPORTS_PER_SIGNATURE * 2);

        test_entries.push(test_entry);
    }

    // batch 9:
    // * a successful blockhash noop transaction
    // * a nonce transaction that uses a spoofed nonce account; this transaction must be dropped
    // check_age would never let such a transaction through validation
    // this simulates the case where someone closes a nonce account, then reuses the address in the same batch
    // but as a non-system account that parses as an initialized nonce account
    if !fee_paying_nonce {
        let mut test_entry = common_test_entry.clone();
        test_entry.initial_accounts.remove(&nonce_pubkey);
        test_entry.final_accounts.remove(&nonce_pubkey);

        let mut fake_nonce_account = initial_nonce_account.clone();
        fake_nonce_account.set_rent_epoch(u64::MAX);
        fake_nonce_account.set_owner(Pubkey::new_unique());
        test_entry.add_initial_account(nonce_pubkey, &fake_nonce_account);

        let first_transaction = Transaction::new_signed_with_payer(
            &[successful_noop_instruction.clone()],
            Some(&fee_payer),
            &[&fee_payer_keypair],
            Hash::default(),
        );

        test_entry.push_transaction(first_transaction);
        test_entry.push_nonce_transaction_with_status(
            second_transaction.clone(),
            advanced_nonce_info.clone(),
            ExecutionStatus::Discarded,
        );

        test_entries.push(test_entry);
    }

    // batch 10:
    // * a successful blockhash transaction that changes the nonce authority
    // * a nonce transaction that uses the nonce with the old authority; this transaction must be dropped
    if !fee_paying_nonce {
        let mut test_entry = common_test_entry.clone();

        let new_authority = Pubkey::new_unique();

        let first_transaction = Transaction::new_signed_with_payer(
            &[system_instruction::authorize_nonce_account(
                &nonce_pubkey,
                &fee_payer,
                &new_authority,
            )],
            Some(&fee_payer),
            &[&fee_payer_keypair],
            Hash::default(),
        );

        test_entry.push_transaction(first_transaction);
        test_entry.push_nonce_transaction_with_status(
            second_transaction.clone(),
            advanced_nonce_info.clone(),
            ExecutionStatus::Discarded,
        );

        let final_nonce_data =
            nonce::state::Data::new(new_authority, initial_durable, LAMPORTS_PER_SIGNATURE);
        let final_nonce_account = AccountSharedData::new_data(
            LAMPORTS_PER_SOL,
            &nonce::state::Versions::new(nonce::State::Initialized(final_nonce_data)),
            &system_program::id(),
        )
        .unwrap();

        test_entry.update_expected_account_data(nonce_pubkey, &final_nonce_account);

        test_entries.push(test_entry);
    }

    // batch 11:
    // * a successful blockhash transaction that changes the nonce authority
    // * a nonce transaction that uses the nonce with the new authority; this transaction succeeds
    if !fee_paying_nonce {
        let mut test_entry = common_test_entry.clone();

        let new_authority_keypair = Keypair::new();
        let new_authority = new_authority_keypair.pubkey();

        let first_transaction = Transaction::new_signed_with_payer(
            &[system_instruction::authorize_nonce_account(
                &nonce_pubkey,
                &fee_payer,
                &new_authority,
            )],
            Some(&fee_payer),
            &[&fee_payer_keypair],
            Hash::default(),
        );

        let second_transaction = Transaction::new_signed_with_payer(
            &[
                system_instruction::advance_nonce_account(&nonce_pubkey, &new_authority),
                successful_noop_instruction.clone(),
            ],
            Some(&fee_payer),
            &[&fee_payer_keypair, &new_authority_keypair],
            *advanced_durable.as_hash(),
        );

        test_entry.push_transaction(first_transaction);
        test_entry.push_nonce_transaction(second_transaction.clone(), advanced_nonce_info.clone());

        test_entry.decrease_expected_lamports(&fee_payer, LAMPORTS_PER_SIGNATURE * 2);

        let final_nonce_data =
            nonce::state::Data::new(new_authority, advanced_durable, LAMPORTS_PER_SIGNATURE);
        let final_nonce_account = AccountSharedData::new_data(
            LAMPORTS_PER_SOL,
            &nonce::state::Versions::new(nonce::State::Initialized(final_nonce_data)),
            &system_program::id(),
        )
        .unwrap();

        test_entry.update_expected_account_data(nonce_pubkey, &final_nonce_account);

        test_entries.push(test_entry);
    }

    for test_entry in &mut test_entries {
        test_entry.add_initial_program(program_name);
    }

    test_entries
}

#[derive(Debug, Clone, Copy, PartialEq, Eq)]
enum WriteProgramInstruction {
    Print,
    Set,
    Dealloc,
    Realloc(usize),
}
impl WriteProgramInstruction {
    fn create_transaction(
        self,
        program_id: Pubkey,
        fee_payer: &Keypair,
        target: Pubkey,
        clamp_data_size: Option<u32>,
    ) -> Transaction {
        let (instruction_data, account_metas) = match self {
            Self::Print => (vec![0], vec![AccountMeta::new_readonly(target, false)]),
            Self::Set => (vec![1], vec![AccountMeta::new(target, false)]),
            Self::Dealloc => (
                vec![2],
                vec![
                    AccountMeta::new(target, false),
                    AccountMeta::new(solana_sdk::incinerator::id(), false),
                ],
            ),
            Self::Realloc(new_size) => {
                let mut instruction_data = vec![3];
                instruction_data.extend_from_slice(&new_size.to_le_bytes());
                (instruction_data, vec![AccountMeta::new(target, false)])
            }
        };

        let mut instructions = vec![];

        if let Some(size) = clamp_data_size {
            instructions.push(ComputeBudgetInstruction::set_loaded_accounts_data_size_limit(size));
        }

        instructions.push(Instruction::new_with_bytes(
            program_id,
            &instruction_data,
            account_metas,
        ));

        Transaction::new_signed_with_payer(
            &instructions,
            Some(&fee_payer.pubkey()),
            &[fee_payer],
            Hash::default(),
        )
    }
}

fn simd83_account_deallocate() -> Vec<SvmTestEntry> {
    let mut test_entries = vec![];

    // batch 0: sanity check, the program actually sets data
    // batch 1: removing lamports from account hides it from subsequent in-batch transactions
    for remove_lamports in [false, true] {
        let mut test_entry = SvmTestEntry::default();

        let program_name = "write-to-account";
        let program_id = program_address(program_name);
        test_entry.add_initial_program(program_name);

        let fee_payer_keypair = Keypair::new();
        let fee_payer = fee_payer_keypair.pubkey();

        let mut fee_payer_data = AccountSharedData::default();
        fee_payer_data.set_lamports(LAMPORTS_PER_SOL);
        test_entry.add_initial_account(fee_payer, &fee_payer_data);

        let target = Pubkey::new_unique();

        let mut target_data = AccountSharedData::create(
            Rent::default().minimum_balance(1),
            vec![0],
            program_id,
            false,
            u64::MAX,
        );
        test_entry.add_initial_account(target, &target_data);

        let set_data_transaction = WriteProgramInstruction::Set.create_transaction(
            program_id,
            &fee_payer_keypair,
            target,
            None,
        );
        test_entry.push_transaction(set_data_transaction);

        target_data.data_as_mut_slice()[0] = 100;

        test_entry.decrease_expected_lamports(&fee_payer, LAMPORTS_PER_SIGNATURE);
        test_entry.update_expected_account_data(target, &target_data);

        if remove_lamports {
            let dealloc_transaction = WriteProgramInstruction::Dealloc.create_transaction(
                program_id,
                &fee_payer_keypair,
                target,
                None,
            );
            test_entry.push_transaction(dealloc_transaction);

            let print_transaction = WriteProgramInstruction::Print.create_transaction(
                program_id,
                &fee_payer_keypair,
                target,
                None,
            );
            test_entry.push_transaction(print_transaction);
            test_entry.transaction_batch[2]
                .asserts
                .logs
                .push("Program log: account size 0".to_string());

            test_entry.decrease_expected_lamports(&fee_payer, LAMPORTS_PER_SIGNATURE * 2);

            test_entry.drop_expected_account(target);
        }

        test_entries.push(test_entry);
    }

    test_entries
}

fn simd83_fee_payer_deallocate() -> Vec<SvmTestEntry> {
    let mut test_entry = SvmTestEntry::default();

    let program_name = "hello-solana";
    let real_program_id = program_address(program_name);
    test_entry.add_initial_program(program_name);

    // 0/1: a rent-paying fee-payer goes to zero lamports on an executed transaction, the batch sees it as deallocated
    // 2/3: the same, except if fee-only transactions are enabled, it goes to zero lamports from a a fee-only transaction
    for do_fee_only_transaction in [false, true] {
        let dealloc_fee_payer_keypair = Keypair::new();
        let dealloc_fee_payer = dealloc_fee_payer_keypair.pubkey();

        let mut dealloc_fee_payer_data = AccountSharedData::default();
        dealloc_fee_payer_data.set_lamports(LAMPORTS_PER_SIGNATURE);
        dealloc_fee_payer_data.set_rent_epoch(u64::MAX - 1);
        test_entry.add_initial_account(dealloc_fee_payer, &dealloc_fee_payer_data);

        let stable_fee_payer_keypair = Keypair::new();
        let stable_fee_payer = stable_fee_payer_keypair.pubkey();

        let mut stable_fee_payer_data = AccountSharedData::default();
        stable_fee_payer_data.set_lamports(LAMPORTS_PER_SOL);
        test_entry.add_initial_account(stable_fee_payer, &stable_fee_payer_data);

        // transaction which drains a fee-payer
        let instruction = Instruction::new_with_bytes(
            if do_fee_only_transaction {
                Pubkey::new_unique()
            } else {
                real_program_id
            },
            &[],
            vec![],
        );

        let transaction = Transaction::new_signed_with_payer(
            &[instruction],
            Some(&dealloc_fee_payer),
            &[&dealloc_fee_payer_keypair],
            Hash::default(),
        );

        test_entry.push_transaction_with_status(
            transaction,
            if do_fee_only_transaction {
                ExecutionStatus::ProcessedFailed
            } else {
                ExecutionStatus::Succeeded
            },
        );

        test_entry.decrease_expected_lamports(&dealloc_fee_payer, LAMPORTS_PER_SIGNATURE);

        // as noted in `account_deallocate()` we must touch the account to see if anything actually happened
        let instruction = Instruction::new_with_bytes(
            real_program_id,
            &[],
            vec![AccountMeta::new_readonly(dealloc_fee_payer, false)],
        );
        test_entry.push_transaction(Transaction::new_signed_with_payer(
            &[instruction],
            Some(&stable_fee_payer),
            &[&stable_fee_payer_keypair],
            Hash::default(),
        ));

        test_entry.decrease_expected_lamports(&stable_fee_payer, LAMPORTS_PER_SIGNATURE);

        test_entry.drop_expected_account(dealloc_fee_payer);
    }

    // 4: a rent-paying non-nonce fee-payer goes to zero on a fee-only nonce transaction, the batch sees it as deallocated
    // we test in `simple_nonce()` that nonce fee-payers cannot as a rule be brought below rent-exemption
    {
        let dealloc_fee_payer_keypair = Keypair::new();
        let dealloc_fee_payer = dealloc_fee_payer_keypair.pubkey();

        let mut dealloc_fee_payer_data = AccountSharedData::default();
        dealloc_fee_payer_data.set_lamports(LAMPORTS_PER_SIGNATURE);
        dealloc_fee_payer_data.set_rent_epoch(u64::MAX - 1);
        test_entry.add_initial_account(dealloc_fee_payer, &dealloc_fee_payer_data);

        let stable_fee_payer_keypair = Keypair::new();
        let stable_fee_payer = stable_fee_payer_keypair.pubkey();

        let mut stable_fee_payer_data = AccountSharedData::default();
        stable_fee_payer_data.set_lamports(LAMPORTS_PER_SOL);
        test_entry.add_initial_account(stable_fee_payer, &stable_fee_payer_data);

        let nonce_pubkey = Pubkey::new_unique();
        let initial_durable = DurableNonce::from_blockhash(&Hash::new_unique());
        let initial_nonce_data =
            nonce::state::Data::new(dealloc_fee_payer, initial_durable, LAMPORTS_PER_SIGNATURE);
        let initial_nonce_account = AccountSharedData::new_data(
            LAMPORTS_PER_SOL,
            &nonce::state::Versions::new(nonce::State::Initialized(initial_nonce_data.clone())),
            &system_program::id(),
        )
        .unwrap();
        let initial_nonce_info = NonceInfo::new(nonce_pubkey, initial_nonce_account.clone());

        let advanced_durable = DurableNonce::from_blockhash(&LAST_BLOCKHASH);
        let mut advanced_nonce_info = initial_nonce_info.clone();
        advanced_nonce_info
            .try_advance_nonce(advanced_durable, LAMPORTS_PER_SIGNATURE)
            .unwrap();

        let advance_instruction =
            system_instruction::advance_nonce_account(&nonce_pubkey, &dealloc_fee_payer);
        let fee_only_noop_instruction =
            Instruction::new_with_bytes(Pubkey::new_unique(), &[], vec![]);

        // fee-only nonce transaction which drains a fee-payer
        let transaction = Transaction::new_signed_with_payer(
            &[advance_instruction, fee_only_noop_instruction],
            Some(&dealloc_fee_payer),
            &[&dealloc_fee_payer_keypair],
            Hash::default(),
        );
        test_entry.push_transaction_with_status(transaction, ExecutionStatus::ProcessedFailed);

        test_entry.decrease_expected_lamports(&dealloc_fee_payer, LAMPORTS_PER_SIGNATURE);

        // as noted in `account_deallocate()` we must touch the account to see if anything actually happened
        let instruction = Instruction::new_with_bytes(
            real_program_id,
            &[],
            vec![AccountMeta::new_readonly(dealloc_fee_payer, false)],
        );
        test_entry.push_transaction(Transaction::new_signed_with_payer(
            &[instruction],
            Some(&stable_fee_payer),
            &[&stable_fee_payer_keypair],
            Hash::default(),
        ));

        test_entry.decrease_expected_lamports(&stable_fee_payer, LAMPORTS_PER_SIGNATURE);

        test_entry.drop_expected_account(dealloc_fee_payer);
    }

    vec![test_entry]
}

fn simd83_account_reallocate() -> Vec<SvmTestEntry> {
    let mut test_entries = vec![];

    let program_name = "write-to-account";
    let program_id = program_address(program_name);

    let mut common_test_entry = SvmTestEntry::default();
    common_test_entry.add_initial_program(program_name);

    let fee_payer_keypair = Keypair::new();
    let fee_payer = fee_payer_keypair.pubkey();

    let mut fee_payer_data = AccountSharedData::default();
    fee_payer_data.set_lamports(LAMPORTS_PER_SOL);
    common_test_entry.add_initial_account(fee_payer, &fee_payer_data);

    let mk_target = |size| {
        AccountSharedData::create(
            LAMPORTS_PER_SOL * 10,
            vec![0; size],
            program_id,
            false,
            u64::MAX,
        )
    };

    let target = Pubkey::new_unique();
    let target_start_size = 100;
    common_test_entry.add_initial_account(target, &mk_target(target_start_size));

    let print_transaction = WriteProgramInstruction::Print.create_transaction(
        program_id,
        &fee_payer_keypair,
        target,
        Some(MAX_PERMITTED_DATA_INCREASE.try_into().unwrap()),
    );

    common_test_entry.decrease_expected_lamports(&fee_payer, LAMPORTS_PER_SIGNATURE * 2);

    let common_test_entry = common_test_entry;

    // batch 0/1:
    // * successful realloc up/down
    // * change reflected in same batch
    for new_target_size in [target_start_size + 1, target_start_size - 1] {
        let mut test_entry = common_test_entry.clone();

        let realloc_transaction = WriteProgramInstruction::Realloc(new_target_size)
            .create_transaction(program_id, &fee_payer_keypair, target, None);
        test_entry.push_transaction(realloc_transaction);

        test_entry.push_transaction(print_transaction.clone());
        test_entry.transaction_batch[1]
            .asserts
            .logs
            .push(format!("Program log: account size {}", new_target_size));

        test_entry.update_expected_account_data(target, &mk_target(new_target_size));

        test_entries.push(test_entry);
    }

    // batch 2:
    // * successful large realloc up
    // * transaction is aborted based on the new transaction data size post-realloc
    {
        let mut test_entry = common_test_entry.clone();

        let new_target_size = target_start_size + MAX_PERMITTED_DATA_INCREASE;

        let realloc_transaction = WriteProgramInstruction::Realloc(new_target_size)
            .create_transaction(program_id, &fee_payer_keypair, target, None);
        test_entry.push_transaction(realloc_transaction);

        test_entry.push_transaction_with_status(
            print_transaction.clone(),
            ExecutionStatus::ProcessedFailed,
        );

        test_entry.update_expected_account_data(target, &mk_target(new_target_size));

        test_entries.push(test_entry);
    }

    test_entries
}

fn program_cache_update_tombstone() -> Vec<SvmTestEntry> {
    let mut test_entry = SvmTestEntry::default();

    let program_name = "hello-solana";
    let program_id = program_address(program_name);

    let fee_payer_keypair = Keypair::new();
    let fee_payer = fee_payer_keypair.pubkey();

    let mut fee_payer_data = AccountSharedData::default();
    fee_payer_data.set_lamports(LAMPORTS_PER_SOL);
    test_entry.add_initial_account(fee_payer, &fee_payer_data);

    test_entry
        .initial_programs
        .push((program_name.to_string(), DEPLOYMENT_SLOT, Some(fee_payer)));

    // 0: close a deployed program
    let instruction = bpf_loader_upgradeable::close_any(
        &bpf_loader_upgradeable::get_program_data_address(&program_id),
        &Pubkey::new_unique(),
        Some(&fee_payer),
        Some(&program_id),
    );
    test_entry.push_transaction(Transaction::new_signed_with_payer(
        &[instruction],
        Some(&fee_payer),
        &[&fee_payer_keypair],
        Hash::default(),
    ));

    // 1: attempt to invoke it, which must fail
    // this ensures the local program cache reflects the change of state
    let instruction = Instruction::new_with_bytes(program_id, &[], vec![]);
    test_entry.push_transaction_with_status(
        Transaction::new_signed_with_payer(
            &[instruction],
            Some(&fee_payer),
            &[&fee_payer_keypair],
            Hash::default(),
        ),
        ExecutionStatus::ExecutedFailed,
    );

    test_entry.decrease_expected_lamports(&fee_payer, LAMPORTS_PER_SIGNATURE * 2);

    vec![test_entry]
}

#[test_case(program_medley())]
#[test_case(simple_transfer())]
#[test_case(simple_nonce(false))]
#[test_case(simple_nonce(true))]
#[test_case(simd83_intrabatch_account_reuse())]
#[test_case(simd83_nonce_reuse(false))]
#[test_case(simd83_nonce_reuse(true))]
#[test_case(simd83_account_deallocate())]
#[test_case(simd83_fee_payer_deallocate())]
#[test_case(simd83_account_reallocate())]
#[test_case(program_cache_update_tombstone())]
fn svm_integration(test_entries: Vec<SvmTestEntry>) {
    for test_entry in test_entries {
        let env = SvmTestEnvironment::create(test_entry);
        env.execute();
    }
}

#[test_case(true; "remove accounts executable flag check")]
#[test_case(false; "don't remove accounts executable flag check")]
fn program_cache_create_account(remove_accounts_executable_flag_checks: bool) {
    for loader_id in PROGRAM_OWNERS {
        let mut test_entry = SvmTestEntry::with_loader_v4();
        if remove_accounts_executable_flag_checks {
            test_entry
                .enabled_features
                .push(feature_set::remove_accounts_executable_flag_checks::id());
        }

        let fee_payer_keypair = Keypair::new();
        let fee_payer = fee_payer_keypair.pubkey();

        let mut fee_payer_data = AccountSharedData::default();
        fee_payer_data.set_lamports(LAMPORTS_PER_SOL * 10);
        test_entry.add_initial_account(fee_payer, &fee_payer_data);

        let new_account_keypair = Keypair::new();
        let program_id = new_account_keypair.pubkey();

        let create_transaction = system_transaction::create_account(
            &fee_payer_keypair,
            &new_account_keypair,
            Hash::default(),
            LAMPORTS_PER_SOL,
            0,
            loader_id,
        );

        test_entry.push_transaction(create_transaction);

        test_entry
            .decrease_expected_lamports(&fee_payer, LAMPORTS_PER_SOL + LAMPORTS_PER_SIGNATURE * 2);

        let invoke_transaction = Transaction::new_signed_with_payer(
            &[Instruction::new_with_bytes(program_id, &[], vec![])],
            Some(&fee_payer),
            &[&fee_payer_keypair],
            Hash::default(),
        );

        let expected_status = if remove_accounts_executable_flag_checks {
            ExecutionStatus::ExecutedFailed
        } else {
            ExecutionStatus::ProcessedFailed
        };

        test_entry.push_transaction_with_status(invoke_transaction.clone(), expected_status);

        if expected_status != ExecutionStatus::Discarded {
            test_entry.decrease_expected_lamports(&fee_payer, LAMPORTS_PER_SIGNATURE);
        }

        let mut env = SvmTestEnvironment::create(test_entry);

        // test in same entry as account creation
        env.execute();

        let mut test_entry = SvmTestEntry {
            initial_accounts: env.test_entry.final_accounts.clone(),
            final_accounts: env.test_entry.final_accounts.clone(),
            ..SvmTestEntry::default()
        };

        test_entry.push_transaction_with_status(invoke_transaction, expected_status);

        if expected_status != ExecutionStatus::Discarded {
            test_entry.decrease_expected_lamports(&fee_payer, LAMPORTS_PER_SIGNATURE);
        }

        // test in different entry same slot
        env.test_entry = test_entry;
        env.execute();
    }
}

#[test]
fn svm_inspect_account() {
    let mut initial_test_entry = SvmTestEntry::default();
    let mut expected_inspected_accounts: HashMap<_, Vec<_>> = HashMap::new();

    let fee_payer_keypair = Keypair::new();
    let sender_keypair = Keypair::new();

    let fee_payer = fee_payer_keypair.pubkey();
    let sender = sender_keypair.pubkey();
    let recipient = Pubkey::new_unique();

    // Setting up the accounts for the transfer

    // fee payer
    let mut fee_payer_account = AccountSharedData::default();
    fee_payer_account.set_lamports(85_000);
    fee_payer_account.set_rent_epoch(u64::MAX);
    initial_test_entry.add_initial_account(fee_payer, &fee_payer_account);
    expected_inspected_accounts
        .entry(fee_payer)
        .or_default()
        .push((Some(fee_payer_account.clone()), true));

    // sender
    let mut sender_account = AccountSharedData::default();
    sender_account.set_lamports(11_000_000);
    sender_account.set_rent_epoch(u64::MAX);
    initial_test_entry.add_initial_account(sender, &sender_account);
    expected_inspected_accounts
        .entry(sender)
        .or_default()
        .push((Some(sender_account.clone()), true));

    // recipient -- initially dead
    expected_inspected_accounts
        .entry(recipient)
        .or_default()
        .push((None, true));

    // system, inspected twice due to owner checks
    let system_account = AccountSharedData::create(
        5000,
        "system_program".as_bytes().to_vec(),
        native_loader::id(),
        true,
        0,
    );

    {
        let system_entry = expected_inspected_accounts
            .entry(system_program::id())
            .or_default();
        system_entry.push((Some(system_account.clone()), false));
        system_entry.push((Some(system_account.clone()), false));
    }

    let transfer_amount = 1_000_000;
    let transaction = Transaction::new_signed_with_payer(
        &[system_instruction::transfer(
            &sender,
            &recipient,
            transfer_amount,
        )],
        Some(&fee_payer),
        &[&fee_payer_keypair, &sender_keypair],
        Hash::default(),
    );

    initial_test_entry.push_transaction(transaction);

    let mut recipient_account = AccountSharedData::default();
    recipient_account.set_lamports(transfer_amount);

    initial_test_entry.decrease_expected_lamports(&fee_payer, LAMPORTS_PER_SIGNATURE * 2);
    initial_test_entry.decrease_expected_lamports(&sender, transfer_amount);
    initial_test_entry.create_expected_account(recipient, &recipient_account);

    let initial_test_entry = initial_test_entry;

    // Load and execute the transaction
    let mut env = SvmTestEnvironment::create(initial_test_entry.clone());
    env.execute();

    // do another transfer; recipient should be alive now

    // fee payer
    let intermediate_fee_payer_account = initial_test_entry.final_accounts.get(&fee_payer).cloned();
    assert!(intermediate_fee_payer_account.is_some());

    expected_inspected_accounts
        .entry(fee_payer)
        .or_default()
        .push((intermediate_fee_payer_account, true));

    // sender
    let intermediate_sender_account = initial_test_entry.final_accounts.get(&sender).cloned();
    assert!(intermediate_sender_account.is_some());

    expected_inspected_accounts
        .entry(sender)
        .or_default()
        .push((intermediate_sender_account, true));

    // recipient -- now alive
    let intermediate_recipient_account = initial_test_entry.final_accounts.get(&recipient).cloned();
    assert!(intermediate_recipient_account.is_some());

    expected_inspected_accounts
        .entry(recipient)
        .or_default()
        .push((intermediate_recipient_account, true));

    // system
    {
        let system_entry = expected_inspected_accounts
            .entry(system_program::id())
            .or_default();
        system_entry.push((Some(system_account.clone()), false));
        system_entry.push((Some(system_account.clone()), false));
    }

    let mut final_test_entry = SvmTestEntry {
        initial_accounts: initial_test_entry.final_accounts.clone(),
        final_accounts: initial_test_entry.final_accounts.clone(),
        ..SvmTestEntry::default()
    };

    let transfer_amount = 456;
    let transaction = Transaction::new_signed_with_payer(
        &[system_instruction::transfer(
            &sender,
            &recipient,
            transfer_amount,
        )],
        Some(&fee_payer),
        &[&fee_payer_keypair, &sender_keypair],
        Hash::default(),
    );

    final_test_entry.push_transaction(transaction);

    final_test_entry.decrease_expected_lamports(&fee_payer, LAMPORTS_PER_SIGNATURE * 2);
    final_test_entry.decrease_expected_lamports(&sender, transfer_amount);
    final_test_entry.increase_expected_lamports(&recipient, transfer_amount);

    // Load and execute the second transaction
    env.test_entry = final_test_entry;
    env.execute();

    // Ensure all the expected inspected accounts were inspected
    let actual_inspected_accounts = env.mock_bank.inspected_accounts.read().unwrap().clone();
    for (expected_pubkey, expected_account) in &expected_inspected_accounts {
        let actual_account = actual_inspected_accounts.get(expected_pubkey).unwrap();
        assert_eq!(
            expected_account, actual_account,
            "pubkey: {expected_pubkey}",
        );
    }

    let num_expected_inspected_accounts: usize =
        expected_inspected_accounts.values().map(Vec::len).sum();
    let num_actual_inspected_accounts: usize =
        actual_inspected_accounts.values().map(Vec::len).sum();

    assert_eq!(
        num_expected_inspected_accounts,
        num_actual_inspected_accounts,
    );
}

// Tests for proper accumulation of metrics across loaded programs in a batch.
#[test]
fn svm_metrics_accumulation() {
    for test_entry in program_medley() {
        let env = SvmTestEnvironment::create(test_entry);

        let (transactions, check_results) = env.test_entry.prepare_transactions();

        let result = env.batch_processor.load_and_execute_sanitized_transactions(
            &env.mock_bank,
            &transactions,
            check_results,
            &env.processing_environment,
            &env.processing_config,
        );

<<<<<<< HEAD
        assert_ne!(
            result
                .execute_timings
                .details
                .create_executor_jit_compile_us,
            0
        );
        assert_ne!(
            result.execute_timings.details.create_executor_load_elf_us,
=======
        // jit compilation only happens on non-windows && x86_64
        #[cfg(all(not(target_os = "windows"), target_arch = "x86_64"))]
        {
            assert_ne!(
                result
                    .execute_timings
                    .details
                    .create_executor_jit_compile_us
                    .0,
                0
            );
        }
        assert_ne!(
            result.execute_timings.details.create_executor_load_elf_us.0,
>>>>>>> 8116dcf8
            0
        );
        assert_ne!(
            result
                .execute_timings
                .details
<<<<<<< HEAD
                .create_executor_verify_code_us,
=======
                .create_executor_verify_code_us
                .0,
>>>>>>> 8116dcf8
            0
        );
    }
}<|MERGE_RESOLUTION|>--- conflicted
+++ resolved
@@ -2583,17 +2583,6 @@
             &env.processing_config,
         );
 
-<<<<<<< HEAD
-        assert_ne!(
-            result
-                .execute_timings
-                .details
-                .create_executor_jit_compile_us,
-            0
-        );
-        assert_ne!(
-            result.execute_timings.details.create_executor_load_elf_us,
-=======
         // jit compilation only happens on non-windows && x86_64
         #[cfg(all(not(target_os = "windows"), target_arch = "x86_64"))]
         {
@@ -2608,19 +2597,14 @@
         }
         assert_ne!(
             result.execute_timings.details.create_executor_load_elf_us.0,
->>>>>>> 8116dcf8
             0
         );
         assert_ne!(
             result
                 .execute_timings
                 .details
-<<<<<<< HEAD
-                .create_executor_verify_code_us,
-=======
                 .create_executor_verify_code_us
                 .0,
->>>>>>> 8116dcf8
             0
         );
     }
