--- conflicted
+++ resolved
@@ -17,11 +17,7 @@
 
 /// [`WorkerInfo`] holds information about a worker responsible for sending
 /// transaction batches.
-<<<<<<< HEAD
-pub(crate) struct WorkerInfo {
-=======
 pub struct WorkerInfo {
->>>>>>> 8116dcf8
     sender: mpsc::Sender<TransactionBatch>,
     handle: JoinHandle<()>,
     cancel: CancellationToken,
@@ -45,8 +41,6 @@
             TrySendError::Full(_) => WorkersCacheError::FullChannel,
             TrySendError::Closed(_) => WorkersCacheError::ReceiverDropped,
         })?;
-<<<<<<< HEAD
-=======
         Ok(())
     }
 
@@ -58,7 +52,6 @@
             .send(txs_batch)
             .await
             .map_err(|_| WorkersCacheError::ReceiverDropped)?;
->>>>>>> 8116dcf8
         Ok(())
     }
 
@@ -126,11 +119,7 @@
         None
     }
 
-<<<<<<< HEAD
-    pub(crate) fn pop(&mut self, leader: SocketAddr) -> Option<ShutdownWorker> {
-=======
     pub fn pop(&mut self, leader: SocketAddr) -> Option<ShutdownWorker> {
->>>>>>> 8116dcf8
         if let Some(popped_worker) = self.workers.pop(&leader) {
             return Some(ShutdownWorker {
                 leader,
@@ -140,12 +129,6 @@
         None
     }
 
-<<<<<<< HEAD
-    /// Sends a batch of transactions to the worker for a given peer. If the
-    /// worker for the peer is disconnected or fails, it is removed from the
-    /// cache.
-    pub(crate) fn try_send_transactions_to_address(
-=======
     /// Attempts to send immediately a batch of transactions to the worker for a
     /// given peer.
     ///
@@ -196,7 +179,6 @@
         reason = "This method will be used in the upcoming changes to implement optional backpressure on the sender."
     )]
     pub async fn send_transactions_to_address(
->>>>>>> 8116dcf8
         &mut self,
         peer: &SocketAddr,
         txs_batch: TransactionBatch,
@@ -204,26 +186,7 @@
         let Self {
             workers, cancel, ..
         } = self;
-        if cancel.is_cancelled() {
-            return Err(WorkersCacheError::ShutdownError);
-        }
-
-<<<<<<< HEAD
-        let current_worker = workers.get(peer).expect(
-            "Failed to fetch worker for peer {peer}.\n\
-             Peer existence must be checked before this call using `contains` method.",
-        );
-        let send_res = current_worker.try_send_transactions(txs_batch);
-
-        if let Err(WorkersCacheError::ReceiverDropped) = send_res {
-            warn!(
-                "Failed to deliver transaction batch for leader {}, drop batch.",
-                peer.ip()
-            );
-        }
-
-        send_res
-=======
+
         let body = async move {
             let current_worker = workers.get(peer).expect(
                 "Failed to fetch worker for peer {peer}.\n\
@@ -245,7 +208,6 @@
             .run_until_cancelled(body)
             .await
             .unwrap_or(Err(WorkersCacheError::ShutdownError))
->>>>>>> 8116dcf8
     }
 
     /// Closes and removes all workers in the cache. This is typically done when
@@ -266,11 +228,7 @@
 /// [`ShutdownWorker`] takes care of stopping the worker. It's method
 /// `shutdown()` should be executed in a separate task to hide the latency of
 /// finishing worker gracefully.
-<<<<<<< HEAD
-pub(crate) struct ShutdownWorker {
-=======
 pub struct ShutdownWorker {
->>>>>>> 8116dcf8
     leader: SocketAddr,
     worker: WorkerInfo,
 }
@@ -285,11 +243,7 @@
     }
 }
 
-<<<<<<< HEAD
-pub(crate) fn maybe_shutdown_worker(worker: Option<ShutdownWorker>) {
-=======
 pub fn maybe_shutdown_worker(worker: Option<ShutdownWorker>) {
->>>>>>> 8116dcf8
     let Some(worker) = worker else {
         return;
     };
