--- conflicted
+++ resolved
@@ -15,13 +15,7 @@
         streamer::StakedNodes,
     },
     solana_tpu_client_next::{
-<<<<<<< HEAD
-        connection_workers_scheduler::{
-            ConnectionWorkersSchedulerConfig, Fanout, TransactionStatsAndReceiver,
-        },
-=======
         connection_workers_scheduler::{ConnectionWorkersSchedulerConfig, Fanout},
->>>>>>> 8116dcf8
         leader_updater::create_leader_updater,
         send_transaction_stats::SendTransactionStatsNonAtomic,
         transaction_batch::TransactionBatch,
@@ -48,11 +42,7 @@
 fn test_config(stake_identity: Option<Keypair>) -> ConnectionWorkersSchedulerConfig {
     ConnectionWorkersSchedulerConfig {
         bind: SocketAddr::new(Ipv4Addr::new(127, 0, 0, 1).into(), 0),
-<<<<<<< HEAD
-        stake_identity,
-=======
         stake_identity: stake_identity.map(Into::into),
->>>>>>> 8116dcf8
         num_connections: 1,
         skip_check_transaction_age: false,
         // At the moment we have only one strategy to send transactions: we try
@@ -74,11 +64,7 @@
     transaction_receiver: Receiver<TransactionBatch>,
     stake_identity: Option<Keypair>,
 ) -> (
-<<<<<<< HEAD
-    JoinHandle<Result<TransactionStatsAndReceiver, ConnectionWorkersSchedulerError>>,
-=======
     JoinHandle<Result<ConnectionWorkersScheduler, ConnectionWorkersSchedulerError>>,
->>>>>>> 8116dcf8
     CancellationToken,
 ) {
     let json_rpc_url = "http://127.0.0.1:8899";
@@ -96,36 +82,14 @@
 
     let cancel = CancellationToken::new();
     let config = test_config(stake_identity);
-<<<<<<< HEAD
-    let scheduler = tokio::spawn(ConnectionWorkersScheduler::run(
-        config,
-        leader_updater,
-        transaction_receiver,
-        cancel.clone(),
-    ));
-=======
     let scheduler = ConnectionWorkersScheduler::new(leader_updater, transaction_receiver);
     let scheduler = tokio::spawn(scheduler.run(config, cancel.clone()));
->>>>>>> 8116dcf8
 
     (scheduler, cancel)
 }
 
 async fn join_scheduler(
     scheduler_handle: JoinHandle<
-<<<<<<< HEAD
-        Result<TransactionStatsAndReceiver, ConnectionWorkersSchedulerError>,
-    >,
-) -> SendTransactionStatsNonAtomic {
-    let (stats_per_ip, _) = scheduler_handle
-        .await
-        .unwrap()
-        .expect("Scheduler should stop successfully.");
-    stats_per_ip
-        .get(&IpAddr::from_str("127.0.0.1").unwrap())
-        .expect("setup_connection_worker_scheduler() connected to a leader at 127.0.0.1")
-        .to_non_atomic()
-=======
         Result<ConnectionWorkersScheduler, ConnectionWorkersSchedulerError>,
     >,
 ) -> SendTransactionStatsNonAtomic {
@@ -134,7 +98,6 @@
         .unwrap()
         .expect("Scheduler should stop successfully.");
     scheduler.get_stats().read_and_reset()
->>>>>>> 8116dcf8
 }
 
 // Specify the pessimistic time to finish generation and result checks.
@@ -273,19 +236,8 @@
 
     // Stop sending
     tx_sender_shutdown.await;
-<<<<<<< HEAD
-    let localhost_stats = join_scheduler(scheduler_handle).await;
-    assert_eq!(
-        localhost_stats,
-        SendTransactionStatsNonAtomic {
-            successfully_sent: expected_num_txs as u64,
-            ..Default::default()
-        }
-    );
-=======
     let stats = join_scheduler(scheduler_handle).await;
     assert_eq!(stats.successfully_sent, expected_num_txs as u64,);
->>>>>>> 8116dcf8
 
     // Stop server
     exit.store(true, Ordering::Relaxed);
@@ -474,11 +426,7 @@
     tx_sender_shutdown.await;
     let stats = join_scheduler(scheduler_handle).await;
     assert_eq!(
-<<<<<<< HEAD
-        localhost_stats,
-=======
         stats,
->>>>>>> 8116dcf8
         SendTransactionStatsNonAtomic {
             successfully_sent: expected_num_txs as u64,
             ..Default::default()
@@ -525,11 +473,7 @@
     tx_sender_shutdown.await;
     let stats = join_scheduler(scheduler_handle).await;
     assert_eq!(
-<<<<<<< HEAD
-        localhost_stats,
-=======
         stats,
->>>>>>> 8116dcf8
         SendTransactionStatsNonAtomic {
             successfully_sent: expected_num_txs as u64,
             ..Default::default()
@@ -572,15 +516,7 @@
 
     // While attempting to establish a connection with a nonexistent host, we fill the worker's
     // channel.
-<<<<<<< HEAD
-    let (stats, _) = scheduler_handle
-        .await
-        .expect("Scheduler should stop successfully")
-        .expect("Scheduler execution was successful");
-    let stats = stats.get(&server_ip).unwrap().to_non_atomic();
-=======
     let stats = join_scheduler(scheduler_handle).await;
->>>>>>> 8116dcf8
     // `5` because `config.max_reconnect_attempts` is 4
     assert_eq!(stats.connect_error_invalid_remote_address, 5);
 }
@@ -638,11 +574,7 @@
     // do the shutdown.  If we increase the time we wait in `count_received_packets_for`, we would
     // start seeing a `connection_error_timed_out` incremented to 1.  Potentially, we may want to
     // accept both 0 and 1 as valid values for it.
-<<<<<<< HEAD
-    assert_eq!(localhost_stats, SendTransactionStatsNonAtomic::default());
-=======
     assert_eq!(stats, SendTransactionStatsNonAtomic::default());
->>>>>>> 8116dcf8
 
     // Stop the server.
     exit.store(true, Ordering::Relaxed);
@@ -717,15 +649,9 @@
     );
 
     // All the rest of the error counters should be 0.
-<<<<<<< HEAD
-    localhost_stats.connection_error_timed_out = 0;
-    localhost_stats.successfully_sent = 0;
-    assert_eq!(localhost_stats, SendTransactionStatsNonAtomic::default());
-=======
     stats.connection_error_timed_out = 0;
     stats.successfully_sent = 0;
     assert_eq!(stats, SendTransactionStatsNonAtomic::default());
->>>>>>> 8116dcf8
 
     // Stop the server.
     exit.store(true, Ordering::Relaxed);
