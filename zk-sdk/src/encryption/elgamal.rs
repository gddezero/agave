--- conflicted
+++ resolved
@@ -48,20 +48,10 @@
 use {
     sha3::Digest,
     solana_derivation_path::DerivationPath,
-<<<<<<< HEAD
-    solana_sdk::{
-        signature::Signature,
-        signer::{
-            keypair::generate_seed_from_seed_phrase_and_passphrase, EncodableKey, EncodableKeypair,
-            SeedDerivable, Signer, SignerError,
-        },
-    },
-=======
     solana_seed_derivable::SeedDerivable,
     solana_seed_phrase::generate_seed_from_seed_phrase_and_passphrase,
     solana_signature::Signature,
     solana_signer::{EncodableKey, EncodableKeypair, Signer, SignerError},
->>>>>>> 8116dcf8
     std::{
         error,
         io::{Read, Write},
