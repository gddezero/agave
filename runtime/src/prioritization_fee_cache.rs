use {
    crate::{bank::Bank, prioritization_fee::*},
    crossbeam_channel::{unbounded, Receiver, Sender, TryRecvError},
    log::*,
    solana_accounts_db::account_locks::validate_account_locks,
    solana_measure::measure_us,
    solana_runtime_transaction::transaction_with_meta::TransactionWithMeta,
    solana_sdk::{
        clock::{BankId, Slot},
        pubkey::Pubkey,
    },
    std::{
        collections::{BTreeMap, HashMap},
        sync::{
            atomic::{AtomicU64, Ordering},
            Arc, RwLock,
        },
        thread::{sleep, Builder, JoinHandle},
        time::Duration,
    },
};

/// The maximum number of blocks to keep in `PrioritizationFeeCache`, ie.
/// the amount of history generally desired to estimate the prioritization fee needed to
/// land a transaction in the current block.
const MAX_NUM_RECENT_BLOCKS: u64 = 150;

/// Thers is no guarantee that slots coming in order, we keep extra slots in the buffer.
const MAX_UNFINALIZED_SLOTS: u64 = 128;

type UnfinalizedPrioritizationFees = BTreeMap<Slot, HashMap<BankId, PrioritizationFee>>;

#[derive(Debug, Default)]
struct PrioritizationFeeCacheMetrics {
    // Count of transactions that successfully updated each slot's prioritization fee cache.
    successful_transaction_update_count: AtomicU64,

    // Count of duplicated banks being purged
    purged_duplicated_bank_count: AtomicU64,

    // Accumulated time spent on tracking prioritization fee for each slot.
    total_update_elapsed_us: AtomicU64,

    // Accumulated time spent on acquiring cache write lock.
    total_cache_lock_elapsed_us: AtomicU64,

    // Accumulated time spent on updating block prioritization fees.
    total_entry_update_elapsed_us: AtomicU64,

    // Accumulated time spent on finalizing block prioritization fees.
    total_block_finalize_elapsed_us: AtomicU64,
}

impl PrioritizationFeeCacheMetrics {
    fn accumulate_successful_transaction_update_count(&self, val: u64) {
        self.successful_transaction_update_count
            .fetch_add(val, Ordering::Relaxed);
    }

    fn accumulate_total_purged_duplicated_bank_count(&self, val: u64) {
        self.purged_duplicated_bank_count
            .fetch_add(val, Ordering::Relaxed);
    }

    fn accumulate_total_update_elapsed_us(&self, val: u64) {
        self.total_update_elapsed_us
            .fetch_add(val, Ordering::Relaxed);
    }

    fn accumulate_total_cache_lock_elapsed_us(&self, val: u64) {
        self.total_cache_lock_elapsed_us
            .fetch_add(val, Ordering::Relaxed);
    }

    fn accumulate_total_entry_update_elapsed_us(&self, val: u64) {
        self.total_entry_update_elapsed_us
            .fetch_add(val, Ordering::Relaxed);
    }

    fn accumulate_total_block_finalize_elapsed_us(&self, val: u64) {
        self.total_block_finalize_elapsed_us
            .fetch_add(val, Ordering::Relaxed);
    }

    fn report(&self, slot: Slot) {
        datapoint_info!(
            "block_prioritization_fee_counters",
            ("slot", slot as i64, i64),
            (
                "successful_transaction_update_count",
                self.successful_transaction_update_count
                    .swap(0, Ordering::Relaxed) as i64,
                i64
            ),
            (
                "purged_duplicated_bank_count",
                self.purged_duplicated_bank_count.swap(0, Ordering::Relaxed) as i64,
                i64
            ),
            (
                "total_update_elapsed_us",
                self.total_update_elapsed_us.swap(0, Ordering::Relaxed) as i64,
                i64
            ),
            (
                "total_cache_lock_elapsed_us",
                self.total_cache_lock_elapsed_us.swap(0, Ordering::Relaxed) as i64,
                i64
            ),
            (
                "total_entry_update_elapsed_us",
                self.total_entry_update_elapsed_us
                    .swap(0, Ordering::Relaxed) as i64,
                i64
            ),
            (
                "total_block_finalize_elapsed_us",
                self.total_block_finalize_elapsed_us
                    .swap(0, Ordering::Relaxed) as i64,
                i64
            ),
        );
    }
}

#[derive(Debug)]
enum CacheServiceUpdate {
    TransactionUpdate {
        slot: Slot,
        bank_id: BankId,
        transaction_fee: u64,
        writable_accounts: Vec<Pubkey>,
    },
    BankFinalized {
        slot: Slot,
        bank_id: BankId,
    },
    Exit,
}

/// Stores up to MAX_NUM_RECENT_BLOCKS recent block's prioritization fee,
/// A separate internal thread `service_thread` handles additional tasks when a bank is frozen,
/// and collecting stats and reporting metrics.
#[derive(Debug)]
pub struct PrioritizationFeeCache {
    cache: Arc<RwLock<BTreeMap<Slot, PrioritizationFee>>>,
    service_thread: Option<JoinHandle<()>>,
    sender: Sender<CacheServiceUpdate>,
    metrics: Arc<PrioritizationFeeCacheMetrics>,
}

impl Default for PrioritizationFeeCache {
    fn default() -> Self {
        Self::new(MAX_NUM_RECENT_BLOCKS)
    }
}

impl Drop for PrioritizationFeeCache {
    fn drop(&mut self) {
        let _ = self.sender.send(CacheServiceUpdate::Exit);
        self.service_thread
            .take()
            .unwrap()
            .join()
            .expect("Prioritization fee cache servicing thread failed to join");
    }
}

impl PrioritizationFeeCache {
    pub fn new(capacity: u64) -> Self {
        let cache = Arc::new(RwLock::new(BTreeMap::new()));
        let (sender, receiver) = unbounded();
        let metrics = Arc::new(PrioritizationFeeCacheMetrics::default());

        let service_thread = Some(
            Builder::new()
                .name("solPrFeeCachSvc".to_string())
                .spawn({
                    let cache = cache.clone();
                    let metrics = metrics.clone();
                    move || Self::service_loop(cache, capacity as usize, receiver, metrics)
                })
                .unwrap(),
        );

        PrioritizationFeeCache {
            cache,
            service_thread,
            sender,
            metrics,
        }
    }

    /// Update with a list of non-vote transactions' compute_budget_details and account_locks; Only
    /// transactions have both valid compute_budget_details and account_locks will be used to update
    /// fee_cache asynchronously.
    pub fn update<'a, Tx: TransactionWithMeta + 'a>(
        &self,
        bank: &Bank,
        txs: impl Iterator<Item = &'a Tx>,
    ) {
        let (_, send_updates_us) = measure_us!({
            for sanitized_transaction in txs {
                // Vote transactions are not prioritized, therefore they are excluded from
                // updating fee_cache.
                if sanitized_transaction.is_simple_vote_transaction() {
                    continue;
                }

<<<<<<< HEAD
                let compute_budget_limits = process_compute_budget_instructions(
                    SVMMessage::program_instructions_iter(sanitized_transaction),
                    &bank.feature_set,
                );
=======
                let compute_budget_limits = sanitized_transaction
                    .compute_budget_instruction_details()
                    .sanitize_and_convert_to_compute_budget_limits(&bank.feature_set);
>>>>>>> 8116dcf8

                let lock_result = validate_account_locks(
                    sanitized_transaction.account_keys(),
                    bank.get_transaction_account_lock_limit(),
                );

                if compute_budget_limits.is_err() || lock_result.is_err() {
                    continue;
                }
                let compute_budget_limits = compute_budget_limits.unwrap();

                // filter out any transaction that requests zero compute_unit_limit
                // since its priority fee amount is not instructive
                if compute_budget_limits.compute_unit_limit == 0 {
                    continue;
                }

                let writable_accounts = sanitized_transaction
                    .account_keys()
                    .iter()
                    .enumerate()
                    .filter(|(index, _)| sanitized_transaction.is_writable(*index))
                    .map(|(_, key)| *key)
                    .collect();

                self.sender
                    .send(CacheServiceUpdate::TransactionUpdate {
                        slot: bank.slot(),
                        bank_id: bank.bank_id(),
                        transaction_fee: compute_budget_limits.compute_unit_price,
                        writable_accounts,
                    })
                    .unwrap_or_else(|err| {
                        warn!(
                            "prioritization fee cache transaction updates failed: {:?}",
                            err
                        );
                    });
            }
        });

        self.metrics
            .accumulate_total_update_elapsed_us(send_updates_us);
    }

    /// Finalize prioritization fee when it's bank is completely replayed from blockstore,
    /// by pruning irrelevant accounts to save space, and marking its availability for queries.
    pub fn finalize_priority_fee(&self, slot: Slot, bank_id: BankId) {
        self.sender
            .send(CacheServiceUpdate::BankFinalized { slot, bank_id })
            .unwrap_or_else(|err| {
                warn!(
                    "prioritization fee cache signalling bank frozen failed: {:?}",
                    err
                )
            });
    }

    /// Internal function is invoked by worker thread to update slot's minimum prioritization fee.
    fn update_cache(
        unfinalized: &mut UnfinalizedPrioritizationFees,
        slot: Slot,
        bank_id: BankId,
        transaction_fee: u64,
        writable_accounts: Vec<Pubkey>,
        metrics: &PrioritizationFeeCacheMetrics,
    ) {
        let (_, entry_update_us) = measure_us!(unfinalized
            .entry(slot)
            .or_default()
            .entry(bank_id)
            .or_default()
            .update(transaction_fee, writable_accounts));
        metrics.accumulate_total_entry_update_elapsed_us(entry_update_us);
        metrics.accumulate_successful_transaction_update_count(1);
    }

    fn finalize_slot(
        unfinalized: &mut UnfinalizedPrioritizationFees,
        cache: &RwLock<BTreeMap<Slot, PrioritizationFee>>,
        cache_max_size: usize,
        slot: Slot,
        bank_id: BankId,
        metrics: &PrioritizationFeeCacheMetrics,
    ) {
        if unfinalized.is_empty() {
            return;
        }

        // prune cache by evicting write account entry from prioritization fee if its fee is less
        // or equal to block's minimum transaction fee, because they are irrelevant in calculating
        // block minimum fee.
        let (slot_prioritization_fee, slot_finalize_us) = measure_us!({
            // remove unfinalized slots
            *unfinalized =
                unfinalized.split_off(&slot.checked_sub(MAX_UNFINALIZED_SLOTS).unwrap_or_default());

            let Some(mut slot_prioritization_fee) = unfinalized.remove(&slot) else {
                return;
            };

            // Only retain priority fee reported from optimistically confirmed bank
            let pre_purge_bank_count = slot_prioritization_fee.len() as u64;
            let mut prioritization_fee = slot_prioritization_fee.remove(&bank_id);
            let post_purge_bank_count = prioritization_fee.as_ref().map(|_| 1).unwrap_or(0);
            metrics.accumulate_total_purged_duplicated_bank_count(
                pre_purge_bank_count.saturating_sub(post_purge_bank_count),
            );
            // It should be rare that optimistically confirmed bank had no prioritized
            // transactions, but duplicated and unconfirmed bank had.
            if pre_purge_bank_count > 0 && post_purge_bank_count == 0 {
                warn!("Finalized bank has empty prioritization fee cache. slot {slot} bank id {bank_id}");
            }

            if let Some(prioritization_fee) = &mut prioritization_fee {
                if let Err(err) = prioritization_fee.mark_block_completed() {
                    error!(
                        "Unsuccessful finalizing slot {slot}, bank ID {bank_id}: {:?}",
                        err
                    );
                }
                prioritization_fee.report_metrics(slot);
            }
            prioritization_fee
        });
        metrics.accumulate_total_block_finalize_elapsed_us(slot_finalize_us);

        // Create new cache entry
        if let Some(slot_prioritization_fee) = slot_prioritization_fee {
            let (_, cache_lock_us) = measure_us!({
                let mut cache = cache.write().unwrap();
                while cache.len() >= cache_max_size {
                    cache.pop_first();
                }
                cache.insert(slot, slot_prioritization_fee);
            });
            metrics.accumulate_total_cache_lock_elapsed_us(cache_lock_us);
        }
    }

    fn service_loop(
        cache: Arc<RwLock<BTreeMap<Slot, PrioritizationFee>>>,
        cache_max_size: usize,
        receiver: Receiver<CacheServiceUpdate>,
        metrics: Arc<PrioritizationFeeCacheMetrics>,
    ) {
        // Potentially there are more than one bank that updates Prioritization Fee
        // for a slot. The updates are tracked and finalized by bank_id.
        let mut unfinalized = UnfinalizedPrioritizationFees::new();

        loop {
            let update = match receiver.try_recv() {
                Ok(update) => update,
                Err(TryRecvError::Empty) => {
                    sleep(Duration::from_millis(5));
                    continue;
                }
                Err(err @ TryRecvError::Disconnected) => {
                    info!("PrioritizationFeeCache::service_loop() is stopping because: {err}");
                    break;
                }
            };
            match update {
                CacheServiceUpdate::TransactionUpdate {
                    slot,
                    bank_id,
                    transaction_fee,
                    writable_accounts,
                } => Self::update_cache(
                    &mut unfinalized,
                    slot,
                    bank_id,
                    transaction_fee,
                    writable_accounts,
                    &metrics,
                ),
                CacheServiceUpdate::BankFinalized { slot, bank_id } => {
                    Self::finalize_slot(
                        &mut unfinalized,
                        &cache,
                        cache_max_size,
                        slot,
                        bank_id,
                        &metrics,
                    );
                    metrics.report(slot);
                }
                CacheServiceUpdate::Exit => {
                    break;
                }
            }
        }
    }

    /// Returns number of blocks that have finalized minimum fees collection
    pub fn available_block_count(&self) -> usize {
        self.cache.read().unwrap().len()
    }

    pub fn get_prioritization_fees(&self, account_keys: &[Pubkey]) -> Vec<(Slot, u64)> {
        self.cache
            .read()
            .unwrap()
            .iter()
            .map(|(slot, slot_prioritization_fee)| {
                let mut fee = slot_prioritization_fee
                    .get_min_transaction_fee()
                    .unwrap_or_default();
                for account_key in account_keys {
                    if let Some(account_fee) =
                        slot_prioritization_fee.get_writable_account_fee(account_key)
                    {
                        fee = std::cmp::max(fee, account_fee);
                    }
                }
                (*slot, fee)
            })
            .collect()
    }
}

#[cfg(test)]
mod tests {
    use {
        super::*,
        crate::{
            bank::Bank,
            bank_forks::BankForks,
            genesis_utils::{create_genesis_config, GenesisConfigInfo},
        },
        solana_runtime_transaction::runtime_transaction::RuntimeTransaction,
        solana_sdk::{
            compute_budget::ComputeBudgetInstruction,
            message::Message,
            pubkey::Pubkey,
            system_instruction,
            transaction::{SanitizedTransaction, Transaction},
        },
    };

    fn build_sanitized_transaction_for_test(
        compute_unit_price: u64,
        signer_account: &Pubkey,
        write_account: &Pubkey,
    ) -> RuntimeTransaction<SanitizedTransaction> {
        let transaction = Transaction::new_unsigned(Message::new(
            &[
                system_instruction::transfer(signer_account, write_account, 1),
                ComputeBudgetInstruction::set_compute_unit_price(compute_unit_price),
            ],
            Some(signer_account),
        ));

        RuntimeTransaction::from_transaction_for_tests(transaction)
    }

    // update fee cache is asynchronous, this test helper blocks until update is completed.
    fn sync_update<'a>(
        prioritization_fee_cache: &PrioritizationFeeCache,
        bank: Arc<Bank>,
        txs: impl ExactSizeIterator<Item = &'a RuntimeTransaction<SanitizedTransaction>>,
    ) {
        let expected_update_count = prioritization_fee_cache
            .metrics
            .successful_transaction_update_count
            .load(Ordering::Relaxed)
            .saturating_add(txs.len() as u64);

        prioritization_fee_cache.update(&bank, txs);

        // wait till expected number of transaction updates have occurred...
        while prioritization_fee_cache
            .metrics
            .successful_transaction_update_count
            .load(Ordering::Relaxed)
            != expected_update_count
        {
            std::thread::sleep(std::time::Duration::from_millis(10));
        }
    }

    // finalization is asynchronous, this test helper blocks until finalization is completed.
    fn sync_finalize_priority_fee_for_test(
        prioritization_fee_cache: &PrioritizationFeeCache,
        slot: Slot,
        bank_id: BankId,
    ) {
        // mark as finalized
        prioritization_fee_cache.finalize_priority_fee(slot, bank_id);

        // wait till finalization is done
        loop {
            let cache = prioritization_fee_cache.cache.read().unwrap();
            if let Some(slot_cache) = cache.get(&slot) {
                if slot_cache.is_finalized() {
                    return;
                }
            }
            drop(cache);

            std::thread::sleep(std::time::Duration::from_millis(10));
        }
    }

    #[test]
    fn test_prioritization_fee_cache_update() {
        solana_logger::setup();
        let write_account_a = Pubkey::new_unique();
        let write_account_b = Pubkey::new_unique();
        let write_account_c = Pubkey::new_unique();

        // Set up test with 3 transactions, in format of [fee, write-accounts...],
        // Shall expect fee cache is updated in following sequence:
        // transaction                    block minimum prioritization fee cache
        // [fee, write_accounts...]  -->  [block, account_a, account_b, account_c]
        // -----------------------------------------------------------------------
        // [5,   a, b             ]  -->  [5,     5,         5,         nil      ]
        // [9,      b, c          ]  -->  [5,     5,         5,         9        ]
        // [2,   a,    c          ]  -->  [2,     2,         5,         2        ]
        //
        let txs = vec![
            build_sanitized_transaction_for_test(5, &write_account_a, &write_account_b),
            build_sanitized_transaction_for_test(9, &write_account_b, &write_account_c),
            build_sanitized_transaction_for_test(2, &write_account_a, &write_account_c),
        ];

        let bank = Arc::new(Bank::default_for_tests());
        let slot = bank.slot();

        let prioritization_fee_cache = PrioritizationFeeCache::default();
        sync_update(&prioritization_fee_cache, bank.clone(), txs.iter());

        // assert empty cache
        {
            let lock = prioritization_fee_cache.cache.read().unwrap();
            assert!(lock.get(&slot).is_none());
        }

        // assert after prune, account a and c should be removed from cache to save space
        {
            sync_finalize_priority_fee_for_test(&prioritization_fee_cache, slot, bank.bank_id());
            let lock = prioritization_fee_cache.cache.read().unwrap();
            let fee = lock.get(&slot).unwrap();
            assert_eq!(2, fee.get_min_transaction_fee().unwrap());
            assert!(fee.get_writable_account_fee(&write_account_a).is_none());
            assert_eq!(5, fee.get_writable_account_fee(&write_account_b).unwrap());
            assert!(fee.get_writable_account_fee(&write_account_c).is_none());
        }
    }

    #[test]
    fn test_available_block_count() {
        let prioritization_fee_cache = PrioritizationFeeCache::default();

        let GenesisConfigInfo { genesis_config, .. } = create_genesis_config(10_000);
        let bank0 = Bank::new_for_benches(&genesis_config);
        let bank_forks = BankForks::new_rw_arc(bank0);
        let bank = bank_forks.read().unwrap().working_bank();
        let collector = solana_pubkey::new_rand();

        let bank1 = Arc::new(Bank::new_from_parent(bank.clone(), &collector, 1));
        sync_update(
            &prioritization_fee_cache,
            bank1.clone(),
            vec![build_sanitized_transaction_for_test(
                1,
                &Pubkey::new_unique(),
                &Pubkey::new_unique(),
            )]
            .iter(),
        );
        sync_finalize_priority_fee_for_test(&prioritization_fee_cache, 1, bank1.bank_id());

        // add slot 2 entry to cache, but not finalize it
        let bank2 = Arc::new(Bank::new_from_parent(bank.clone(), &collector, 2));
        let txs = vec![build_sanitized_transaction_for_test(
            1,
            &Pubkey::new_unique(),
            &Pubkey::new_unique(),
        )];
        sync_update(&prioritization_fee_cache, bank2.clone(), txs.iter());

        let bank3 = Arc::new(Bank::new_from_parent(bank.clone(), &collector, 3));
        sync_update(
            &prioritization_fee_cache,
            bank3.clone(),
            vec![build_sanitized_transaction_for_test(
                1,
                &Pubkey::new_unique(),
                &Pubkey::new_unique(),
            )]
            .iter(),
        );
        sync_finalize_priority_fee_for_test(&prioritization_fee_cache, 3, bank3.bank_id());

        // assert available block count should be 2 finalized blocks
        assert_eq!(2, prioritization_fee_cache.available_block_count());
    }

    #[test]
    fn test_get_prioritization_fees() {
        solana_logger::setup();
        let write_account_a = Pubkey::new_unique();
        let write_account_b = Pubkey::new_unique();
        let write_account_c = Pubkey::new_unique();

        let GenesisConfigInfo { genesis_config, .. } = create_genesis_config(10_000);
        let bank0 = Bank::new_for_benches(&genesis_config);
        let bank_forks = BankForks::new_rw_arc(bank0);
        let bank = bank_forks.read().unwrap().working_bank();
        let collector = solana_pubkey::new_rand();
        let bank1 = Arc::new(Bank::new_from_parent(bank.clone(), &collector, 1));
        let bank2 = Arc::new(Bank::new_from_parent(bank.clone(), &collector, 2));
        let bank3 = Arc::new(Bank::new_from_parent(bank, &collector, 3));

        let prioritization_fee_cache = PrioritizationFeeCache::default();

        // Assert no minimum fee from empty cache
        assert!(prioritization_fee_cache
            .get_prioritization_fees(&[])
            .is_empty());
        assert!(prioritization_fee_cache
            .get_prioritization_fees(&[write_account_a])
            .is_empty());
        assert!(prioritization_fee_cache
            .get_prioritization_fees(&[write_account_b])
            .is_empty());
        assert!(prioritization_fee_cache
            .get_prioritization_fees(&[write_account_c])
            .is_empty());
        assert!(prioritization_fee_cache
            .get_prioritization_fees(&[write_account_a, write_account_b])
            .is_empty());
        assert!(prioritization_fee_cache
            .get_prioritization_fees(&[write_account_a, write_account_b, write_account_c])
            .is_empty());

        // Assert after add one transaction for slot 1
        {
            let txs = vec![
                build_sanitized_transaction_for_test(2, &write_account_a, &write_account_b),
                build_sanitized_transaction_for_test(
                    1,
                    &Pubkey::new_unique(),
                    &Pubkey::new_unique(),
                ),
            ];
            sync_update(&prioritization_fee_cache, bank1.clone(), txs.iter());
            // before block is marked as completed
            assert!(prioritization_fee_cache
                .get_prioritization_fees(&[])
                .is_empty());
            assert!(prioritization_fee_cache
                .get_prioritization_fees(&[write_account_a])
                .is_empty());
            assert!(prioritization_fee_cache
                .get_prioritization_fees(&[write_account_b])
                .is_empty());
            assert!(prioritization_fee_cache
                .get_prioritization_fees(&[write_account_c])
                .is_empty());
            assert!(prioritization_fee_cache
                .get_prioritization_fees(&[write_account_a, write_account_b])
                .is_empty());
            assert!(prioritization_fee_cache
                .get_prioritization_fees(&[write_account_a, write_account_b, write_account_c])
                .is_empty());
            // after block is completed
            sync_finalize_priority_fee_for_test(&prioritization_fee_cache, 1, bank1.bank_id());
            assert_eq!(
                vec![(1, 1)],
                prioritization_fee_cache.get_prioritization_fees(&[])
            );
            assert_eq!(
                vec![(1, 2)],
                prioritization_fee_cache.get_prioritization_fees(&[write_account_a])
            );
            assert_eq!(
                vec![(1, 2)],
                prioritization_fee_cache.get_prioritization_fees(&[write_account_b])
            );
            assert_eq!(
                vec![(1, 1)],
                prioritization_fee_cache.get_prioritization_fees(&[write_account_c])
            );
            assert_eq!(
                vec![(1, 2)],
                prioritization_fee_cache
                    .get_prioritization_fees(&[write_account_a, write_account_b])
            );
            assert_eq!(
                vec![(1, 2)],
                prioritization_fee_cache.get_prioritization_fees(&[
                    write_account_a,
                    write_account_b,
                    write_account_c
                ])
            );
        }

        // Assert after add one transaction for slot 2
        {
            let txs = vec![
                build_sanitized_transaction_for_test(4, &write_account_b, &write_account_c),
                build_sanitized_transaction_for_test(
                    3,
                    &Pubkey::new_unique(),
                    &Pubkey::new_unique(),
                ),
            ];
            sync_update(&prioritization_fee_cache, bank2.clone(), txs.iter());
            // before block is marked as completed
            assert_eq!(
                vec![(1, 1)],
                prioritization_fee_cache.get_prioritization_fees(&[])
            );
            assert_eq!(
                vec![(1, 2)],
                prioritization_fee_cache.get_prioritization_fees(&[write_account_a])
            );
            assert_eq!(
                vec![(1, 2)],
                prioritization_fee_cache.get_prioritization_fees(&[write_account_b])
            );
            assert_eq!(
                vec![(1, 1)],
                prioritization_fee_cache.get_prioritization_fees(&[write_account_c])
            );
            assert_eq!(
                vec![(1, 2)],
                prioritization_fee_cache
                    .get_prioritization_fees(&[write_account_a, write_account_b])
            );
            assert_eq!(
                vec![(1, 2)],
                prioritization_fee_cache.get_prioritization_fees(&[
                    write_account_a,
                    write_account_b,
                    write_account_c
                ])
            );
            // after block is completed
            sync_finalize_priority_fee_for_test(&prioritization_fee_cache, 2, bank2.bank_id());
            assert_eq!(
                vec![(1, 1), (2, 3)],
                prioritization_fee_cache.get_prioritization_fees(&[]),
            );
            assert_eq!(
                vec![(1, 2), (2, 3)],
                prioritization_fee_cache.get_prioritization_fees(&[write_account_a]),
            );
            assert_eq!(
                vec![(1, 2), (2, 4)],
                prioritization_fee_cache.get_prioritization_fees(&[write_account_b]),
            );
            assert_eq!(
                vec![(1, 1), (2, 4)],
                prioritization_fee_cache.get_prioritization_fees(&[write_account_c]),
            );
            assert_eq!(
                vec![(1, 2), (2, 4)],
                prioritization_fee_cache
                    .get_prioritization_fees(&[write_account_a, write_account_b]),
            );
            assert_eq!(
                vec![(1, 2), (2, 4)],
                prioritization_fee_cache.get_prioritization_fees(&[
                    write_account_a,
                    write_account_b,
                    write_account_c,
                ]),
            );
        }

        // Assert after add one transaction for slot 3
        {
            let txs = vec![
                build_sanitized_transaction_for_test(6, &write_account_a, &write_account_c),
                build_sanitized_transaction_for_test(
                    5,
                    &Pubkey::new_unique(),
                    &Pubkey::new_unique(),
                ),
            ];
            sync_update(&prioritization_fee_cache, bank3.clone(), txs.iter());
            // before block is marked as completed
            assert_eq!(
                vec![(1, 1), (2, 3)],
                prioritization_fee_cache.get_prioritization_fees(&[]),
            );
            assert_eq!(
                vec![(1, 2), (2, 3)],
                prioritization_fee_cache.get_prioritization_fees(&[write_account_a]),
            );
            assert_eq!(
                vec![(1, 2), (2, 4)],
                prioritization_fee_cache.get_prioritization_fees(&[write_account_b]),
            );
            assert_eq!(
                vec![(1, 1), (2, 4)],
                prioritization_fee_cache.get_prioritization_fees(&[write_account_c]),
            );
            assert_eq!(
                vec![(1, 2), (2, 4)],
                prioritization_fee_cache
                    .get_prioritization_fees(&[write_account_a, write_account_b]),
            );
            assert_eq!(
                vec![(1, 2), (2, 4)],
                prioritization_fee_cache.get_prioritization_fees(&[
                    write_account_a,
                    write_account_b,
                    write_account_c,
                ]),
            );
            // after block is completed
            sync_finalize_priority_fee_for_test(&prioritization_fee_cache, 3, bank3.bank_id());
            assert_eq!(
                vec![(1, 1), (2, 3), (3, 5)],
                prioritization_fee_cache.get_prioritization_fees(&[]),
            );
            assert_eq!(
                vec![(1, 2), (2, 3), (3, 6)],
                prioritization_fee_cache.get_prioritization_fees(&[write_account_a]),
            );
            assert_eq!(
                vec![(1, 2), (2, 4), (3, 5)],
                prioritization_fee_cache.get_prioritization_fees(&[write_account_b]),
            );
            assert_eq!(
                vec![(1, 1), (2, 4), (3, 6)],
                prioritization_fee_cache.get_prioritization_fees(&[write_account_c]),
            );
            assert_eq!(
                vec![(1, 2), (2, 4), (3, 6)],
                prioritization_fee_cache
                    .get_prioritization_fees(&[write_account_a, write_account_b]),
            );
            assert_eq!(
                vec![(1, 2), (2, 4), (3, 6)],
                prioritization_fee_cache.get_prioritization_fees(&[
                    write_account_a,
                    write_account_b,
                    write_account_c,
                ]),
            );
        }
    }

    #[test]
    fn test_purge_duplicated_bank() {
        // duplicated bank can exists for same slot before OC.
        // prioritization_fee_cache should only have data from OC-ed bank
        solana_logger::setup();
        let write_account_a = Pubkey::new_unique();
        let write_account_b = Pubkey::new_unique();
        let write_account_c = Pubkey::new_unique();

        let GenesisConfigInfo { genesis_config, .. } = create_genesis_config(10_000);
        let bank0 = Bank::new_for_benches(&genesis_config);
        let bank_forks = BankForks::new_rw_arc(bank0);
        let bank = bank_forks.read().unwrap().working_bank();
        let collector = solana_pubkey::new_rand();
        let slot: Slot = 999;
        let bank1 = Arc::new(Bank::new_from_parent(bank.clone(), &collector, slot));
        let bank2 = Arc::new(Bank::new_from_parent(bank, &collector, slot + 1));

        let prioritization_fee_cache = PrioritizationFeeCache::default();

        // Assert after add transactions for bank1 of slot 1
        {
            let txs = vec![
                build_sanitized_transaction_for_test(2, &write_account_a, &write_account_b),
                build_sanitized_transaction_for_test(
                    1,
                    &Pubkey::new_unique(),
                    &Pubkey::new_unique(),
                ),
            ];
            sync_update(&prioritization_fee_cache, bank1.clone(), txs.iter());
        }

        // Assert after add transactions for bank2 of slot 1
        {
            let txs = vec![
                build_sanitized_transaction_for_test(4, &write_account_b, &write_account_c),
                build_sanitized_transaction_for_test(
                    3,
                    &Pubkey::new_unique(),
                    &Pubkey::new_unique(),
                ),
            ];
            sync_update(&prioritization_fee_cache, bank2.clone(), txs.iter());
        }

        // Assert after finalize with bank1 of slot 1,
        {
            sync_finalize_priority_fee_for_test(&prioritization_fee_cache, slot, bank1.bank_id());

            // and data available for query are from bank1
            assert_eq!(
                vec![(slot, 1)],
                prioritization_fee_cache.get_prioritization_fees(&[])
            );
            assert_eq!(
                vec![(slot, 2)],
                prioritization_fee_cache.get_prioritization_fees(&[write_account_a])
            );
            assert_eq!(
                vec![(slot, 2)],
                prioritization_fee_cache.get_prioritization_fees(&[write_account_b])
            );
            assert_eq!(
                vec![(slot, 1)],
                prioritization_fee_cache.get_prioritization_fees(&[write_account_c])
            );
            assert_eq!(
                vec![(slot, 2)],
                prioritization_fee_cache
                    .get_prioritization_fees(&[write_account_a, write_account_b])
            );
            assert_eq!(
                vec![(slot, 2)],
                prioritization_fee_cache.get_prioritization_fees(&[
                    write_account_a,
                    write_account_b,
                    write_account_c
                ])
            );
        }
    }
}<|MERGE_RESOLUTION|>--- conflicted
+++ resolved
@@ -207,16 +207,9 @@
                     continue;
                 }
 
-<<<<<<< HEAD
-                let compute_budget_limits = process_compute_budget_instructions(
-                    SVMMessage::program_instructions_iter(sanitized_transaction),
-                    &bank.feature_set,
-                );
-=======
                 let compute_budget_limits = sanitized_transaction
                     .compute_budget_instruction_details()
                     .sanitize_and_convert_to_compute_budget_limits(&bank.feature_set);
->>>>>>> 8116dcf8
 
                 let lock_result = validate_account_locks(
                     sanitized_transaction.account_keys(),
