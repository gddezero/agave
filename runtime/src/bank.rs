--- conflicted
+++ resolved
@@ -95,17 +95,10 @@
     },
     solana_builtins::{prototype::BuiltinPrototype, BUILTINS, STATELESS_BUILTINS},
     solana_compute_budget::compute_budget::ComputeBudget,
-<<<<<<< HEAD
-    solana_cost_model::{block_cost_limits::simd_0207_block_limits, cost_tracker::CostTracker},
-    solana_feature_set::{
-        self as feature_set, remove_rounding_in_fee_calculation, reward_full_priority_fee,
-        FeatureSet,
-=======
     solana_compute_budget_instruction::instructions_processor::process_compute_budget_instructions,
     solana_cost_model::{
         block_cost_limits::{simd_0207_block_limits, simd_0256_block_limits},
         cost_tracker::CostTracker,
->>>>>>> 8116dcf8
     },
     solana_fee::FeeFeatures,
     solana_lattice_hash::lt_hash::LtHash,
@@ -4918,8 +4911,6 @@
             );
         }
 
-<<<<<<< HEAD
-=======
         if self
             .feature_set
             .is_active(&feature_set::raise_block_limits_to_60m::id())
@@ -4940,7 +4931,6 @@
             self.rc.accounts.accounts_db.start_background_hasher();
         }
 
->>>>>>> 8116dcf8
         if !debug_do_not_add_builtins {
             for builtin in BUILTINS
                 .iter()
@@ -6586,9 +6576,6 @@
             self.apply_updated_hashes_per_tick(UPDATED_HASHES_PER_TICK6);
         }
 
-<<<<<<< HEAD
-        if new_feature_activations.contains(&feature_set::raise_block_limits_to_50m::id()) {
-=======
         if new_feature_activations.contains(&feature_set::accounts_lt_hash::id()) {
             // Activating the accounts lt hash feature means we need to have an accounts lt hash
             // value at the end of this if-block.  If the cli arg has been used, that means we
@@ -6639,7 +6626,6 @@
                 .feature_set
                 .is_active(&feature_set::raise_block_limits_to_60m::id())
         {
->>>>>>> 8116dcf8
             let (account_cost_limit, block_cost_limit, vote_cost_limit) = simd_0207_block_limits();
             self.write_cost_tracker().unwrap().set_limits(
                 account_cost_limit,
@@ -6647,8 +6633,6 @@
                 vote_cost_limit,
             );
         }
-<<<<<<< HEAD
-=======
 
         if new_feature_activations.contains(&feature_set::raise_block_limits_to_60m::id()) {
             let (account_cost_limit, block_cost_limit, vote_cost_limit) = simd_0256_block_limits();
@@ -6664,7 +6648,6 @@
             // AccountHash for modified accounts, and can stop the background account hasher.
             self.rc.accounts.accounts_db.stop_background_hasher();
         }
->>>>>>> 8116dcf8
     }
 
     fn apply_updated_hashes_per_tick(&mut self, hashes_per_tick: u64) {
