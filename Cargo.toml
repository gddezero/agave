[profile.release-with-debug]
inherits = "release"
debug = true
split-debuginfo = "packed"
lto = false                # Preserve the 'thin local LTO' for this build.

[profile.release]
split-debuginfo = "unpacked"
lto = "thin"

[profile.release-with-lto]
inherits = "release"
split-debuginfo = "unpacked"
lto = "thin"
codegen-units = 1

[workspace]
members = [
    "account-decoder",
    "account-decoder-client-types",
    "accounts-bench",
    "accounts-cluster-bench",
    "accounts-db",
    "accounts-db/accounts-hash-cache-tool",
    "accounts-db/store-histogram",
    "accounts-db/store-tool",
    "banking-bench",
    "banking-stage-ingress-types",
    "banks-client",
    "banks-interface",
    "banks-server",
    "bench-streamer",
    "bench-tps",
    "bench-vote",
    "bloom",
    "bucket_map",
    "builtins",
    "builtins-default-costs",
    "cargo-registry",
    "clap-utils",
    "clap-v3-utils",
    "cli",
    "cli-config",
    "cli-output",
    "client",
    "client-test",
    "compute-budget",
    "compute-budget-instruction",
    "connection-cache",
    "core",
    "cost-model",
    "curves/curve25519",
    "dos",
    "download-utils",
    "entry",
    "faucet",
    "feature-set",
    "fee",
    "genesis",
    "genesis-utils",
    "geyser-plugin-interface",
    "geyser-plugin-manager",
    "gossip",
    "inline-spl",
    "install",
    "keygen",
    "lattice-hash",
    "ledger",
    "ledger-tool",
    "local-cluster",
    "log-analyzer",
    "log-collector",
    "measure",
    "memory-management",
    "merkle-tree",
    "metrics",
    "net-shaper",
    "net-utils",
    "notifier",
    "perf",
    "platform-tools-sdk/cargo-build-sbf",
    "platform-tools-sdk/cargo-test-sbf",
    "platform-tools-sdk/gen-headers",
    "poh",
    "poh-bench",
    "poseidon",
    "precompiles",
    "program-runtime",
    "program-test",
    "programs/address-lookup-table",
    "programs/address-lookup-table-tests",
    "programs/bpf-loader-tests",
    "programs/bpf_loader",
    "programs/bpf_loader/gen-syscall-list",
    "programs/compute-budget",
    "programs/compute-budget-bench",
    "programs/ed25519-tests",
    "programs/loader-v4",
    "programs/stake",
    "programs/stake-tests",
    "programs/system",
    "programs/vote",
    "programs/zk-elgamal-proof",
    "programs/zk-elgamal-proof-tests",
    "programs/zk-token-proof",
    "pubsub-client",
    "quic-client",
    "rayon-threadlimit",
    "rbpf-cli",
    "remote-wallet",
    "reserved-account-keys",
    "rpc",
    "rpc-client",
    "rpc-client-api",
    "rpc-client-nonce-utils",
    "rpc-client-types",
    "rpc-test",
    "runtime",
    "runtime-transaction",
<<<<<<< HEAD
    "sdk",
    "sdk/account",
    "sdk/account-info",
    "sdk/atomic-u64",
    "sdk/bincode",
    "sdk/borsh",
    "sdk/cargo-build-sbf",
    "sdk/cargo-test-sbf",
    "sdk/clock",
    "sdk/cpi",
    "sdk/decode-error",
    "sdk/derivation-path",
    "sdk/epoch-schedule",
    "sdk/feature-set",
    "sdk/fee-calculator",
    "sdk/gen-headers",
    "sdk/hash",
    "sdk/inflation",
    "sdk/instruction",
    "sdk/macro",
    "sdk/msg",
    "sdk/native-token",
    "sdk/package-metadata",
    "sdk/package-metadata-macro",
    "sdk/packet",
    "sdk/precompile-error",
    "sdk/program",
    "sdk/program-entrypoint",
    "sdk/program-error",
    "sdk/program-memory",
    "sdk/program-option",
    "sdk/program-pack",
    "sdk/pubkey",
    "sdk/rent",
    "sdk/sanitize",
    "sdk/secp256r1-program",
    "sdk/serde-varint",
    "sdk/serialize-utils",
    "sdk/sha256-hasher",
    "sdk/signature",
    "sdk/slot-hashes",
    "sdk/slot-history",
    "sdk/stable-layout",
    "sdk/sysvar-id",
    "sdk/transaction-error",
=======
>>>>>>> 8116dcf8
    "send-transaction-service",
    "stake-accounts",
    "storage-bigtable",
    "storage-bigtable/build-proto",
    "storage-proto",
    "streamer",
    "svm",
    "svm-callback",
    "svm-conformance",
    "svm-rent-collector",
    "svm-transaction",
    "test-validator",
    "thin-client",
    "thread-manager",
    "timings",
    "tls-utils",
    "tokens",
    "tps-client",
    "tpu-client",
    "tpu-client-next",
    "transaction-dos",
    "transaction-metrics-tracker",
    "transaction-status",
    "transaction-status-client-types",
    "transaction-view",
    "turbine",
    "type-overrides",
    "udp-client",
    "unified-scheduler-logic",
    "unified-scheduler-pool",
    "upload-perf",
    "validator",
    "version",
    "vortexor",
    "vote",
    "watchtower",
    "wen-restart",
    "zk-keygen",
    "zk-sdk",
    "zk-token-sdk",
]

exclude = ["programs/sbf", "svm/examples", "svm/tests/example-programs"]

resolver = "2"

[workspace.package]
<<<<<<< HEAD
version = "2.1.21"
=======
version = "2.3.0"
>>>>>>> 8116dcf8
authors = ["Anza Maintainers <maintainers@anza.xyz>"]
repository = "https://github.com/anza-xyz/agave"
homepage = "https://anza.xyz/"
license = "Apache-2.0"
edition = "2021"

[workspace.lints.rust.unexpected_cfgs]
level = "warn"
check-cfg = [
    'cfg(target_os, values("solana"))',
    'cfg(feature, values("frozen-abi", "no-entrypoint"))',
]

[workspace.dependencies]
Inflector = "0.11.4"
<<<<<<< HEAD
agave-transaction-view = { path = "transaction-view", version = "=2.1.21" }
aquamarine = "0.3.3"
=======
axum = "0.7.9"
agave-banking-stage-ingress-types = { path = "banking-stage-ingress-types", version = "=2.3.0" }
agave-feature-set = { path = "feature-set", version = "=2.3.0" }
agave-precompiles = { path = "precompiles", version = "=2.3.0" }
agave-reserved-account-keys = { path = "reserved-account-keys", version = "=2.3.0" }
agave-transaction-view = { path = "transaction-view", version = "=2.3.0" }
aquamarine = "0.6.0"
>>>>>>> 8116dcf8
aes-gcm-siv = "0.11.1"
ahash = "0.8.11"
anyhow = "1.0.97"
arbitrary = "1.4.1"
ark-bn254 = "0.4.0"
ark-ec = "0.4.0"
ark-ff = "0.4.0"
ark-serialize = "0.4.0"
array-bytes = "=1.4.1"
arrayref = "0.3.9"
arrayvec = "0.7.6"
assert_cmd = "2.0"
assert_matches = "1.5.0"
async-channel = "1.9.0"
async-lock = "3.4.0"
async-trait = "0.1.88"
atty = "0.2.11"
backoff = "0.4.0"
base64 = "0.22.1"
bincode = "1.3.3"
bitflags = { version = "2.9.0" }
blake3 = "1.8.1"
borsh = { version = "1.5.7", features = ["derive", "unstable__schema"] }
borsh0-10 = { package = "borsh", version = "0.10.3" }
bs58 = { version = "0.5.1", default-features = false }
bv = "0.11.1"
byte-unit = "4.0.19"
<<<<<<< HEAD
bytecount = "0.6.8"
bytemuck = "1.19.0"
bytemuck_derive = ">=1.8.0, <1.9.0"
byteorder = "1.5.0"
bytes = "1.8"
=======
bytemuck = "1.22.0"
bytemuck_derive = "1.9.3"
bytes = "1.10"
>>>>>>> 8116dcf8
bzip2 = "0.4.4"
caps = "0.5.5"
cargo_metadata = "0.15.4"
cfg_eval = "0.1.2"
cfg-if = "1.0.0"
chrono = { version = "0.4.40", default-features = false }
chrono-humanize = "0.2.3"
clap = "2.33.1"
console = "0.15.11"
console_error_panic_hook = "0.1.7"
console_log = "0.2.2"
const_format = "0.2.34"
core_affinity = "0.5.10"
# Remove this dependency when procedural macros will support non-inline modules.
conditional-mod = "0.1.0"
criterion = "0.5.1"
criterion-stats = "0.3.0"
crossbeam-channel = "0.5.14"
csv = "1.3.1"
ctrlc = "3.4.5"
curve25519-dalek = { version = "4.1.3", features = ["digest", "rand_core"] }
dashmap = "5.5.3"
derivation-path = { version = "0.2.0", default-features = false }
derive-where = "1.2.7"
derive_more = { version = "1.0.0", features = ["full"] }
dialoguer = "0.10.4"
digest = "0.10.7"
dir-diff = "0.3.3"
dirs-next = "2.0.0"
dlopen2 = "0.5.0"
dyn-clone = "1.0.19"
eager = "0.1.0"
ed25519-dalek = "=1.0.1"
ed25519-dalek-bip32 = "0.2.0"
enum-iterator = "1.5.0"
env_logger = "0.9.3"
etcd-client = "0.11.1"
fast-math = "0.1"
fd-lock = "3.0.13"
flate2 = "1.0.31"
five8_const = "0.1.4"
fnv = "1.0.7"
fs_extra = "1.3.0"
futures = "0.3.31"
futures-util = "0.3.29"
gag = "1.0.0"
gethostname = "0.2.3"
getrandom = "0.3.2"
goauth = "0.13.1"
governor = "0.6.3"
hex = "0.4.3"
hidapi = { version = "2.6.3", default-features = false }
histogram = "0.6.9"
hmac = "0.12.1"
http = "0.2.12"
humantime = "2.2.0"
hyper = "0.14.32"
hyper-proxy = "0.9.1"
im = "15.1.0"
indexmap = "2.8.0"
indicatif = "0.17.11"
itertools = "0.12.1"
jemallocator = { package = "tikv-jemallocator", version = "0.6.0", features = [
    "unprefixed_malloc_on_supported_platforms",
] }
js-sys = "0.3.77"
json5 = "0.4.1"
jsonrpc-core = "18.0.0"
jsonrpc-core-client = "18.0.0"
jsonrpc-derive = "18.0.0"
jsonrpc-http-server = "18.0.0"
jsonrpc-ipc-server = "18.0.0"
jsonrpc-pubsub = "18.0.0"
lazy-lru = "0.1.3"
lazy_static = "1.5.0"
libc = "0.2.171"
libloading = "0.7.4"
libsecp256k1 = { version = "0.6.0", default-features = false, features = [
    "std",
    "static-context",
] }
light-poseidon = "0.2.0"
log = "0.4.27"
lru = "0.7.7"
lz4 = "1.28.1"
memmap2 = "0.9.5"
memoffset = "0.9"
merlin = { version = "3", default-features = false }
min-max-heap = "1.3.0"
mockall = "0.11.4"
modular-bitfield = "0.11.2"
nix = "0.29.0"
num-bigint = "0.4.6"
num-derive = "0.4"
num-traits = "0.2"
num_cpus = "1.16.0"
num_enum = "0.7.3"
openssl = "0.10"
parking_lot = "0.12"
pbkdf2 = { version = "0.11.0", default-features = false }
pem = "1.1.1"
percentage = "0.1.0"
pickledb = { version = "0.5.1", default-features = false }
predicates = "2.1"
pretty-hex = "0.3.0"
prio-graph = "0.3.0"
proc-macro2 = "1.0.94"
proptest = "1.6"
prost = "0.11.9"
prost-build = "0.11.9"
prost-types = "0.11.9"
protobuf-src = "1.1.0"
qstring = "0.7.2"
qualifier_attr = { version = "0.2.2", default-features = false }
<<<<<<< HEAD
quinn = "0.11.6"
quinn-proto = "0.11.9"
=======
quinn = "0.11.7"
quinn-proto = "0.11.10"
>>>>>>> 8116dcf8
quote = "1.0"
rand = "0.8.5"
rand0-7 = { package = "rand", version = "0.7" }
rand_chacha = "0.3.1"
rand_chacha0-2 = { package = "rand_chacha", version = "0.2.2" }
rayon = "1.10.0"
reed-solomon-erasure = "6.0.0"
regex = "1.11.1"
reqwest = { version = "0.12.15", default-features = false }
reqwest-middleware = "0.4.1"
rolling-file = "0.2.0"
rpassword = "7.3"
rustls = { version = "0.23.23", features = ["std"], default-features = false }
scopeguard = "1.2.0"
semver = "1.0.26"
seqlock = "0.2.0"
serde = "1.0.219" # must match the serde_derive version, see https://github.com/serde-rs/serde/issues/2584#issuecomment-1685252251
serde-big-array = "0.5.1"
serde_bytes = "0.11.17"
serde_derive = "1.0.219" # must match the serde version, see https://github.com/serde-rs/serde/issues/2584#issuecomment-1685252251
serde_json = "1.0.140"
serde_with = { version = "3.12.0", default-features = false }
serde_yaml = "0.9.34"
serial_test = "2.0.0"
sha2 = "0.10.8"
sha3 = "0.10.8"
shuttle = "0.7.1"
signal-hook = "0.3.17"
siphasher = "0.3.11"
slab = "0.4.9"
smallvec = "1.14.0"
smpl_jwt = "0.7.1"
socket2 = "0.5.9"
soketto = "0.7"
<<<<<<< HEAD
solana-account = { path = "sdk/account", version = "=2.1.21" }
solana-account-decoder = { path = "account-decoder", version = "=2.1.21" }
solana-account-decoder-client-types = { path = "account-decoder-client-types", version = "=2.1.21" }
solana-account-info = { path = "sdk/account-info", version = "=2.1.21" }
solana-accounts-db = { path = "accounts-db", version = "=2.1.21" }
solana-address-lookup-table-program = { path = "programs/address-lookup-table", version = "=2.1.21" }
solana-atomic-u64 = { path = "sdk/atomic-u64", version = "=2.1.21" }
solana-banks-client = { path = "banks-client", version = "=2.1.21" }
solana-banks-interface = { path = "banks-interface", version = "=2.1.21" }
solana-banks-server = { path = "banks-server", version = "=2.1.21" }
solana-bench-tps = { path = "bench-tps", version = "=2.1.21" }
solana-bincode = { path = "sdk/bincode", version = "=2.1.21" }
solana-bloom = { path = "bloom", version = "=2.1.21" }
solana-bn254 = { path = "curves/bn254", version = "=2.1.21" }
solana-borsh = { path = "sdk/borsh", version = "=2.1.21" }
solana-bpf-loader-program = { path = "programs/bpf_loader", version = "=2.1.21" }
solana-bucket-map = { path = "bucket_map", version = "=2.1.21" }
solana-builtins-default-costs = { path = "builtins-default-costs", version = "=2.1.21" }
agave-cargo-registry = { path = "cargo-registry", version = "=2.1.21" }
solana-clap-utils = { path = "clap-utils", version = "=2.1.21" }
solana-clap-v3-utils = { path = "clap-v3-utils", version = "=2.1.21" }
solana-cli = { path = "cli", version = "=2.1.21" }
solana-cli-config = { path = "cli-config", version = "=2.1.21" }
solana-cli-output = { path = "cli-output", version = "=2.1.21" }
solana-client = { path = "client", version = "=2.1.21" }
solana-clock = { path = "sdk/clock", version = "=2.1.21" }
solana-compute-budget = { path = "compute-budget", version = "=2.1.21" }
solana-compute-budget-program = { path = "programs/compute-budget", version = "=2.1.21" }
solana-config-program = { path = "programs/config", version = "=2.1.21" }
solana-connection-cache = { path = "connection-cache", version = "=2.1.21", default-features = false }
solana-core = { path = "core", version = "=2.1.21" }
solana-cost-model = { path = "cost-model", version = "=2.1.21" }
solana-cpi = { path = "sdk/cpi", version = "=2.1.21" }
solana-curve25519 = { path = "curves/curve25519", version = "=2.1.21" }
solana-decode-error = { path = "sdk/decode-error", version = "=2.1.21" }
solana-define-syscall = { path = "define-syscall", version = "=2.1.21" }
solana-derivation-path = { path = "sdk/derivation-path", version = "=2.1.21" }
solana-download-utils = { path = "download-utils", version = "=2.1.21" }
solana-entry = { path = "entry", version = "=2.1.21" }
solana-program-entrypoint = { path = "sdk/program-entrypoint", version = "=2.1.21" }
solana-epoch-schedule = { path = "sdk/epoch-schedule", version = "=2.1.21" }
solana-faucet = { path = "faucet", version = "=2.1.21" }
solana-feature-set = { path = "sdk/feature-set", version = "=2.1.21" }
solana-fee-calculator = { path = "sdk/fee-calculator", version = "=2.1.21" }
solana-fee = { path = "fee", version = "=2.1.21" }
solana-frozen-abi = { path = "frozen-abi", version = "=2.1.21" }
solana-frozen-abi-macro = { path = "frozen-abi/macro", version = "=2.1.21" }
solana-tps-client = { path = "tps-client", version = "=2.1.21" }
solana-genesis = { path = "genesis", version = "=2.1.21" }
solana-genesis-utils = { path = "genesis-utils", version = "=2.1.21" }
agave-geyser-plugin-interface = { path = "geyser-plugin-interface", version = "=2.1.21" }
solana-geyser-plugin-manager = { path = "geyser-plugin-manager", version = "=2.1.21" }
solana-gossip = { path = "gossip", version = "=2.1.21" }
solana-hash = { path = "sdk/hash", version = "=2.1.21", default-features = false }
solana-inflation = { path = "sdk/inflation", version = "=2.1.21" }
solana-inline-spl = { path = "inline-spl", version = "=2.1.21" }
solana-instruction = { path = "sdk/instruction", version = "=2.1.21", default-features = false }
solana-last-restart-slot = { path = "sdk/last-restart-slot", version = "=2.1.21" }
solana-lattice-hash = { path = "lattice-hash", version = "=2.1.21" }
solana-ledger = { path = "ledger", version = "=2.1.21" }
solana-loader-v4-program = { path = "programs/loader-v4", version = "=2.1.21" }
solana-local-cluster = { path = "local-cluster", version = "=2.1.21" }
solana-log-collector = { path = "log-collector", version = "=2.1.21" }
solana-logger = { path = "logger", version = "=2.1.21" }
solana-measure = { path = "measure", version = "=2.1.21" }
solana-merkle-tree = { path = "merkle-tree", version = "=2.1.21" }
solana-metrics = { path = "metrics", version = "=2.1.21" }
solana-msg = { path = "sdk/msg", version = "=2.1.21" }
solana-native-token = { path = "sdk/native-token", version = "=2.1.21" }
solana-net-utils = { path = "net-utils", version = "=2.1.21" }
solana-nohash-hasher = "0.2.1"
solana-notifier = { path = "notifier", version = "=2.1.21" }
solana-package-metadata = { path = "sdk/package-metadata", version = "=2.1.21" }
solana-package-metadata-macro = { path = "sdk/package-metadata-macro", version = "=2.1.21" }
solana-packet = { path = "sdk/packet", version = "=2.1.21" }
solana-perf = { path = "perf", version = "=2.1.21" }
solana-poh = { path = "poh", version = "=2.1.21" }
solana-poseidon = { path = "poseidon", version = "=2.1.21" }
solana-precompile-error = { path = "sdk/precompile-error", version = "=2.1.21" }
solana-program = { path = "sdk/program", version = "=2.1.21", default-features = false }
solana-program-error = { path = "sdk/program-error", version = "=2.1.21" }
solana-program-memory = { path = "sdk/program-memory", version = "=2.1.21" }
solana-program-option = { path = "sdk/program-option", version = "=2.1.21" }
solana-program-pack = { path = "sdk/program-pack", version = "=2.1.21" }
solana-program-runtime = { path = "program-runtime", version = "=2.1.21" }
solana-program-test = { path = "program-test", version = "=2.1.21" }
solana-pubkey = { path = "sdk/pubkey", version = "=2.1.21", default-features = false }
solana-pubsub-client = { path = "pubsub-client", version = "=2.1.21" }
solana-quic-client = { path = "quic-client", version = "=2.1.21" }
solana-rayon-threadlimit = { path = "rayon-threadlimit", version = "=2.1.21" }
solana-remote-wallet = { path = "remote-wallet", version = "=2.1.21", default-features = false }
solana-rent = { path = "sdk/rent", version = "=2.1.21", default-features = false }
solana-sanitize = { path = "sdk/sanitize", version = "=2.1.21" }
solana-secp256r1-program = { path = "sdk/secp256r1-program", version = "=2.1.21", default-features = false }
solana-serde-varint = { path = "sdk/serde-varint", version = "=2.1.21" }
solana-serialize-utils = { path = "sdk/serialize-utils", version = "=2.1.21" }
solana-sha256-hasher = { path = "sdk/sha256-hasher", version = "=2.1.21" }
solana-signature = { path = "sdk/signature", version = "=2.1.21", default-features = false }
solana-slot-hashes = { path = "sdk/slot-hashes", version = "=2.1.21" }
solana-slot-history = { path = "sdk/slot-history", version = "=2.1.21" }
solana-timings = { path = "timings", version = "=2.1.21" }
solana-unified-scheduler-logic = { path = "unified-scheduler-logic", version = "=2.1.21" }
solana-unified-scheduler-pool = { path = "unified-scheduler-pool", version = "=2.1.21" }
solana-rpc = { path = "rpc", version = "=2.1.21" }
solana-rpc-client = { path = "rpc-client", version = "=2.1.21", default-features = false }
solana-rpc-client-api = { path = "rpc-client-api", version = "=2.1.21" }
solana-rpc-client-nonce-utils = { path = "rpc-client-nonce-utils", version = "=2.1.21" }
solana-runtime = { path = "runtime", version = "=2.1.21" }
solana-runtime-transaction = { path = "runtime-transaction", version = "=2.1.21" }
solana-sdk = { path = "sdk", version = "=2.1.21" }
solana-sdk-macro = { path = "sdk/macro", version = "=2.1.21" }
solana-secp256k1-recover = { path = "curves/secp256k1-recover", version = "=2.1.21", default-features = false }
solana-send-transaction-service = { path = "send-transaction-service", version = "=2.1.21" }
solana-short-vec = { path = "short-vec", version = "=2.1.21" }
solana-stable-layout = { path = "sdk/stable-layout", version = "=2.1.21" }
solana-stake-program = { path = "programs/stake", version = "=2.1.21" }
solana-storage-bigtable = { path = "storage-bigtable", version = "=2.1.21" }
solana-storage-proto = { path = "storage-proto", version = "=2.1.21" }
solana-streamer = { path = "streamer", version = "=2.1.21" }
solana-svm = { path = "svm", version = "=2.1.21" }
solana-svm-conformance = { path = "svm-conformance", version = "=2.1.21" }
solana-svm-example-paytube = { path = "svm/examples/paytube", version = "=2.1.21" }
solana-svm-rent-collector = { path = "svm-rent-collector", version = "=2.1.21" }
solana-svm-transaction = { path = "svm-transaction", version = "=2.1.21" }
solana-system-program = { path = "programs/system", version = "=2.1.21" }
solana-sysvar-id = { path = "sdk/sysvar-id", version = "=2.1.21" }
solana-test-validator = { path = "test-validator", version = "=2.1.21" }
solana-thin-client = { path = "thin-client", version = "=2.1.21" }
solana-transaction-error = { path = "sdk/transaction-error", version = "=2.1.21" }
solana-tpu-client = { path = "tpu-client", version = "=2.1.21", default-features = false }
solana-tpu-client-next = { path = "tpu-client-next", version = "=2.1.21" }
solana-transaction-status = { path = "transaction-status", version = "=2.1.21" }
solana-transaction-status-client-types = { path = "transaction-status-client-types", version = "=2.1.21" }
solana-transaction-metrics-tracker = { path = "transaction-metrics-tracker", version = "=2.1.21" }
solana-turbine = { path = "turbine", version = "=2.1.21" }
solana-type-overrides = { path = "type-overrides", version = "=2.1.21" }
solana-udp-client = { path = "udp-client", version = "=2.1.21" }
solana-version = { path = "version", version = "=2.1.21" }
solana-vote = { path = "vote", version = "=2.1.21" }
solana-vote-program = { path = "programs/vote", version = "=2.1.21" }
solana-wen-restart = { path = "wen-restart", version = "=2.1.21" }
solana-zk-elgamal-proof-program = { path = "programs/zk-elgamal-proof", version = "=2.1.21" }
solana-zk-keygen = { path = "zk-keygen", version = "=2.1.21" }
solana-zk-sdk = { path = "zk-sdk", version = "=2.1.21" }
solana-zk-token-proof-program = { path = "programs/zk-token-proof", version = "=2.1.21" }
solana-zk-token-sdk = { path = "zk-token-sdk", version = "=2.1.21" }
solana_rbpf = "=0.8.5"
spl-associated-token-account = "=4.0.0"
spl-instruction-padding = "0.2"
spl-memo = "=5.0.0"
spl-pod = "=0.3.0"
spl-token = "=6.0.0"
spl-token-2022 = "=4.0.0"
spl-token-group-interface = "=0.3.0"
spl-token-metadata-interface = "=0.4.0"
=======
solana-account = "2.2.1"
solana-account-decoder = { path = "account-decoder", version = "=2.3.0" }
solana-account-decoder-client-types = { path = "account-decoder-client-types", version = "=2.3.0" }
solana-account-info = "2.2.1"
solana-accounts-db = { path = "accounts-db", version = "=2.3.0" }
solana-address-lookup-table-interface = "2.2.2"
solana-address-lookup-table-program = { path = "programs/address-lookup-table", version = "=2.3.0" }
solana-atomic-u64 = "2.2.1"
solana-banks-client = { path = "banks-client", version = "=2.3.0" }
solana-banks-interface = { path = "banks-interface", version = "=2.3.0" }
solana-banks-server = { path = "banks-server", version = "=2.3.0" }
solana-bench-tps = { path = "bench-tps", version = "=2.3.0" }
solana-big-mod-exp = "2.2.1"
solana-bincode = "2.2.1"
solana-blake3-hasher = "2.2.1"
solana-bloom = { path = "bloom", version = "=2.3.0" }
solana-bn254 = "2.2.2"
solana-borsh = "2.2.1"
solana-bpf-loader-program = { path = "programs/bpf_loader", version = "=2.3.0" }
solana-bucket-map = { path = "bucket_map", version = "=2.3.0" }
solana-builtins = { path = "builtins", version = "=2.3.0" }
solana-builtins-default-costs = { path = "builtins-default-costs", version = "=2.3.0" }
agave-cargo-registry = { path = "cargo-registry", version = "=2.3.0" }
agave-thread-manager = { path = "thread-manager", version = "=2.3.0" }
solana-clap-utils = { path = "clap-utils", version = "=2.3.0" }
solana-clap-v3-utils = { path = "clap-v3-utils", version = "=2.3.0" }
solana-cli = { path = "cli", version = "=2.3.0" }
solana-cli-config = { path = "cli-config", version = "=2.3.0" }
solana-cli-output = { path = "cli-output", version = "=2.3.0" }
solana-client = { path = "client", version = "=2.3.0" }
solana-client-traits = "2.2.1"
solana-clock = "2.2.1"
solana-cluster-type = "2.2.1"
solana-commitment-config = "2.2.1"
solana-compute-budget = { path = "compute-budget", version = "=2.3.0" }
solana-compute-budget-instruction = { path = "compute-budget-instruction", version = "=2.3.0" }
solana-compute-budget-interface = "2.2.1"
solana-compute-budget-program = { path = "programs/compute-budget", version = "=2.3.0" }
solana-config-program-client = "0.0.2"
solana-connection-cache = { path = "connection-cache", version = "=2.3.0", default-features = false }
solana-core = { path = "core", version = "=2.3.0" }
solana-cost-model = { path = "cost-model", version = "=2.3.0" }
solana-cpi = "2.2.1"
solana-curve25519 = { path = "curves/curve25519", version = "=2.3.0" }
solana-decode-error = "2.2.1"
solana-define-syscall = "2.2.1"
solana-derivation-path = "2.2.1"
solana-download-utils = { path = "download-utils", version = "=2.3.0" }
solana-ed25519-program = "2.2.2"
solana-entry = { path = "entry", version = "=2.3.0" }
solana-program-entrypoint = "2.2.1"
solana-epoch-info = "2.2.1"
solana-epoch-rewards = "2.2.1"
solana-epoch-rewards-hasher = "2.2.1"
solana-epoch-schedule = "2.2.1"
solana-example-mocks = "2.2.1"
solana-faucet = { path = "faucet", version = "=2.3.0" }
solana-feature-gate-client = "0.0.2"
solana-feature-gate-interface = "2.2.1"
solana-fee-calculator = "2.2.1"
solana-fee = { path = "fee", version = "=2.3.0" }
solana-fee-structure = "2.2.1"
solana-frozen-abi = "2.2.1"
solana-frozen-abi-macro = "2.2.1"
solana-tps-client = { path = "tps-client", version = "=2.3.0" }
solana-file-download = "2.2.1"
solana-genesis = { path = "genesis", version = "=2.3.0" }
solana-genesis-config = "2.2.1"
solana-genesis-utils = { path = "genesis-utils", version = "=2.3.0" }
agave-geyser-plugin-interface = { path = "geyser-plugin-interface", version = "=2.3.0" }
solana-geyser-plugin-manager = { path = "geyser-plugin-manager", version = "=2.3.0" }
solana-gossip = { path = "gossip", version = "=2.3.0" }
solana-hard-forks = "2.2.1"
solana-hash = "2.2.1"
solana-inflation = "2.2.1"
solana-inline-spl = { path = "inline-spl", version = "=2.3.0" }
solana-instruction = "2.2.1"
solana-instructions-sysvar = "2.2.1"
solana-keccak-hasher = "2.2.1"
solana-keypair = "2.2.1"
solana-last-restart-slot = "2.2.1"
solana-lattice-hash = { path = "lattice-hash", version = "=2.3.0" }
solana-ledger = { path = "ledger", version = "=2.3.0" }
solana-loader-v2-interface = "2.2.1"
solana-loader-v3-interface = "3.0.0"
solana-loader-v4-interface = "2.2.1"
solana-loader-v4-program = { path = "programs/loader-v4", version = "=2.3.0" }
solana-local-cluster = { path = "local-cluster", version = "=2.3.0" }
solana-log-collector = { path = "log-collector", version = "=2.3.0" }
solana-logger = "2.3.1"
solana-measure = { path = "measure", version = "=2.3.0" }
solana-merkle-tree = { path = "merkle-tree", version = "=2.3.0" }
solana-message = "2.3.0"
solana-metrics = { path = "metrics", version = "=2.3.0" }
solana-msg = "2.2.1"
solana-native-token = "2.2.1"
solana-net-utils = { path = "net-utils", version = "=2.3.0" }
solana-nohash-hasher = "0.2.1"
solana-nonce = "2.2.1"
solana-nonce-account = "2.2.1"
solana-notifier = { path = "notifier", version = "=2.3.0" }
solana-offchain-message = "2.2.1"
solana-package-metadata = "2.2.1"
solana-package-metadata-macro = "2.2.1"
solana-packet = "2.2.1"
solana-perf = { path = "perf", version = "=2.3.0" }
solana-poh = { path = "poh", version = "=2.3.0" }
solana-poh-config = "2.2.1"
solana-poseidon = { path = "poseidon", version = "=2.3.0" }
solana-precompile-error = "2.2.1"
solana-presigner = "2.2.1"
solana-program = { version = "2.2.1", default-features = false }
solana-program-error = "2.2.1"
solana-program-memory = "2.2.1"
solana-program-option = "2.2.1"
solana-program-pack = "2.2.1"
solana-program-runtime = { path = "program-runtime", version = "=2.3.0" }
solana-program-test = { path = "program-test", version = "=2.3.0" }
solana-pubkey = { version = "2.2.1", default-features = false }
solana-pubsub-client = { path = "pubsub-client", version = "=2.3.0" }
solana-quic-client = { path = "quic-client", version = "=2.3.0" }
solana-quic-definitions = "2.2.1"
solana-rayon-threadlimit = { path = "rayon-threadlimit", version = "=2.3.0" }
solana-remote-wallet = { path = "remote-wallet", version = "=2.3.0", default-features = false }
solana-rent = "2.2.1"
solana-rent-collector = "2.2.1"
solana-rent-debits = "2.2.1"
solana-reward-info = "2.2.1"
solana-sanitize = "2.2.1"
solana-secp256r1-program = "2.2.2"
solana-seed-derivable = "2.2.1"
solana-seed-phrase = "2.2.1"
solana-serde = "2.2.1"
solana-serde-varint = "2.2.1"
solana-serialize-utils = "2.2.1"
solana-sha256-hasher = "2.2.1"
solana-signature = { version = "2.2.1", default-features = false }
solana-signer = "2.2.1"
solana-slot-hashes = "2.2.1"
solana-slot-history = "2.2.1"
solana-time-utils = "2.2.1"
solana-timings = { path = "timings", version = "=2.3.0" }
solana-tls-utils = { path = "tls-utils", version = "=2.3.0" }
solana-unified-scheduler-logic = { path = "unified-scheduler-logic", version = "=2.3.0" }
solana-unified-scheduler-pool = { path = "unified-scheduler-pool", version = "=2.3.0" }
solana-rpc = { path = "rpc", version = "=2.3.0" }
solana-rpc-client = { path = "rpc-client", version = "=2.3.0", default-features = false }
solana-rpc-client-api = { path = "rpc-client-api", version = "=2.3.0" }
solana-rpc-client-types = { path = "rpc-client-types", version = "=2.3.0" }
solana-rpc-client-nonce-utils = { path = "rpc-client-nonce-utils", version = "=2.3.0" }
solana-runtime = { path = "runtime", version = "=2.3.0" }
solana-runtime-transaction = { path = "runtime-transaction", version = "=2.3.0" }
solana-sbpf = "=0.10.0"
solana-sdk = "2.2.2"
solana-sdk-ids = "2.2.1"
solana-sdk-macro = "2.2.1"
solana-secp256k1-program = "2.2.1"
solana-secp256k1-recover = "2.2.1"
solana-send-transaction-service = { path = "send-transaction-service", version = "=2.3.0" }
solana-short-vec = "2.2.1"
solana-shred-version = "2.2.1"
solana-stable-layout = "2.2.1"
solana-stake-interface = { version = "1.2.1" }
solana-stake-program = { path = "programs/stake", version = "=2.3.0" }
solana-storage-bigtable = { path = "storage-bigtable", version = "=2.3.0" }
solana-storage-proto = { path = "storage-proto", version = "=2.3.0" }
solana-streamer = { path = "streamer", version = "=2.3.0" }
solana-svm = { path = "svm", version = "=2.3.0" }
solana-svm-callback = { path = "svm-callback", version = "=2.3.0" }
solana-svm-conformance = { path = "svm-conformance", version = "=2.3.0" }
solana-svm-rent-collector = { path = "svm-rent-collector", version = "=2.3.0" }
solana-svm-transaction = { path = "svm-transaction", version = "=2.3.0" }
solana-system-interface = "1.0"
solana-system-program = { path = "programs/system", version = "=2.3.0" }
solana-system-transaction = "2.2.1"
solana-sysvar = "2.2.1"
solana-sysvar-id = "2.2.1"
solana-test-validator = { path = "test-validator", version = "=2.3.0" }
solana-thin-client = { path = "thin-client", version = "=2.3.0" }
solana-transaction = "2.2.2"
solana-transaction-error = "2.2.1"
solana-tpu-client = { path = "tpu-client", version = "=2.3.0", default-features = false }
solana-tpu-client-next = { path = "tpu-client-next", version = "=2.3.0" }
solana-transaction-context = { path = "transaction-context", version = "=2.3.0", features = [ "bincode", "debug-signature" ] }
solana-transaction-status = { path = "transaction-status", version = "=2.3.0" }
solana-transaction-status-client-types = { path = "transaction-status-client-types", version = "=2.3.0" }
solana-transaction-metrics-tracker = { path = "transaction-metrics-tracker", version = "=2.3.0" }
solana-turbine = { path = "turbine", version = "=2.3.0" }
solana-type-overrides = { path = "type-overrides", version = "=2.3.0" }
solana-udp-client = { path = "udp-client", version = "=2.3.0" }
solana-validator-exit = "2.2.1"
solana-version = { path = "version", version = "=2.3.0" }
solana-vote = { path = "vote", version = "=2.3.0" }
solana-vote-interface = "2.2.3"
solana-vote-program = { path = "programs/vote", version = "=2.3.0", default-features = false }
solana-wen-restart = { path = "wen-restart", version = "=2.3.0" }
solana-zk-elgamal-proof-program = { path = "programs/zk-elgamal-proof", version = "=2.3.0" }
solana-zk-keygen = { path = "zk-keygen", version = "=2.3.0" }
solana-zk-sdk = { path = "zk-sdk", version = "=2.3.0" }
solana-zk-token-proof-program = { path = "programs/zk-token-proof", version = "=2.3.0" }
solana-zk-token-sdk = { path = "zk-token-sdk", version = "=2.3.0" }
spl-associated-token-account = "=6.0.0"
spl-instruction-padding = "0.3"
spl-memo = "=6.0.0"
spl-pod = "=0.5.1"
spl-token = "=8.0.0"
spl-token-2022 = "=8.0.0"
spl-token-confidential-transfer-proof-extraction = "0.3.0"
spl-token-group-interface = "=0.6.0"
spl-token-metadata-interface = "=0.7.0"
>>>>>>> 8116dcf8
static_assertions = "1.1.0"
stream-cancel = "0.8.2"
strum = "0.24"
strum_macros = "0.24"
subtle = "2.6.1"
symlink = "0.1.0"
syn = "2.0"
sys-info = "0.9.1"
sysctl = "0.4.6"
systemstat = "0.2.4"
tar = "0.4.44"
tarpc = "0.29.0"
tempfile = "3.19.1"
test-case = "3.3.1"
thiserror = "2.0.12"
thread-priority = "1.2.0"
tiny-bip39 = "0.8.2"
# Update solana-tokio patch below when updating this version
<<<<<<< HEAD
tokio = "1.43.0"
=======
tokio = "1.44.0"
>>>>>>> 8116dcf8
tokio-serde = "0.8"
tokio-stream = "0.1.17"
tokio-tungstenite = "0.20.1"
tokio-util = "0.7.14"
toml = "0.8.12"
tonic = "0.9.2"
tonic-build = "0.9.2"
tower = "0.5.2"
trait-set = "0.3.0"
trees = "0.4.2"
tungstenite = "0.20.1"
unwrap_none = "0.1.2"
uriparse = "0.6.4"
url = "2.5.4"
vec_extract_if_polyfill = "0.1.0"
wasm-bindgen = "0.2"
winapi = "0.3.8"
winreg = "0.50"
x509-parser = "0.14.0"
# See "zeroize versioning issues" below if you are updating this version.
zeroize = { version = "1.7", default-features = false }
zstd = "0.13.3"

# curve25519-dalek uses the simd backend by default in v4 if possible,
# which has very slow performance on some platforms with opt-level 0,
# which is the default for dev and test builds.
# This slowdown causes certain interactions in the solana-test-validator,
# such as verifying ZK proofs in transactions, to take much more than 400ms,
# creating problems in the testing environment.
# To enable better performance in solana-test-validator during tests and dev builds,
# we override the opt-level to 3 for the crate.
[profile.dev.package.curve25519-dalek]
opt-level = 3

[patch.crates-io]
# for details, see https://github.com/anza-xyz/crossbeam/commit/fd279d707025f0e60951e429bf778b4813d1b6bf
crossbeam-epoch = { git = "https://github.com/anza-xyz/crossbeam", rev = "fd279d707025f0e60951e429bf778b4813d1b6bf" }

# We include the following crates as our dependencies above from crates.io:
#
#  * spl-associated-token-account
#  * spl-instruction-padding
#  * spl-memo
#  * spl-pod
#  * spl-token
#  * spl-token-2022
#  * spl-token-metadata-interface
#
# They, in turn, depend on a number of crates that we also include directly
# using `path` specifications.  For example, `spl-token` depends on
# `solana-program`.  And we explicitly specify `solana-program` above as a local
# path dependency:
#
#     solana-program = { path = "../../sdk/program", version = "=1.16.0" }
#
# Unfortunately, Cargo will try to resolve the `spl-token` `solana-program`
# dependency only using what is available on crates.io.  Crates.io normally
# contains a previous version of these crates, and we end up with two versions
# of `solana-program` and `solana-zk-token-sdk` and all of their dependencies in
# our build tree.
#
# If you are developing downstream using non-crates-io solana-program (local or
# forked repo, or from github rev, eg), duplicate the following patch statements
# in your Cargo.toml. If you still hit duplicate-type errors with the patch
# statements in place, run `cargo update -p solana-program` and/or `cargo update
# -p solana-zk-token-sdk` to remove extraneous versions from your Cargo.lock
# file.
#
# There is a similar override in `programs/sbf/Cargo.toml`.  Please keep both
# comments and the overrides in sync.
solana-curve25519 = { path = "curves/curve25519" }
<<<<<<< HEAD
solana-program = { path = "sdk/program" }
solana-zk-sdk = { path = "zk-sdk" }
solana-zk-token-sdk = { path = "zk-token-sdk" }

# curve25519-dalek uses the simd backend by default in v4 if possible,
# which has very slow performance on some platforms with opt-level 0,
# which is the default for dev and test builds.
# This slowdown causes certain interactions in the solana-test-validator,
# such as verifying ZK proofs in transactions, to take much more than 400ms,
# creating problems in the testing environment.
# To enable better performance in solana-test-validator during tests and dev builds,
# we override the opt-level to 3 for the crate.
[profile.dev.package.curve25519-dalek]
opt-level = 3
=======
solana-zk-sdk = { path = "zk-sdk" }
>>>>>>> 8116dcf8
<|MERGE_RESOLUTION|>--- conflicted
+++ resolved
@@ -117,54 +117,6 @@
     "rpc-test",
     "runtime",
     "runtime-transaction",
-<<<<<<< HEAD
-    "sdk",
-    "sdk/account",
-    "sdk/account-info",
-    "sdk/atomic-u64",
-    "sdk/bincode",
-    "sdk/borsh",
-    "sdk/cargo-build-sbf",
-    "sdk/cargo-test-sbf",
-    "sdk/clock",
-    "sdk/cpi",
-    "sdk/decode-error",
-    "sdk/derivation-path",
-    "sdk/epoch-schedule",
-    "sdk/feature-set",
-    "sdk/fee-calculator",
-    "sdk/gen-headers",
-    "sdk/hash",
-    "sdk/inflation",
-    "sdk/instruction",
-    "sdk/macro",
-    "sdk/msg",
-    "sdk/native-token",
-    "sdk/package-metadata",
-    "sdk/package-metadata-macro",
-    "sdk/packet",
-    "sdk/precompile-error",
-    "sdk/program",
-    "sdk/program-entrypoint",
-    "sdk/program-error",
-    "sdk/program-memory",
-    "sdk/program-option",
-    "sdk/program-pack",
-    "sdk/pubkey",
-    "sdk/rent",
-    "sdk/sanitize",
-    "sdk/secp256r1-program",
-    "sdk/serde-varint",
-    "sdk/serialize-utils",
-    "sdk/sha256-hasher",
-    "sdk/signature",
-    "sdk/slot-hashes",
-    "sdk/slot-history",
-    "sdk/stable-layout",
-    "sdk/sysvar-id",
-    "sdk/transaction-error",
-=======
->>>>>>> 8116dcf8
     "send-transaction-service",
     "stake-accounts",
     "storage-bigtable",
@@ -212,11 +164,7 @@
 resolver = "2"
 
 [workspace.package]
-<<<<<<< HEAD
-version = "2.1.21"
-=======
 version = "2.3.0"
->>>>>>> 8116dcf8
 authors = ["Anza Maintainers <maintainers@anza.xyz>"]
 repository = "https://github.com/anza-xyz/agave"
 homepage = "https://anza.xyz/"
@@ -232,10 +180,6 @@
 
 [workspace.dependencies]
 Inflector = "0.11.4"
-<<<<<<< HEAD
-agave-transaction-view = { path = "transaction-view", version = "=2.1.21" }
-aquamarine = "0.3.3"
-=======
 axum = "0.7.9"
 agave-banking-stage-ingress-types = { path = "banking-stage-ingress-types", version = "=2.3.0" }
 agave-feature-set = { path = "feature-set", version = "=2.3.0" }
@@ -243,7 +187,6 @@
 agave-reserved-account-keys = { path = "reserved-account-keys", version = "=2.3.0" }
 agave-transaction-view = { path = "transaction-view", version = "=2.3.0" }
 aquamarine = "0.6.0"
->>>>>>> 8116dcf8
 aes-gcm-siv = "0.11.1"
 ahash = "0.8.11"
 anyhow = "1.0.97"
@@ -271,17 +214,9 @@
 bs58 = { version = "0.5.1", default-features = false }
 bv = "0.11.1"
 byte-unit = "4.0.19"
-<<<<<<< HEAD
-bytecount = "0.6.8"
-bytemuck = "1.19.0"
-bytemuck_derive = ">=1.8.0, <1.9.0"
-byteorder = "1.5.0"
-bytes = "1.8"
-=======
 bytemuck = "1.22.0"
 bytemuck_derive = "1.9.3"
 bytes = "1.10"
->>>>>>> 8116dcf8
 bzip2 = "0.4.4"
 caps = "0.5.5"
 cargo_metadata = "0.15.4"
@@ -396,13 +331,8 @@
 protobuf-src = "1.1.0"
 qstring = "0.7.2"
 qualifier_attr = { version = "0.2.2", default-features = false }
-<<<<<<< HEAD
-quinn = "0.11.6"
-quinn-proto = "0.11.9"
-=======
 quinn = "0.11.7"
 quinn-proto = "0.11.10"
->>>>>>> 8116dcf8
 quote = "1.0"
 rand = "0.8.5"
 rand0-7 = { package = "rand", version = "0.7" }
@@ -437,163 +367,6 @@
 smpl_jwt = "0.7.1"
 socket2 = "0.5.9"
 soketto = "0.7"
-<<<<<<< HEAD
-solana-account = { path = "sdk/account", version = "=2.1.21" }
-solana-account-decoder = { path = "account-decoder", version = "=2.1.21" }
-solana-account-decoder-client-types = { path = "account-decoder-client-types", version = "=2.1.21" }
-solana-account-info = { path = "sdk/account-info", version = "=2.1.21" }
-solana-accounts-db = { path = "accounts-db", version = "=2.1.21" }
-solana-address-lookup-table-program = { path = "programs/address-lookup-table", version = "=2.1.21" }
-solana-atomic-u64 = { path = "sdk/atomic-u64", version = "=2.1.21" }
-solana-banks-client = { path = "banks-client", version = "=2.1.21" }
-solana-banks-interface = { path = "banks-interface", version = "=2.1.21" }
-solana-banks-server = { path = "banks-server", version = "=2.1.21" }
-solana-bench-tps = { path = "bench-tps", version = "=2.1.21" }
-solana-bincode = { path = "sdk/bincode", version = "=2.1.21" }
-solana-bloom = { path = "bloom", version = "=2.1.21" }
-solana-bn254 = { path = "curves/bn254", version = "=2.1.21" }
-solana-borsh = { path = "sdk/borsh", version = "=2.1.21" }
-solana-bpf-loader-program = { path = "programs/bpf_loader", version = "=2.1.21" }
-solana-bucket-map = { path = "bucket_map", version = "=2.1.21" }
-solana-builtins-default-costs = { path = "builtins-default-costs", version = "=2.1.21" }
-agave-cargo-registry = { path = "cargo-registry", version = "=2.1.21" }
-solana-clap-utils = { path = "clap-utils", version = "=2.1.21" }
-solana-clap-v3-utils = { path = "clap-v3-utils", version = "=2.1.21" }
-solana-cli = { path = "cli", version = "=2.1.21" }
-solana-cli-config = { path = "cli-config", version = "=2.1.21" }
-solana-cli-output = { path = "cli-output", version = "=2.1.21" }
-solana-client = { path = "client", version = "=2.1.21" }
-solana-clock = { path = "sdk/clock", version = "=2.1.21" }
-solana-compute-budget = { path = "compute-budget", version = "=2.1.21" }
-solana-compute-budget-program = { path = "programs/compute-budget", version = "=2.1.21" }
-solana-config-program = { path = "programs/config", version = "=2.1.21" }
-solana-connection-cache = { path = "connection-cache", version = "=2.1.21", default-features = false }
-solana-core = { path = "core", version = "=2.1.21" }
-solana-cost-model = { path = "cost-model", version = "=2.1.21" }
-solana-cpi = { path = "sdk/cpi", version = "=2.1.21" }
-solana-curve25519 = { path = "curves/curve25519", version = "=2.1.21" }
-solana-decode-error = { path = "sdk/decode-error", version = "=2.1.21" }
-solana-define-syscall = { path = "define-syscall", version = "=2.1.21" }
-solana-derivation-path = { path = "sdk/derivation-path", version = "=2.1.21" }
-solana-download-utils = { path = "download-utils", version = "=2.1.21" }
-solana-entry = { path = "entry", version = "=2.1.21" }
-solana-program-entrypoint = { path = "sdk/program-entrypoint", version = "=2.1.21" }
-solana-epoch-schedule = { path = "sdk/epoch-schedule", version = "=2.1.21" }
-solana-faucet = { path = "faucet", version = "=2.1.21" }
-solana-feature-set = { path = "sdk/feature-set", version = "=2.1.21" }
-solana-fee-calculator = { path = "sdk/fee-calculator", version = "=2.1.21" }
-solana-fee = { path = "fee", version = "=2.1.21" }
-solana-frozen-abi = { path = "frozen-abi", version = "=2.1.21" }
-solana-frozen-abi-macro = { path = "frozen-abi/macro", version = "=2.1.21" }
-solana-tps-client = { path = "tps-client", version = "=2.1.21" }
-solana-genesis = { path = "genesis", version = "=2.1.21" }
-solana-genesis-utils = { path = "genesis-utils", version = "=2.1.21" }
-agave-geyser-plugin-interface = { path = "geyser-plugin-interface", version = "=2.1.21" }
-solana-geyser-plugin-manager = { path = "geyser-plugin-manager", version = "=2.1.21" }
-solana-gossip = { path = "gossip", version = "=2.1.21" }
-solana-hash = { path = "sdk/hash", version = "=2.1.21", default-features = false }
-solana-inflation = { path = "sdk/inflation", version = "=2.1.21" }
-solana-inline-spl = { path = "inline-spl", version = "=2.1.21" }
-solana-instruction = { path = "sdk/instruction", version = "=2.1.21", default-features = false }
-solana-last-restart-slot = { path = "sdk/last-restart-slot", version = "=2.1.21" }
-solana-lattice-hash = { path = "lattice-hash", version = "=2.1.21" }
-solana-ledger = { path = "ledger", version = "=2.1.21" }
-solana-loader-v4-program = { path = "programs/loader-v4", version = "=2.1.21" }
-solana-local-cluster = { path = "local-cluster", version = "=2.1.21" }
-solana-log-collector = { path = "log-collector", version = "=2.1.21" }
-solana-logger = { path = "logger", version = "=2.1.21" }
-solana-measure = { path = "measure", version = "=2.1.21" }
-solana-merkle-tree = { path = "merkle-tree", version = "=2.1.21" }
-solana-metrics = { path = "metrics", version = "=2.1.21" }
-solana-msg = { path = "sdk/msg", version = "=2.1.21" }
-solana-native-token = { path = "sdk/native-token", version = "=2.1.21" }
-solana-net-utils = { path = "net-utils", version = "=2.1.21" }
-solana-nohash-hasher = "0.2.1"
-solana-notifier = { path = "notifier", version = "=2.1.21" }
-solana-package-metadata = { path = "sdk/package-metadata", version = "=2.1.21" }
-solana-package-metadata-macro = { path = "sdk/package-metadata-macro", version = "=2.1.21" }
-solana-packet = { path = "sdk/packet", version = "=2.1.21" }
-solana-perf = { path = "perf", version = "=2.1.21" }
-solana-poh = { path = "poh", version = "=2.1.21" }
-solana-poseidon = { path = "poseidon", version = "=2.1.21" }
-solana-precompile-error = { path = "sdk/precompile-error", version = "=2.1.21" }
-solana-program = { path = "sdk/program", version = "=2.1.21", default-features = false }
-solana-program-error = { path = "sdk/program-error", version = "=2.1.21" }
-solana-program-memory = { path = "sdk/program-memory", version = "=2.1.21" }
-solana-program-option = { path = "sdk/program-option", version = "=2.1.21" }
-solana-program-pack = { path = "sdk/program-pack", version = "=2.1.21" }
-solana-program-runtime = { path = "program-runtime", version = "=2.1.21" }
-solana-program-test = { path = "program-test", version = "=2.1.21" }
-solana-pubkey = { path = "sdk/pubkey", version = "=2.1.21", default-features = false }
-solana-pubsub-client = { path = "pubsub-client", version = "=2.1.21" }
-solana-quic-client = { path = "quic-client", version = "=2.1.21" }
-solana-rayon-threadlimit = { path = "rayon-threadlimit", version = "=2.1.21" }
-solana-remote-wallet = { path = "remote-wallet", version = "=2.1.21", default-features = false }
-solana-rent = { path = "sdk/rent", version = "=2.1.21", default-features = false }
-solana-sanitize = { path = "sdk/sanitize", version = "=2.1.21" }
-solana-secp256r1-program = { path = "sdk/secp256r1-program", version = "=2.1.21", default-features = false }
-solana-serde-varint = { path = "sdk/serde-varint", version = "=2.1.21" }
-solana-serialize-utils = { path = "sdk/serialize-utils", version = "=2.1.21" }
-solana-sha256-hasher = { path = "sdk/sha256-hasher", version = "=2.1.21" }
-solana-signature = { path = "sdk/signature", version = "=2.1.21", default-features = false }
-solana-slot-hashes = { path = "sdk/slot-hashes", version = "=2.1.21" }
-solana-slot-history = { path = "sdk/slot-history", version = "=2.1.21" }
-solana-timings = { path = "timings", version = "=2.1.21" }
-solana-unified-scheduler-logic = { path = "unified-scheduler-logic", version = "=2.1.21" }
-solana-unified-scheduler-pool = { path = "unified-scheduler-pool", version = "=2.1.21" }
-solana-rpc = { path = "rpc", version = "=2.1.21" }
-solana-rpc-client = { path = "rpc-client", version = "=2.1.21", default-features = false }
-solana-rpc-client-api = { path = "rpc-client-api", version = "=2.1.21" }
-solana-rpc-client-nonce-utils = { path = "rpc-client-nonce-utils", version = "=2.1.21" }
-solana-runtime = { path = "runtime", version = "=2.1.21" }
-solana-runtime-transaction = { path = "runtime-transaction", version = "=2.1.21" }
-solana-sdk = { path = "sdk", version = "=2.1.21" }
-solana-sdk-macro = { path = "sdk/macro", version = "=2.1.21" }
-solana-secp256k1-recover = { path = "curves/secp256k1-recover", version = "=2.1.21", default-features = false }
-solana-send-transaction-service = { path = "send-transaction-service", version = "=2.1.21" }
-solana-short-vec = { path = "short-vec", version = "=2.1.21" }
-solana-stable-layout = { path = "sdk/stable-layout", version = "=2.1.21" }
-solana-stake-program = { path = "programs/stake", version = "=2.1.21" }
-solana-storage-bigtable = { path = "storage-bigtable", version = "=2.1.21" }
-solana-storage-proto = { path = "storage-proto", version = "=2.1.21" }
-solana-streamer = { path = "streamer", version = "=2.1.21" }
-solana-svm = { path = "svm", version = "=2.1.21" }
-solana-svm-conformance = { path = "svm-conformance", version = "=2.1.21" }
-solana-svm-example-paytube = { path = "svm/examples/paytube", version = "=2.1.21" }
-solana-svm-rent-collector = { path = "svm-rent-collector", version = "=2.1.21" }
-solana-svm-transaction = { path = "svm-transaction", version = "=2.1.21" }
-solana-system-program = { path = "programs/system", version = "=2.1.21" }
-solana-sysvar-id = { path = "sdk/sysvar-id", version = "=2.1.21" }
-solana-test-validator = { path = "test-validator", version = "=2.1.21" }
-solana-thin-client = { path = "thin-client", version = "=2.1.21" }
-solana-transaction-error = { path = "sdk/transaction-error", version = "=2.1.21" }
-solana-tpu-client = { path = "tpu-client", version = "=2.1.21", default-features = false }
-solana-tpu-client-next = { path = "tpu-client-next", version = "=2.1.21" }
-solana-transaction-status = { path = "transaction-status", version = "=2.1.21" }
-solana-transaction-status-client-types = { path = "transaction-status-client-types", version = "=2.1.21" }
-solana-transaction-metrics-tracker = { path = "transaction-metrics-tracker", version = "=2.1.21" }
-solana-turbine = { path = "turbine", version = "=2.1.21" }
-solana-type-overrides = { path = "type-overrides", version = "=2.1.21" }
-solana-udp-client = { path = "udp-client", version = "=2.1.21" }
-solana-version = { path = "version", version = "=2.1.21" }
-solana-vote = { path = "vote", version = "=2.1.21" }
-solana-vote-program = { path = "programs/vote", version = "=2.1.21" }
-solana-wen-restart = { path = "wen-restart", version = "=2.1.21" }
-solana-zk-elgamal-proof-program = { path = "programs/zk-elgamal-proof", version = "=2.1.21" }
-solana-zk-keygen = { path = "zk-keygen", version = "=2.1.21" }
-solana-zk-sdk = { path = "zk-sdk", version = "=2.1.21" }
-solana-zk-token-proof-program = { path = "programs/zk-token-proof", version = "=2.1.21" }
-solana-zk-token-sdk = { path = "zk-token-sdk", version = "=2.1.21" }
-solana_rbpf = "=0.8.5"
-spl-associated-token-account = "=4.0.0"
-spl-instruction-padding = "0.2"
-spl-memo = "=5.0.0"
-spl-pod = "=0.3.0"
-spl-token = "=6.0.0"
-spl-token-2022 = "=4.0.0"
-spl-token-group-interface = "=0.3.0"
-spl-token-metadata-interface = "=0.4.0"
-=======
 solana-account = "2.2.1"
 solana-account-decoder = { path = "account-decoder", version = "=2.3.0" }
 solana-account-decoder-client-types = { path = "account-decoder-client-types", version = "=2.3.0" }
@@ -804,7 +577,6 @@
 spl-token-confidential-transfer-proof-extraction = "0.3.0"
 spl-token-group-interface = "=0.6.0"
 spl-token-metadata-interface = "=0.7.0"
->>>>>>> 8116dcf8
 static_assertions = "1.1.0"
 stream-cancel = "0.8.2"
 strum = "0.24"
@@ -823,11 +595,7 @@
 thread-priority = "1.2.0"
 tiny-bip39 = "0.8.2"
 # Update solana-tokio patch below when updating this version
-<<<<<<< HEAD
-tokio = "1.43.0"
-=======
 tokio = "1.44.0"
->>>>>>> 8116dcf8
 tokio-serde = "0.8"
 tokio-stream = "0.1.17"
 tokio-tungstenite = "0.20.1"
@@ -899,21 +667,4 @@
 # There is a similar override in `programs/sbf/Cargo.toml`.  Please keep both
 # comments and the overrides in sync.
 solana-curve25519 = { path = "curves/curve25519" }
-<<<<<<< HEAD
-solana-program = { path = "sdk/program" }
-solana-zk-sdk = { path = "zk-sdk" }
-solana-zk-token-sdk = { path = "zk-token-sdk" }
-
-# curve25519-dalek uses the simd backend by default in v4 if possible,
-# which has very slow performance on some platforms with opt-level 0,
-# which is the default for dev and test builds.
-# This slowdown causes certain interactions in the solana-test-validator,
-# such as verifying ZK proofs in transactions, to take much more than 400ms,
-# creating problems in the testing environment.
-# To enable better performance in solana-test-validator during tests and dev builds,
-# we override the opt-level to 3 for the crate.
-[profile.dev.package.curve25519-dalek]
-opt-level = 3
-=======
-solana-zk-sdk = { path = "zk-sdk" }
->>>>>>> 8116dcf8
+solana-zk-sdk = { path = "zk-sdk" }