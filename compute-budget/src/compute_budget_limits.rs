#[cfg(feature = "dev-context-only-utils")]
use qualifier_attr::qualifiers;
pub use solana_program_runtime::execution_budget::{
    DEFAULT_HEAP_COST, DEFAULT_INSTRUCTION_COMPUTE_UNIT_LIMIT,
    MAX_BUILTIN_ALLOCATION_COMPUTE_UNIT_LIMIT, MAX_COMPUTE_UNIT_LIMIT, MAX_HEAP_FRAME_BYTES,
    MAX_LOADED_ACCOUNTS_DATA_SIZE_BYTES, MIN_HEAP_FRAME_BYTES,
};
use {
    solana_fee_structure::{FeeBudgetLimits, FeeDetails},
    solana_program_runtime::execution_budget::{
        SVMTransactionExecutionAndFeeBudgetLimits, SVMTransactionExecutionBudget,
    },
    std::num::NonZeroU32,
};

<<<<<<< HEAD
/// Roughly 0.5us/page, where page is 32K; given roughly 15CU/us, the
/// default heap page cost = 0.5 * 15 ~= 8CU/page
pub const DEFAULT_HEAP_COST: u64 = 8;
pub const DEFAULT_INSTRUCTION_COMPUTE_UNIT_LIMIT: u32 = 200_000;
// SIMD-170 defines max CUs to be allocated for any builtin program instructions, that
// have not been migrated to sBPF programs.
pub const MAX_BUILTIN_ALLOCATION_COMPUTE_UNIT_LIMIT: u32 = 3_000;
pub const MAX_COMPUTE_UNIT_LIMIT: u32 = 1_400_000;
pub const MAX_HEAP_FRAME_BYTES: u32 = 256 * 1024;
pub const MIN_HEAP_FRAME_BYTES: u32 = HEAP_LENGTH as u32;
=======
type MicroLamports = u128;
>>>>>>> 8116dcf8

/// There are 10^6 micro-lamports in one lamport
const MICRO_LAMPORTS_PER_LAMPORT: u64 = 1_000_000;

#[derive(Clone, Copy, Debug, PartialEq, Eq)]
pub struct ComputeBudgetLimits {
    pub updated_heap_bytes: u32,
    pub compute_unit_limit: u32,
    pub compute_unit_price: u64,
    pub loaded_accounts_bytes: NonZeroU32,
}

impl Default for ComputeBudgetLimits {
    fn default() -> Self {
        ComputeBudgetLimits {
            updated_heap_bytes: MIN_HEAP_FRAME_BYTES,
            compute_unit_limit: MAX_COMPUTE_UNIT_LIMIT,
            compute_unit_price: 0,
            loaded_accounts_bytes: MAX_LOADED_ACCOUNTS_DATA_SIZE_BYTES,
        }
    }
}

impl ComputeBudgetLimits {
    pub fn get_compute_budget_and_limits(
        &self,
        loaded_accounts_data_size_limit: NonZeroU32,
        fee_details: FeeDetails,
    ) -> SVMTransactionExecutionAndFeeBudgetLimits {
        SVMTransactionExecutionAndFeeBudgetLimits {
            budget: SVMTransactionExecutionBudget {
                compute_unit_limit: u64::from(self.compute_unit_limit),
                heap_size: self.updated_heap_bytes,
                ..SVMTransactionExecutionBudget::default()
            },
            loaded_accounts_data_size_limit,
            fee_details,
        }
    }

    pub fn get_prioritization_fee(&self) -> u64 {
        get_prioritization_fee(self.compute_unit_price, u64::from(self.compute_unit_limit))
    }
}

fn get_prioritization_fee(compute_unit_price: u64, compute_unit_limit: u64) -> u64 {
    let micro_lamport_fee: MicroLamports =
        (compute_unit_price as u128).saturating_mul(compute_unit_limit as u128);
    micro_lamport_fee
        .saturating_add(MICRO_LAMPORTS_PER_LAMPORT.saturating_sub(1) as u128)
        .checked_div(MICRO_LAMPORTS_PER_LAMPORT as u128)
        .and_then(|fee| u64::try_from(fee).ok())
        .unwrap_or(u64::MAX)
}

impl From<ComputeBudgetLimits> for FeeBudgetLimits {
    fn from(val: ComputeBudgetLimits) -> Self {
        let prioritization_fee =
            get_prioritization_fee(val.compute_unit_price, u64::from(val.compute_unit_limit));

        FeeBudgetLimits {
            loaded_accounts_data_size_limit: val.loaded_accounts_bytes,
            heap_cost: DEFAULT_HEAP_COST,
            compute_unit_limit: u64::from(val.compute_unit_limit),
            prioritization_fee,
        }
    }
}

impl From<&ComputeBudgetLimits> for FeeBudgetLimits {
    fn from(val: &ComputeBudgetLimits) -> Self {
        let prioritization_fee =
            get_prioritization_fee(val.compute_unit_price, u64::from(val.compute_unit_limit));

        FeeBudgetLimits {
            loaded_accounts_data_size_limit: val.loaded_accounts_bytes,
            heap_cost: DEFAULT_HEAP_COST,
            compute_unit_limit: u64::from(val.compute_unit_limit),
            prioritization_fee,
        }
    }
}

#[cfg(test)]
mod test {
    use super::*;

    #[test]
    fn test_new_with_no_fee() {
        for compute_units in [0, 1, MICRO_LAMPORTS_PER_LAMPORT, u64::MAX] {
            assert_eq!(get_prioritization_fee(0, compute_units), 0);
        }
    }

    #[test]
    fn test_new_with_compute_unit_price() {
        assert_eq!(
            get_prioritization_fee(MICRO_LAMPORTS_PER_LAMPORT - 1, 1),
            1,
            "should round up (<1.0) lamport fee to 1 lamport"
        );

        assert_eq!(get_prioritization_fee(MICRO_LAMPORTS_PER_LAMPORT, 1), 1);

        assert_eq!(
            get_prioritization_fee(MICRO_LAMPORTS_PER_LAMPORT + 1, 1),
            2,
            "should round up (>1.0) lamport fee to 2 lamports"
        );

        assert_eq!(get_prioritization_fee(200, 100_000), 20);

        assert_eq!(
            get_prioritization_fee(MICRO_LAMPORTS_PER_LAMPORT, u64::MAX),
            u64::MAX
        );

        assert_eq!(get_prioritization_fee(u64::MAX, u64::MAX), u64::MAX);
    }
}<|MERGE_RESOLUTION|>--- conflicted
+++ resolved
@@ -13,20 +13,7 @@
     std::num::NonZeroU32,
 };
 
-<<<<<<< HEAD
-/// Roughly 0.5us/page, where page is 32K; given roughly 15CU/us, the
-/// default heap page cost = 0.5 * 15 ~= 8CU/page
-pub const DEFAULT_HEAP_COST: u64 = 8;
-pub const DEFAULT_INSTRUCTION_COMPUTE_UNIT_LIMIT: u32 = 200_000;
-// SIMD-170 defines max CUs to be allocated for any builtin program instructions, that
-// have not been migrated to sBPF programs.
-pub const MAX_BUILTIN_ALLOCATION_COMPUTE_UNIT_LIMIT: u32 = 3_000;
-pub const MAX_COMPUTE_UNIT_LIMIT: u32 = 1_400_000;
-pub const MAX_HEAP_FRAME_BYTES: u32 = 256 * 1024;
-pub const MIN_HEAP_FRAME_BYTES: u32 = HEAP_LENGTH as u32;
-=======
 type MicroLamports = u128;
->>>>>>> 8116dcf8
 
 /// There are 10^6 micro-lamports in one lamport
 const MICRO_LAMPORTS_PER_LAMPORT: u64 = 1_000_000;
