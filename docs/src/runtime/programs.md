--- conflicted
+++ resolved
@@ -4,242 +4,4 @@
 sidebar_label: Native Programs
 ---
 
-<<<<<<< HEAD
-Solana contains a small handful of native programs, which are required to run
-validator nodes. Unlike third-party programs, the native programs are part of
-the validator implementation and can be upgraded as part of cluster upgrades.
-Upgrades may occur to add features, fix bugs, or improve performance. Interface
-changes to individual instructions should rarely, if ever, occur. Instead, when
-change is needed, new instructions are added and previous ones are marked
-deprecated. Apps can upgrade on their own timeline without concern of breakages
-across upgrades.
-
-For each native program, the program id and the description of each supported
-instruction are provided. A transaction can mix and match instructions from different
-programs, as well as include instructions from on-chain programs.
-
-## System Program
-
-Create new accounts, allocate account data, assign accounts to owning programs,
-transfer lamports from System Program owned accounts and pay transaction fees.
-
-- Program id: `11111111111111111111111111111111`
-- Instructions: [SystemInstruction](https://docs.rs/solana-program/VERSION_FOR_DOCS_RS/solana_program/system_instruction/enum.SystemInstruction.html)
-
-## Config Program
-
-Add configuration data to the chain, followed by the list of public keys that
-are allowed to modify it
-
-- Program id: `Config1111111111111111111111111111111111111`
-- Instructions: [config_instruction](https://docs.rs/solana-config-program/VERSION_FOR_DOCS_RS/solana_config_program/config_instruction/index.html)
-
-Unlike the other programs, the Config program does not define any individual
-instructions. It has just one implicit instruction: "store". Its
-instruction data is a set of keys that gate access to the account and the
-data to store inside of it.
-
-## Stake Program
-
-Create and manage accounts representing stake and rewards for delegations to
-validators.
-
-- Program id: `Stake11111111111111111111111111111111111111`
-- Instructions: [StakeInstruction](https://docs.rs/solana-sdk/VERSION_FOR_DOCS_RS/solana_sdk/stake/instruction/enum.StakeInstruction.html)
-
-## Vote Program
-
-Create and manage accounts that track validator voting state and rewards.
-
-- Program id: `Vote111111111111111111111111111111111111111`
-- Instructions: [VoteInstruction](https://docs.rs/solana-vote-program/VERSION_FOR_DOCS_RS/solana_vote_program/vote_instruction/enum.VoteInstruction.html)
-
-## Address Lookup Table Program
-
-- Program id: `AddressLookupTab1e1111111111111111111111111`
-- Instructions: [AddressLookupTableInstruction](https://docs.rs/solana-sdk/VERSION_FOR_DOCS_RS/solana_sdk/address_lookup_table/instruction/enum.ProgramInstruction.html)
-
-## BPF Loader
-
-Deploys, upgrades, and executes programs on the chain.
-
-- Program id: `BPFLoaderUpgradeab1e11111111111111111111111`
-- Instructions: [LoaderInstruction](https://docs.rs/solana-sdk/VERSION_FOR_DOCS_RS/solana_sdk/loader_upgradeable_instruction/enum.UpgradeableLoaderInstruction.html)
-
-The BPF Upgradeable Loader marks itself as the "owner" of the executable and
-program-data accounts it creates to store your program. When a user invokes an
-instruction via a program id, the Solana runtime loads both your program
-and its owner, the BPF Upgradeable Loader. The runtime then passes your program
-to the BPF Upgradeable Loader for it to process the instruction.
-
-[More information about deployment](../cli/examples/deploy-a-program.md)
-
-## Ed25519 Program
-
-The program for verifying ed25519 signatures. It takes an ed25519 signature, a public key, and a message.
-Multiple signatures can be verified. If any of the signatures fail to verify, an error is returned.
-
-- Program id: `Ed25519SigVerify111111111111111111111111111`
-- Instructions: [ed25519_instruction](https://docs.rs/solana-sdk/VERSION_FOR_DOCS_RS/solana_sdk/ed25519_instruction/index.html)
-
-The ed25519 program processes an instruction. The first `u8` is a count of the number of
-signatures to check, which is followed by a single byte padding. After that, the
-following struct is serialized, one for each signature to check.
-
-```
-struct Ed25519SignatureOffsets {
-    signature_offset: u16,             // offset to ed25519 signature of 64 bytes
-    signature_instruction_index: u16,  // instruction index to find signature
-    public_key_offset: u16,            // offset to public key of 32 bytes
-    public_key_instruction_index: u16, // instruction index to find public key
-    message_data_offset: u16,          // offset to start of message data
-    message_data_size: u16,            // size of message data
-    message_instruction_index: u16,    // index of instruction data to get message data
-}
-```
-
-The pseudo code of the signature verification:
-
-```
-process_instruction() {
-    for i in 0..count {
-        // i'th index values referenced:
-        instructions = &transaction.message().instructions
-        instruction_index = ed25519_signature_instruction_index != u16::MAX ? ed25519_signature_instruction_index : current_instruction;
-        signature = instructions[instruction_index].data[ed25519_signature_offset..ed25519_signature_offset + 64]
-        instruction_index = ed25519_pubkey_instruction_index != u16::MAX ? ed25519_pubkey_instruction_index : current_instruction;
-        pubkey = instructions[instruction_index].data[ed25519_pubkey_offset..ed25519_pubkey_offset + 32]
-        instruction_index = ed25519_message_instruction_index != u16::MAX ? ed25519_message_instruction_index : current_instruction;
-        message = instructions[instruction_index].data[ed25519_message_data_offset..ed25519_message_data_offset + ed25519_message_data_size]
-        if pubkey.verify(signature, message) != Success {
-            return Error
-        }
-    }
-    return Success
-}
-```
-
-## Secp256k1 Program
-
-Verify secp256k1 public key recovery operations (ecrecover).
-
-- Program id: `KeccakSecp256k11111111111111111111111111111`
-- Instructions: [new_secp256k1_instruction](https://github.com/solana-labs/solana/blob/1a658c7f31e1e0d2d39d9efbc0e929350e2c2bcb/sdk/src/secp256k1_instruction.rs#L31)
-
-The secp256k1 program processes an instruction which takes in as the first byte
-a count of the following struct serialized in the instruction data:
-
-```
-struct Secp256k1SignatureOffsets {
-    secp_signature_offset: u16,            // offset to [signature,recovery_id] of 64+1 bytes
-    secp_signature_instruction_index: u8,  // instruction index to find signature
-    secp_pubkey_offset: u16,               // offset to ethereum_address pubkey of 20 bytes
-    secp_pubkey_instruction_index: u8,     // instruction index to find pubkey
-    secp_message_data_offset: u16,         // offset to start of message data
-    secp_message_data_size: u16,           // size of message data
-    secp_message_instruction_index: u8,    // instruction index to find message data
-}
-```
-
-The pseudo code of the recovery verification:
-
-```
-process_instruction() {
-  for i in 0..count {
-      // i'th index values referenced:
-      instructions = &transaction.message().instructions
-      signature = instructions[secp_signature_instruction_index].data[secp_signature_offset..secp_signature_offset + 64]
-      recovery_id = instructions[secp_signature_instruction_index].data[secp_signature_offset + 64]
-      ref_eth_pubkey = instructions[secp_pubkey_instruction_index].data[secp_pubkey_offset..secp_pubkey_offset + 20]
-      message_hash = keccak256(instructions[secp_message_instruction_index].data[secp_message_data_offset..secp_message_data_offset + secp_message_data_size])
-      pubkey = ecrecover(signature, recovery_id, message_hash)
-      eth_pubkey = keccak256(pubkey[1..])[12..]
-      if eth_pubkey != ref_eth_pubkey {
-          return Error
-      }
-  }
-  return Success
-}
-```
-
-This allows the user to specify any instruction data in the transaction for
-signature and message data. By specifying a special instructions sysvar, one can
-also receive data from the transaction itself.
-
-Cost of the transaction will count the number of signatures to verify multiplied
-by the signature cost verify multiplier.
-
-## Secp256r1 Program
-
-The program for verifying secp256r1 signatures. It takes a secp256r1 signature,
-a public key, and a message. Up to 8 signatures can be verified. If any of the
-signatures fail to verify, an error is returned.
-
-- Program id: `Secp256r1SigVerify1111111111111111111111111`
-- Instructions: [secp256r1_instruction](https://docs.rs/solana-secp256r1)
-
-The secp256r1 program processes an instruction. The first `u8` is a count of the number of signatures to check, followed by a single byte padding. After that, the following struct is serialized, one for each signature to check:
-
-```rust
-struct Secp256r1SignatureOffsets {
-    signature_offset: u16,             // offset to compact secp256r1 signature of 64 bytes
-    signature_instruction_index: u16,  // instruction index to find signature
-    public_key_offset: u16,            // offset to compressed public key of 33 bytes
-    public_key_instruction_index: u16, // instruction index to find public key
-    message_data_offset: u16,          // offset to start of message data
-    message_data_size: u16,            // size of message data
-    message_instruction_index: u16,    // index of instruction data to get message data
-}
-
-```
-
-The pseudo code of the signature verification:
-```
-process_instruction() {
-    if data.len() < SIGNATURE_OFFSETS_START {
-        return Error
-    }
-
-    num_signatures = data[0] as usize
-    if num_signatures == 0 || num_signatures > 8 {
-        return Error
-    }
-
-    expected_data_size = num_signatures * SIGNATURE_OFFSETS_SERIALIZED_SIZE + SIGNATURE_OFFSETS_START
-    if data.len() < expected_data_size {
-        return Error
-    }
-
-    for i in 0..num_signatures {
-        offsets = parse_signature_offsets(data, i)
-
-        signature = get_data_slice(data, instruction_datas, offsets.signature_instruction_index, offsets.signature_offset, SIGNATURE_SERIALIZED_SIZE)
-
-        if s > half_curve_order {
-            return Error
-        }
-
-        pubkey = get_data_slice(data, instruction_datas, offsets.public_key_instruction_index, offsets.public_key_offset, COMPRESSED_PUBKEY_SERIALIZED_SIZE)
-
-        message = get_data_slice(data, instruction_datas, offsets.message_instruction_index, offsets.message_data_offset, offsets.message_data_size)
-
-        if !verify_signature(signature, pubkey, message) {
-            return Error
-        }
-    }
-
-    return Success
-}
-```
-Note: Low S values are enforced for all signatures to avoid accidental signature
-malleability.
-
-### Optimization notes
-
-The operation will have to take place after (at least partial) deserialization,
-but all inputs come from the transaction data itself, which allows it to be
-relatively easy to execute in parallel to transaction processing and PoH
-verification.
-=======
-[Redirect](https://solana.com/docs/core/accounts)
->>>>>>> 8116dcf8
+[Redirect](https://solana.com/docs/core/accounts)