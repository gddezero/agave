use {
    crate::{
        blockstore::MAX_DATA_SHREDS_PER_SLOT,
<<<<<<< HEAD
        shred::{Shred, ShredType},
=======
        shred::{self, Shred, ShredType},
>>>>>>> 8116dcf8
    },
    bitflags::bitflags,
    serde::{Deserialize, Deserializer, Serialize, Serializer},
    solana_sdk::{
        clock::{Slot, UnixTimestamp},
        hash::Hash,
    },
    std::{
        collections::BTreeSet,
        ops::{Bound, Range, RangeBounds},
    },
};

bitflags! {
    #[derive(Copy, Clone, Debug, Eq, PartialEq, Deserialize, Serialize)]
    /// Flags to indicate whether a slot is a descendant of a slot on the main fork
    pub struct ConnectedFlags:u8 {
        // A slot S should be considered to be connected if:
        // 1) S is a rooted slot itself OR
        // 2) S's parent is connected AND S is full (S's complete block present)
        //
        // 1) is a straightfoward case, roots are finalized blocks on the main fork
        // so by definition, they are connected. All roots are connected, but not
        // all connected slots are (or will become) roots.
        //
        // Based on the criteria stated in 2), S is connected iff it has a series
        // of ancestors (that are each connected) that form a chain back to
        // some root slot.
        //
        // A ledger that is updating with a cluster will have either begun at
        // genesis or at some snapshot slot.
        // - Genesis is obviously a special case, and slot 0's parent is deemed
        //   to be connected in order to kick off the induction
        // - Snapshots are taken at rooted slots, and as such, the snapshot slot
        //   should be marked as connected so that a connected chain can start
        //
        // CONNECTED is explicitly the first bit to ensure backwards compatibility
        // with the boolean field that ConnectedFlags replaced in SlotMeta.
        const CONNECTED        = 0b0000_0001;
        // PARENT_CONNECTED IS INTENTIIONALLY UNUSED FOR NOW
        const PARENT_CONNECTED = 0b1000_0000;
    }
}

impl Default for ConnectedFlags {
    fn default() -> Self {
        ConnectedFlags::empty()
    }
}

#[derive(Clone, Debug, Default, Deserialize, Serialize, Eq, PartialEq)]
/// The Meta column family
pub struct SlotMeta {
    /// The number of slots above the root (the genesis block). The first
    /// slot has slot 0.
    pub slot: Slot,
    /// The total number of consecutive shreds starting from index 0 we have received for this slot.
    /// At the same time, it is also an index of the first missing shred for this slot, while the
    /// slot is incomplete.
    pub consumed: u64,
    /// The index *plus one* of the highest shred received for this slot.  Useful
    /// for checking if the slot has received any shreds yet, and to calculate the
    /// range where there is one or more holes: `(consumed..received)`.
    pub received: u64,
    /// The timestamp of the first time a shred was added for this slot
    pub first_shred_timestamp: u64,
    /// The index of the shred that is flagged as the last shred for this slot.
    /// None until the shred with LAST_SHRED_IN_SLOT flag is received.
    #[serde(with = "serde_compat")]
    pub last_index: Option<u64>,
    /// The slot height of the block this one derives from.
    /// The parent slot of the head of a detached chain of slots is None.
    #[serde(with = "serde_compat")]
    pub parent_slot: Option<Slot>,
    /// The list of slots, each of which contains a block that derives
    /// from this one.
    pub next_slots: Vec<Slot>,
    /// Connected status flags of this slot
    pub connected_flags: ConnectedFlags,
    /// Shreds indices which are marked data complete.  That is, those that have the
    /// [`ShredFlags::DATA_COMPLETE_SHRED`][`crate::shred::ShredFlags::DATA_COMPLETE_SHRED`] set.
    pub completed_data_indexes: BTreeSet<u32>,
}

// Serde implementation of serialize and deserialize for Option<u64>
// where None is represented as u64::MAX; for backward compatibility.
mod serde_compat {
    use super::*;

    pub(super) fn serialize<S>(val: &Option<u64>, serializer: S) -> Result<S::Ok, S::Error>
    where
        S: Serializer,
    {
        val.unwrap_or(u64::MAX).serialize(serializer)
    }

    pub(super) fn deserialize<'de, D>(deserializer: D) -> Result<Option<u64>, D::Error>
    where
        D: Deserializer<'de>,
    {
        let val = u64::deserialize(deserializer)?;
        Ok((val != u64::MAX).then_some(val))
    }
}

pub type Index = IndexV2;
pub type ShredIndex = ShredIndexV2;
/// We currently support falling back to the previous format for migration purposes.
///
/// See https://github.com/anza-xyz/agave/issues/3570.
pub type IndexFallback = IndexV1;
pub type ShredIndexFallback = ShredIndexV1;

#[derive(Clone, Debug, Default, Deserialize, Serialize, PartialEq, Eq)]
/// Index recording presence/absence of shreds
pub struct IndexV1 {
    pub slot: Slot,
    data: ShredIndexV1,
    coding: ShredIndexV1,
}

#[derive(Clone, Debug, Default, Deserialize, Serialize, PartialEq, Eq)]
pub struct IndexV2 {
    pub slot: Slot,
    data: ShredIndexV2,
    coding: ShredIndexV2,
}

<<<<<<< HEAD
impl From<IndexV2> for Index {
    fn from(index: IndexV2) -> Self {
        Index {
=======
impl From<IndexV2> for IndexV1 {
    fn from(index: IndexV2) -> Self {
        IndexV1 {
>>>>>>> 8116dcf8
            slot: index.slot,
            data: index.data.into(),
            coding: index.coding.into(),
        }
    }
}

<<<<<<< HEAD
impl From<Index> for IndexV2 {
    fn from(index: Index) -> Self {
=======
impl From<IndexV1> for IndexV2 {
    fn from(index: IndexV1) -> Self {
>>>>>>> 8116dcf8
        IndexV2 {
            slot: index.slot,
            data: index.data.into(),
            coding: index.coding.into(),
        }
    }
}

#[derive(Clone, Debug, Default, Deserialize, Serialize, PartialEq, Eq)]
<<<<<<< HEAD
pub struct ShredIndex {
=======
pub struct ShredIndexV1 {
>>>>>>> 8116dcf8
    /// Map representing presence/absence of shreds
    index: BTreeSet<u64>,
}

#[derive(Clone, Copy, Debug, Deserialize, Serialize, Eq, PartialEq)]
/// Erasure coding information
pub struct ErasureMeta {
    /// Which erasure set in the slot this is
    #[serde(
        serialize_with = "serde_compat_cast::serialize::<_, u64, _>",
        deserialize_with = "serde_compat_cast::deserialize::<_, u64, _>"
    )]
    fec_set_index: u32,
    /// First coding index in the FEC set
    first_coding_index: u64,
    /// Index of the first received coding shred in the FEC set
    first_received_coding_index: u64,
    /// Erasure configuration for this erasure set
    config: ErasureConfig,
}

// Helper module to serde values by type-casting to an intermediate
// type for backward compatibility.
mod serde_compat_cast {
    use super::*;

    // Serializes a value of type T by first type-casting to type R.
    pub(super) fn serialize<S: Serializer, R, T: Copy>(
        &val: &T,
        serializer: S,
    ) -> Result<S::Ok, S::Error>
    where
        R: TryFrom<T> + Serialize,
        <R as TryFrom<T>>::Error: std::fmt::Display,
    {
        R::try_from(val)
            .map_err(serde::ser::Error::custom)?
            .serialize(serializer)
    }

    // Deserializes a value of type R and type-casts it to type T.
    pub(super) fn deserialize<'de, D, R, T>(deserializer: D) -> Result<T, D::Error>
    where
        D: Deserializer<'de>,
        R: Deserialize<'de>,
        T: TryFrom<R>,
        <T as TryFrom<R>>::Error: std::fmt::Display,
    {
        R::deserialize(deserializer)
            .map(T::try_from)?
            .map_err(serde::de::Error::custom)
    }
}

#[derive(Clone, Copy, Debug, Eq, PartialEq, Serialize, Deserialize)]
pub(crate) struct ErasureConfig {
    num_data: usize,
    num_coding: usize,
}

#[derive(Clone, Copy, Debug, Eq, PartialEq, Serialize, Deserialize)]
pub struct MerkleRootMeta {
    /// The merkle root, `None` for legacy shreds
    merkle_root: Option<Hash>,
    /// The first received shred index
    first_received_shred_index: u32,
    /// The shred type of the first received shred
    first_received_shred_type: ShredType,
}

#[derive(Deserialize, Serialize)]
pub struct DuplicateSlotProof {
    #[serde(with = "shred::serde_bytes_payload")]
    pub shred1: shred::Payload,
    #[serde(with = "shred::serde_bytes_payload")]
    pub shred2: shred::Payload,
}

#[derive(Deserialize, Serialize, Debug, PartialEq, Eq)]
pub enum FrozenHashVersioned {
    Current(FrozenHashStatus),
}

impl FrozenHashVersioned {
    pub fn frozen_hash(&self) -> Hash {
        match self {
            FrozenHashVersioned::Current(frozen_hash_status) => frozen_hash_status.frozen_hash,
        }
    }

    pub fn is_duplicate_confirmed(&self) -> bool {
        match self {
            FrozenHashVersioned::Current(frozen_hash_status) => {
                frozen_hash_status.is_duplicate_confirmed
            }
        }
    }
}

#[derive(Deserialize, Serialize, Debug, PartialEq, Eq)]
pub struct FrozenHashStatus {
    pub frozen_hash: Hash,
    pub is_duplicate_confirmed: bool,
}

impl Index {
    pub(crate) fn new(slot: Slot) -> Self {
        Self {
            slot,
            data: ShredIndex::default(),
            coding: ShredIndex::default(),
        }
    }

    pub fn data(&self) -> &ShredIndex {
        &self.data
    }
    pub fn coding(&self) -> &ShredIndex {
        &self.coding
    }

    pub(crate) fn data_mut(&mut self) -> &mut ShredIndex {
        &mut self.data
    }
    pub(crate) fn coding_mut(&mut self) -> &mut ShredIndex {
        &mut self.coding
    }
}

<<<<<<< HEAD
=======
#[cfg(test)]
#[allow(unused)]
impl IndexFallback {
    pub(crate) fn new(slot: Slot) -> Self {
        Self {
            slot,
            data: ShredIndexFallback::default(),
            coding: ShredIndexFallback::default(),
        }
    }

    pub fn data(&self) -> &ShredIndexFallback {
        &self.data
    }
    pub fn coding(&self) -> &ShredIndexFallback {
        &self.coding
    }

    pub(crate) fn data_mut(&mut self) -> &mut ShredIndexFallback {
        &mut self.data
    }
    pub(crate) fn coding_mut(&mut self) -> &mut ShredIndexFallback {
        &mut self.coding
    }
}

>>>>>>> 8116dcf8
/// Superseded by [`ShredIndexV2`].
///
/// TODO: Remove this once new [`ShredIndexV2`] is fully rolled out
/// and no longer relies on it for fallback.
<<<<<<< HEAD
impl ShredIndex {
=======
#[cfg(test)]
#[allow(unused)]
impl ShredIndexV1 {
>>>>>>> 8116dcf8
    pub fn num_shreds(&self) -> usize {
        self.index.len()
    }

    pub(crate) fn range<R>(&self, bounds: R) -> impl Iterator<Item = &u64>
    where
        R: RangeBounds<u64>,
    {
        self.index.range(bounds)
    }

    pub(crate) fn contains(&self, index: u64) -> bool {
        self.index.contains(&index)
    }

    pub(crate) fn insert(&mut self, index: u64) {
        self.index.insert(index);
    }

<<<<<<< HEAD
    #[cfg(test)]
=======
>>>>>>> 8116dcf8
    fn remove(&mut self, index: u64) {
        self.index.remove(&index);
    }
}

/// A bitvec (`Vec<u8>`) of shred indices, where each u8 represents 8 shred indices.
///
/// The current implementation of [`ShredIndex`] utilizes a [`BTreeSet`] to store
/// shred indices. While [`BTreeSet`] remains efficient as operations are amortized
/// over time, the overhead of the B-tree structure becomes significant when frequently
/// serialized and deserialized. In particular:
/// - **Tree Traversal**: Serialization requires walking the non-contiguous tree structure.
/// - **Reconstruction**: Deserialization involves rebuilding the tree in bulk,
///   including dynamic memory allocations and re-balancing nodes.
///
/// In contrast, our bit vec implementation provides:
/// - **Contiguous Memory**: All bits are stored in a contiguous array of u64 words,
///   allowing direct indexing and efficient memory access patterns.
/// - **Direct Range Access**: Can load only the specific words that overlap with a
///   requested range, avoiding unnecessary traversal.
/// - **Simplified Serialization**: The contiguous memory layout allows for efficient
///   serialization/deserialization without tree reconstruction.
#[derive(Clone, Debug, PartialEq, Eq, Serialize, Deserialize)]
pub struct ShredIndexV2 {
    #[serde(with = "serde_bytes")]
    index: Vec<u8>,
    num_shreds: usize,
}

impl Default for ShredIndexV2 {
    fn default() -> Self {
        Self {
            index: vec![0; Self::MAX_WORDS_PER_SLOT],
            num_shreds: 0,
        }
    }
}

type ShredIndexV2Word = u8;
impl ShredIndexV2 {
    const SIZE_OF_WORD: usize = std::mem::size_of::<ShredIndexV2Word>();
    const BITS_PER_WORD: usize = Self::SIZE_OF_WORD * 8;
    const MAX_WORDS_PER_SLOT: usize = MAX_DATA_SHREDS_PER_SLOT.div_ceil(Self::BITS_PER_WORD);

    pub fn num_shreds(&self) -> usize {
        self.num_shreds
    }

    fn index_and_mask(index: u64) -> (usize, ShredIndexV2Word) {
        let word_idx = index as usize / Self::BITS_PER_WORD;
        let bit_idx = index as usize % Self::BITS_PER_WORD;
        let mask = 1 << bit_idx;
        (word_idx, mask as ShredIndexV2Word)
    }

    #[cfg(test)]
    fn remove(&mut self, index: u64) {
        assert!(
            index < MAX_DATA_SHREDS_PER_SLOT as u64,
            "index out of bounds. {index} >= {MAX_DATA_SHREDS_PER_SLOT}"
        );

        let (word_idx, mask) = Self::index_and_mask(index);

        if self.index[word_idx] & mask != 0 {
            self.index[word_idx] ^= mask;
            self.num_shreds -= 1;
        }
    }

    #[allow(unused)]
    pub(crate) fn contains(&self, idx: u64) -> bool {
        if idx >= MAX_DATA_SHREDS_PER_SLOT as u64 {
            return false;
        }
        let (word_idx, mask) = Self::index_and_mask(idx);
        (self.index[word_idx] & mask) != 0
    }

    pub(crate) fn insert(&mut self, idx: u64) {
        if idx >= MAX_DATA_SHREDS_PER_SLOT as u64 {
            return;
        }
        let (word_idx, mask) = Self::index_and_mask(idx);
        if self.index[word_idx] & mask == 0 {
            self.index[word_idx] |= mask;
            self.num_shreds += 1;
        }
    }

    /// Provides an iterator over the set shred indices within a specified range.
    ///
    /// # Algorithm
    /// 1. Divide the specified range into 8-bit words (u8).
    /// 2. For each word:HH
    ///    - Calculate the base index (position of the word * 8).
    ///    - Process all set bits in the word.
    ///    - For words overlapping the range boundaries:
    ///      - Determine the relevant bit range using boundaries.
    ///      - Mask out bits outside the range.
    ///    - Use bit manipulation to iterate over set bits efficiently.
    ///
    /// ## Explanation
    /// Given range `[75..205]`:
    ///
    /// Word layout (each word is 8 bits), where each X represents a bit candidate:
    /// ```text
    /// Word 9  (72-79):   [..XXXXXX] ← Partial word (start)
    /// Word 10 (80-87):   [XXXXXXXX] ← Full word (entirely in range)
    /// ...
    /// Word 25 (200-207): [XXXXXX..] ← Partial word (end)
    /// ```
    ///
    /// Partial Word 9 (contains start boundary 75):
    /// - Base index = 72
    /// - Lower boundary = 75 - 72 = 3
    /// - Lower mask = `11111000` (right-shift)
    ///
    /// Partial Word 25 (contains end boundary 205):
    /// - Base index = 200
    /// - Upper boundary = 205 - 200 = 5
    /// - Upper mask = `00111111` (left-shift)
    ///
    /// Final mask = `word & lower_mask & upper_mask`
    ///
    /// Bit iteration:
    /// 1. Apply masks to restrict the bits to the range.
    /// 2. While bits remain in the masked word:
    ///    a. Find the lowest set bit (`trailing_zeros`).
    ///    b. Add the bit's position to the base index.
    ///    c. Clear the lowest set bit (`n & (n - 1)`).
    /// ```
    pub(crate) fn range<R>(&self, bounds: R) -> impl Iterator<Item = u64> + '_
    where
        R: RangeBounds<u64>,
    {
        let start = match bounds.start_bound() {
            Bound::Included(&n) => n as usize,
            Bound::Excluded(&n) => n as usize + 1,
            Bound::Unbounded => 0,
        };
        let end = match bounds.end_bound() {
            Bound::Included(&n) => n as usize + 1,
            Bound::Excluded(&n) => n as usize,
            Bound::Unbounded => MAX_DATA_SHREDS_PER_SLOT,
        };

        let end_word = end
            .div_ceil(Self::BITS_PER_WORD)
            .min(Self::MAX_WORDS_PER_SLOT);
        let start_word = (start / Self::BITS_PER_WORD).min(end_word);

        self.index[start_word..end_word]
            .iter()
            .enumerate()
            .flat_map(move |(word_offset, &word)| {
                let base_idx = (start_word + word_offset) * Self::BITS_PER_WORD;

                let lower_bound = start.saturating_sub(base_idx);
                let upper_bound = if base_idx + Self::BITS_PER_WORD > end {
                    end - base_idx
                } else {
                    Self::BITS_PER_WORD
                };

                let lower_mask = !0 << lower_bound;
                let upper_mask = !0 >> (Self::BITS_PER_WORD - upper_bound);
                let mask = word & lower_mask & upper_mask;

                std::iter::from_fn({
                    let mut remaining = mask;
                    move || {
                        if remaining == 0 {
                            None
                        } else {
                            let bit_idx = remaining.trailing_zeros();
                            // Clear the lowest set bit
                            remaining &= remaining - 1;
                            Some(base_idx as u64 + bit_idx as u64)
                        }
                    }
                })
            })
    }

    fn iter(&self) -> impl Iterator<Item = u64> + '_ {
        self.range(0..MAX_DATA_SHREDS_PER_SLOT as u64)
    }
}

impl FromIterator<u64> for ShredIndexV2 {
    fn from_iter<T: IntoIterator<Item = u64>>(iter: T) -> Self {
        let mut index = ShredIndexV2::default();
        for idx in iter {
            index.insert(idx);
        }
        index
    }
}

<<<<<<< HEAD
impl FromIterator<u64> for ShredIndex {
    fn from_iter<T: IntoIterator<Item = u64>>(iter: T) -> Self {
        ShredIndex {
=======
impl FromIterator<u64> for ShredIndexV1 {
    fn from_iter<T: IntoIterator<Item = u64>>(iter: T) -> Self {
        ShredIndexV1 {
>>>>>>> 8116dcf8
            index: iter.into_iter().collect(),
        }
    }
}

<<<<<<< HEAD
impl From<ShredIndex> for ShredIndexV2 {
    fn from(value: ShredIndex) -> Self {
=======
impl From<ShredIndexV1> for ShredIndexV2 {
    fn from(value: ShredIndexV1) -> Self {
>>>>>>> 8116dcf8
        value.index.into_iter().collect()
    }
}

<<<<<<< HEAD
impl From<ShredIndexV2> for ShredIndex {
    fn from(value: ShredIndexV2) -> Self {
        ShredIndex {
=======
impl From<ShredIndexV2> for ShredIndexV1 {
    fn from(value: ShredIndexV2) -> Self {
        ShredIndexV1 {
>>>>>>> 8116dcf8
            index: value.iter().collect(),
        }
    }
}

impl SlotMeta {
    pub fn is_full(&self) -> bool {
        // last_index is None when it has no information about how
        // many shreds will fill this slot.
        // Note: A full slot with zero shreds is not possible.
        // Should never happen
        if self
            .last_index
            .map(|ix| self.consumed > ix + 1)
            .unwrap_or_default()
        {
            datapoint_error!(
                "blockstore_error",
                (
                    "error",
                    format!(
                        "Observed a slot meta with consumed: {} > meta.last_index + 1: {:?}",
                        self.consumed,
                        self.last_index.map(|ix| ix + 1),
                    ),
                    String
                )
            );
        }

        Some(self.consumed) == self.last_index.map(|ix| ix + 1)
    }

    /// Returns a boolean indicating whether this meta's parent slot is known.
    /// This value being true indicates that this meta's slot is the head of a
    /// detached chain of slots.
    pub(crate) fn is_orphan(&self) -> bool {
        self.parent_slot.is_none()
    }

    /// Returns a boolean indicating whether the meta is connected.
    pub fn is_connected(&self) -> bool {
        self.connected_flags.contains(ConnectedFlags::CONNECTED)
    }

    /// Mark the meta as connected.
    pub fn set_connected(&mut self) {
        assert!(self.is_parent_connected());
        self.connected_flags.set(ConnectedFlags::CONNECTED, true);
    }

    /// Returns a boolean indicating whether the meta's parent is connected.
    pub fn is_parent_connected(&self) -> bool {
        self.connected_flags
            .contains(ConnectedFlags::PARENT_CONNECTED)
    }

    /// Mark the meta's parent as connected.
    /// If the meta is also full, the meta is now connected as well. Return a
    /// boolean indicating whether the meta becamed connected from this call.
    pub fn set_parent_connected(&mut self) -> bool {
        // Already connected so nothing to do, bail early
        if self.is_connected() {
            return false;
        }

        self.connected_flags
            .set(ConnectedFlags::PARENT_CONNECTED, true);

        if self.is_full() {
            self.set_connected();
        }

        self.is_connected()
    }

    /// Dangerous.
    #[cfg(feature = "dev-context-only-utils")]
    pub fn unset_parent(&mut self) {
        self.parent_slot = None;
    }

    pub fn clear_unconfirmed_slot(&mut self) {
        let old = std::mem::replace(self, SlotMeta::new_orphan(self.slot));
        self.next_slots = old.next_slots;
    }

    pub(crate) fn new(slot: Slot, parent_slot: Option<Slot>) -> Self {
        let connected_flags = if slot == 0 {
            // Slot 0 is the start, mark it as having its' parent connected
            // such that slot 0 becoming full will be updated as connected
            ConnectedFlags::PARENT_CONNECTED
        } else {
            ConnectedFlags::default()
        };
        SlotMeta {
            slot,
            parent_slot,
            connected_flags,
            ..SlotMeta::default()
        }
    }

    pub(crate) fn new_orphan(slot: Slot) -> Self {
        Self::new(slot, /*parent_slot:*/ None)
    }
}

impl ErasureMeta {
    pub(crate) fn from_coding_shred(shred: &Shred) -> Option<Self> {
        match shred.shred_type() {
            ShredType::Data => None,
            ShredType::Code => {
                let config = ErasureConfig {
                    num_data: usize::from(shred.num_data_shreds().ok()?),
                    num_coding: usize::from(shred.num_coding_shreds().ok()?),
                };
                let first_coding_index = u64::from(shred.first_coding_index()?);
                let first_received_coding_index = u64::from(shred.index());
                let erasure_meta = ErasureMeta {
                    fec_set_index: shred.fec_set_index(),
                    config,
                    first_coding_index,
                    first_received_coding_index,
                };
                Some(erasure_meta)
            }
        }
    }

    // Returns true if the erasure fields on the shred
    // are consistent with the erasure-meta.
    pub(crate) fn check_coding_shred(&self, shred: &Shred) -> bool {
        let Some(mut other) = Self::from_coding_shred(shred) else {
            return false;
        };
        other.first_received_coding_index = self.first_received_coding_index;
        self == &other
    }

    /// Returns true if both shreds are coding shreds and have a
    /// consistent erasure config
    pub fn check_erasure_consistency(shred1: &Shred, shred2: &Shred) -> bool {
        let Some(coding_shred) = Self::from_coding_shred(shred1) else {
            return false;
        };
        coding_shred.check_coding_shred(shred2)
    }

    pub(crate) fn config(&self) -> ErasureConfig {
        self.config
    }

    pub(crate) fn data_shreds_indices(&self) -> Range<u64> {
        let num_data = self.config.num_data as u64;
        let fec_set_index = u64::from(self.fec_set_index);
        fec_set_index..fec_set_index + num_data
    }

    pub(crate) fn coding_shreds_indices(&self) -> Range<u64> {
        let num_coding = self.config.num_coding as u64;
        self.first_coding_index..self.first_coding_index + num_coding
    }

    pub(crate) fn first_received_coding_shred_index(&self) -> Option<u32> {
        u32::try_from(self.first_received_coding_index).ok()
    }

    pub(crate) fn next_fec_set_index(&self) -> Option<u32> {
        let num_data = u32::try_from(self.config.num_data).ok()?;
        self.fec_set_index.checked_add(num_data)
    }

    // Returns true if some data shreds are missing, but there are enough data
    // and coding shreds to recover the erasure batch.
    // TODO: In order to retransmit all shreds from the erasure batch, we need
    // to always recover the batch as soon as possible, even if no data shreds
    // are missing. But because we currently do not store recovered coding
    // shreds into the blockstore we cannot identify if the batch was already
    // recovered (and retransmitted) or not.
    pub(crate) fn should_recover_shreds(&self, index: &Index) -> bool {
        let num_data = index.data().range(self.data_shreds_indices()).count();
        if num_data >= self.config.num_data {
            return false; // No data shreds is missing.
        }
        let num_coding = index.coding().range(self.coding_shreds_indices()).count();
        self.config.num_data <= num_data + num_coding
    }

    #[cfg(test)]
    pub(crate) fn clear_first_received_coding_shred_index(&mut self) {
        self.first_received_coding_index = 0;
    }
}

impl MerkleRootMeta {
    pub(crate) fn from_shred(shred: &Shred) -> Self {
        Self {
            // An error here after the shred has already sigverified
            // can only indicate that the leader is sending
            // legacy or malformed shreds. We should still store
            // `None` for those cases in blockstore, as a later
            // shred that contains a proper merkle root would constitute
            // a valid duplicate shred proof.
            merkle_root: shred.merkle_root().ok(),
            first_received_shred_index: shred.index(),
            first_received_shred_type: shred.shred_type(),
        }
    }

    pub(crate) fn merkle_root(&self) -> Option<Hash> {
        self.merkle_root
    }

    pub(crate) fn first_received_shred_index(&self) -> u32 {
        self.first_received_shred_index
    }

    pub(crate) fn first_received_shred_type(&self) -> ShredType {
        self.first_received_shred_type
    }
}

impl DuplicateSlotProof {
    pub(crate) fn new<S, T>(shred1: S, shred2: T) -> Self
    where
        shred::Payload: From<S> + From<T>,
    {
        DuplicateSlotProof {
            shred1: shred::Payload::from(shred1),
            shred2: shred::Payload::from(shred2),
        }
    }
}

#[derive(Debug, Default, Deserialize, Serialize, PartialEq, Eq)]
pub struct TransactionStatusIndexMeta {
    pub max_slot: Slot,
    pub frozen: bool,
}

#[derive(Debug, Default, Deserialize, Serialize, PartialEq, Eq)]
pub struct AddressSignatureMeta {
    pub writeable: bool,
}

/// Performance information about validator execution during a time slice.
///
/// Older versions should only arise as a result of deserialization of entries stored by a previous
/// version of the validator.  Current version should only produce [`PerfSampleV2`].
#[derive(Clone, Debug, PartialEq, Eq)]
pub enum PerfSample {
    V1(PerfSampleV1),
    V2(PerfSampleV2),
}

impl From<PerfSampleV1> for PerfSample {
    fn from(value: PerfSampleV1) -> PerfSample {
        PerfSample::V1(value)
    }
}

impl From<PerfSampleV2> for PerfSample {
    fn from(value: PerfSampleV2) -> PerfSample {
        PerfSample::V2(value)
    }
}

/// Version of [`PerfSample`] used before 1.15.x.
#[derive(Clone, Debug, PartialEq, Eq, Deserialize, Serialize)]
pub struct PerfSampleV1 {
    pub num_transactions: u64,
    pub num_slots: u64,
    pub sample_period_secs: u16,
}

/// Version of the [`PerfSample`] introduced in 1.15.x.
#[derive(Clone, Debug, PartialEq, Eq, Deserialize, Serialize)]
pub struct PerfSampleV2 {
    // `PerfSampleV1` part
    pub num_transactions: u64,
    pub num_slots: u64,
    pub sample_period_secs: u16,

    // New fields.
    pub num_non_vote_transactions: u64,
}

#[derive(Clone, Debug, Default, Deserialize, Serialize, PartialEq, Eq)]
pub struct ProgramCost {
    pub cost: u64,
}

#[derive(Clone, Debug, Default, Deserialize, Serialize, PartialEq, Eq)]
pub struct OptimisticSlotMetaV0 {
    pub hash: Hash,
    pub timestamp: UnixTimestamp,
}

#[derive(Deserialize, Serialize, Debug, PartialEq, Eq)]
pub enum OptimisticSlotMetaVersioned {
    V0(OptimisticSlotMetaV0),
}

impl OptimisticSlotMetaVersioned {
    pub fn new(hash: Hash, timestamp: UnixTimestamp) -> Self {
        OptimisticSlotMetaVersioned::V0(OptimisticSlotMetaV0 { hash, timestamp })
    }

    pub fn hash(&self) -> Hash {
        match self {
            OptimisticSlotMetaVersioned::V0(meta) => meta.hash,
        }
    }

    pub fn timestamp(&self) -> UnixTimestamp {
        match self {
            OptimisticSlotMetaVersioned::V0(meta) => meta.timestamp,
        }
    }
}

#[cfg(test)]
mod test {
    use {
        super::*,
        bincode::Options,
        proptest::prelude::*,
        rand::{seq::SliceRandom, thread_rng},
    };

    #[test]
    fn test_slot_meta_slot_zero_connected() {
        let meta = SlotMeta::new(0 /* slot */, None /* parent */);
        assert!(meta.is_parent_connected());
        assert!(!meta.is_connected());
    }

    #[test]
    fn test_should_recover_shreds() {
        let fec_set_index = 0;
        let erasure_config = ErasureConfig {
            num_data: 8,
            num_coding: 16,
        };
        let e_meta = ErasureMeta {
            fec_set_index,
            first_coding_index: u64::from(fec_set_index),
            config: erasure_config,
            first_received_coding_index: 0,
        };
        let mut rng = thread_rng();
        let mut index = Index::new(0);

        let data_indexes = 0..erasure_config.num_data as u64;
        let coding_indexes = 0..erasure_config.num_coding as u64;

        assert!(!e_meta.should_recover_shreds(&index));

        for ix in data_indexes.clone() {
            index.data_mut().insert(ix);
        }

        assert!(!e_meta.should_recover_shreds(&index));

        for ix in coding_indexes.clone() {
            index.coding_mut().insert(ix);
        }

        for &idx in data_indexes
            .clone()
            .collect::<Vec<_>>()
            .choose_multiple(&mut rng, erasure_config.num_data)
        {
            index.data_mut().remove(idx);

            assert!(e_meta.should_recover_shreds(&index));
        }

        for ix in data_indexes {
            index.data_mut().insert(ix);
        }

        for &idx in coding_indexes
            .collect::<Vec<_>>()
            .choose_multiple(&mut rng, erasure_config.num_coding)
        {
            index.coding_mut().remove(idx);
<<<<<<< HEAD
=======

            assert!(!e_meta.should_recover_shreds(&index));
        }
    }

    /// Generate a random Range<u64>.
    fn rand_range(range: Range<u64>) -> impl Strategy<Value = Range<u64>> {
        (range.clone(), range).prop_map(
            // Avoid descending (empty) ranges
            |(start, end)| {
                if start > end {
                    end..start
                } else {
                    start..end
                }
            },
        )
    }

    proptest! {
        #[test]
        fn shred_index_legacy_compat(
            shreds in rand_range(0..MAX_DATA_SHREDS_PER_SLOT as u64),
            range in rand_range(0..MAX_DATA_SHREDS_PER_SLOT as u64)
        ) {
            let mut legacy = ShredIndexV1::default();
            let mut v2 = ShredIndexV2::default();

            for i in shreds {
                v2.insert(i);
                legacy.insert(i);
            }

            for &i in legacy.index.iter() {
                assert!(v2.contains(i));
            }

            assert_eq!(v2.num_shreds(), legacy.num_shreds());

            assert_eq!(
                v2.range(range.clone()).sum::<u64>(),
                legacy.range(range).sum::<u64>()
            );
>>>>>>> 8116dcf8

            assert_eq!(ShredIndexV2::from(legacy.clone()), v2.clone());
            assert_eq!(ShredIndexV1::from(v2), legacy);
        }

        /// Property: [`Index`] cannot be deserialized from [`IndexV2`].
        ///
        /// # Failure cases
        /// 1. Empty [`IndexV2`]
        ///     - [`ShredIndex`] deserialization should fail due to trailing bytes of `num_shreds`.
        /// 2. Non-empty [`IndexV2`]
        ///     - Encoded length of [`ShredIndexV2::index`] (`Vec<u8>`) will be relative to a sequence of `u8`,
        ///       resulting in not enough bytes when deserialized into sequence of `u64`.
        #[test]
        fn test_legacy_collision(
            coding_indices in rand_range(0..MAX_DATA_SHREDS_PER_SLOT as u64),
            data_indices in rand_range(0..MAX_DATA_SHREDS_PER_SLOT as u64),
            slot in 0..u64::MAX
        ) {
            let index = IndexV2 {
                coding: coding_indices.into_iter().collect(),
                data: data_indices.into_iter().collect(),
                slot,
            };
            let config = bincode::DefaultOptions::new().with_fixint_encoding().reject_trailing_bytes();
            let legacy = config.deserialize::<IndexV1>(&config.serialize(&index).unwrap());
            prop_assert!(legacy.is_err());
        }

        /// Property: [`IndexV2`] cannot be deserialized from [`Index`].
        ///
        /// # Failure cases
        /// 1. Empty [`Index`]
        ///     - [`ShredIndexV2`] deserialization should fail due to missing `num_shreds` (not enough bytes).
        /// 2. Non-empty [`Index`]
        ///     - Encoded length of [`ShredIndex::index`] (`BTreeSet<u64>`) will be relative to a sequence of `u64`,
        ///       resulting in trailing bytes when deserialized into sequence of `u8`.
        #[test]
        fn test_legacy_collision_inverse(
            coding_indices in rand_range(0..MAX_DATA_SHREDS_PER_SLOT as u64),
            data_indices in rand_range(0..MAX_DATA_SHREDS_PER_SLOT as u64),
            slot in 0..u64::MAX
        ) {
            let index = IndexV1 {
                coding: coding_indices.into_iter().collect(),
                data: data_indices.into_iter().collect(),
                slot,
            };
            let config = bincode::DefaultOptions::new()
                .with_fixint_encoding()
                .reject_trailing_bytes();
            let v2 = config.deserialize::<IndexV2>(&config.serialize(&index).unwrap());
            prop_assert!(v2.is_err());
        }

        // Property: range queries should return correct indices
        #[test]
        fn range_query_correctness(
            indices in rand_range(0..MAX_DATA_SHREDS_PER_SLOT as u64),
        ) {
            let mut index = ShredIndexV2::default();

            for idx in indices.clone() {
                index.insert(idx);
            }

            assert_eq!(
                index.range(indices.clone()).collect::<Vec<_>>(),
                indices.into_iter().collect::<Vec<_>>()
            );
        }
    }

    #[test]
    fn test_shred_index_v2_range_bounds() {
        let mut index = ShredIndexV2::default();

        index.insert(10);
        index.insert(20);
        index.insert(30);
        index.insert(40);

        use std::ops::Bound::*;

        // Test all combinations of bounds
        let test_cases = [
            // (start_bound, end_bound, expected_result)
            (Included(10), Included(30), vec![10, 20, 30]),
            (Included(10), Excluded(30), vec![10, 20]),
            (Excluded(10), Included(30), vec![20, 30]),
            (Excluded(10), Excluded(30), vec![20]),
            // Unbounded start
            (Unbounded, Included(20), vec![10, 20]),
            (Unbounded, Excluded(20), vec![10]),
            // Unbounded end
            (Included(30), Unbounded, vec![30, 40]),
            (Excluded(30), Unbounded, vec![40]),
            // Both Unbounded
            (Unbounded, Unbounded, vec![10, 20, 30, 40]),
        ];

        for (start_bound, end_bound, expected) in test_cases {
            let result: Vec<_> = index.range((start_bound, end_bound)).collect();
            assert_eq!(
                result, expected,
                "Failed for bounds: start={:?}, end={:?}",
                start_bound, end_bound
            );
        }
    }

    #[test]
    fn test_shred_index_v2_boundary_conditions() {
        let mut index = ShredIndexV2::default();

        // First possible index
        index.insert(0);
        // Last index in first word (bits 0-7)
        index.insert(7);
        // First index in second word (bits 8-15)
        index.insert(8);
        // Last index in second word
        index.insert(15);
        // Last valid index
        index.insert(MAX_DATA_SHREDS_PER_SLOT as u64 - 1);
        // Should be ignored (too large)
        index.insert(MAX_DATA_SHREDS_PER_SLOT as u64);

        // Verify contents
        assert!(index.contains(0));
        assert!(index.contains(7));
        assert!(index.contains(8));
        assert!(index.contains(15));
        assert!(index.contains(MAX_DATA_SHREDS_PER_SLOT as u64 - 1));
        assert!(!index.contains(MAX_DATA_SHREDS_PER_SLOT as u64));

        // Cross-word boundary
        assert_eq!(index.range(6..10).collect::<Vec<_>>(), vec![7, 8]);
        // Full first word
        assert_eq!(index.range(0..8).collect::<Vec<_>>(), vec![0, 7]);
        // Full second word
        assert_eq!(index.range(8..16).collect::<Vec<_>>(), vec![8, 15]);

        // Empty ranges
        assert_eq!(index.range(0..0).count(), 0);
        assert_eq!(index.range(1..1).count(), 0);

        // Test range that exceeds max
        let oversized_range = index.range(0..MAX_DATA_SHREDS_PER_SLOT as u64 + 1);
        assert_eq!(oversized_range.count(), 5);
        assert_eq!(index.num_shreds(), 5);

        index.remove(0);
        assert!(!index.contains(0));
        index.remove(7);
        assert!(!index.contains(7));
        index.remove(8);
        assert!(!index.contains(8));
        index.remove(15);
        assert!(!index.contains(15));
        index.remove(MAX_DATA_SHREDS_PER_SLOT as u64 - 1);
        assert!(!index.contains(MAX_DATA_SHREDS_PER_SLOT as u64 - 1));

        assert_eq!(index.num_shreds(), 0);
    }

    /// Generate a random Range<u64>.
    fn rand_range(range: Range<u64>) -> impl Strategy<Value = Range<u64>> {
        (range.clone(), range).prop_map(
            // Avoid descending (empty) ranges
            |(start, end)| {
                if start > end {
                    end..start
                } else {
                    start..end
                }
            },
        )
    }

    proptest! {
        #[test]
        fn shred_index_legacy_compat(
            shreds in rand_range(0..MAX_DATA_SHREDS_PER_SLOT as u64),
            range in rand_range(0..MAX_DATA_SHREDS_PER_SLOT as u64)
        ) {
            let mut legacy = ShredIndex::default();
            let mut v2 = ShredIndexV2::default();

            for i in shreds {
                v2.insert(i);
                legacy.insert(i);
            }

            for &i in legacy.index.iter() {
                assert!(v2.contains(i));
            }

            assert_eq!(v2.num_shreds(), legacy.num_shreds());

            assert_eq!(
                v2.range(range.clone()).sum::<u64>(),
                legacy.range(range).sum::<u64>()
            );

            assert_eq!(ShredIndexV2::from(legacy.clone()), v2.clone());
            assert_eq!(ShredIndex::from(v2), legacy);
        }

        /// Property: [`Index`] cannot be deserialized from [`IndexV2`].
        ///
        /// # Failure cases
        /// 1. Empty [`IndexV2`]
        ///     - [`ShredIndex`] deserialization should fail due to trailing bytes of `num_shreds`.
        /// 2. Non-empty [`IndexV2`]
        ///     - Encoded length of [`ShredIndexV2::index`] (`Vec<u8>`) will be relative to a sequence of `u8`,
        ///       resulting in not enough bytes when deserialized into sequence of `u64`.
        #[test]
        fn test_legacy_collision(
            coding_indices in rand_range(0..MAX_DATA_SHREDS_PER_SLOT as u64),
            data_indices in rand_range(0..MAX_DATA_SHREDS_PER_SLOT as u64),
            slot in 0..u64::MAX
        ) {
            let index = IndexV2 {
                coding: coding_indices.into_iter().collect(),
                data: data_indices.into_iter().collect(),
                slot,
            };
            let config = bincode::DefaultOptions::new().with_fixint_encoding().reject_trailing_bytes();
            let legacy = config.deserialize::<Index>(&config.serialize(&index).unwrap());
            prop_assert!(legacy.is_err());
        }

        /// Property: [`IndexV2`] cannot be deserialized from [`Index`].
        ///
        /// # Failure cases
        /// 1. Empty [`Index`]
        ///     - [`ShredIndexV2`] deserialization should fail due to missing `num_shreds` (not enough bytes).
        /// 2. Non-empty [`Index`]
        ///     - Encoded length of [`ShredIndex::index`] (`BTreeSet<u64>`) will be relative to a sequence of `u64`,
        ///       resulting in trailing bytes when deserialized into sequence of `u8`.
        #[test]
        fn test_legacy_collision_inverse(
            coding_indices in rand_range(0..MAX_DATA_SHREDS_PER_SLOT as u64),
            data_indices in rand_range(0..MAX_DATA_SHREDS_PER_SLOT as u64),
            slot in 0..u64::MAX
        ) {
            let index = Index {
                coding: coding_indices.into_iter().collect(),
                data: data_indices.into_iter().collect(),
                slot,
            };
            let config = bincode::DefaultOptions::new()
                .with_fixint_encoding()
                .reject_trailing_bytes();
            let v2 = config.deserialize::<IndexV2>(&config.serialize(&index).unwrap());
            prop_assert!(v2.is_err());
        }

        // Property: range queries should return correct indices
        #[test]
        fn range_query_correctness(
            indices in rand_range(0..MAX_DATA_SHREDS_PER_SLOT as u64),
        ) {
            let mut index = ShredIndexV2::default();

            for idx in indices.clone() {
                index.insert(idx);
            }

            assert_eq!(
                index.range(indices.clone()).collect::<Vec<_>>(),
                indices.into_iter().collect::<Vec<_>>()
            );
        }
    }

    #[test]
    fn test_shred_index_v2_range_bounds() {
        let mut index = ShredIndexV2::default();

        index.insert(10);
        index.insert(20);
        index.insert(30);
        index.insert(40);

        use std::ops::Bound::*;

        // Test all combinations of bounds
        let test_cases = [
            // (start_bound, end_bound, expected_result)
            (Included(10), Included(30), vec![10, 20, 30]),
            (Included(10), Excluded(30), vec![10, 20]),
            (Excluded(10), Included(30), vec![20, 30]),
            (Excluded(10), Excluded(30), vec![20]),
            // Unbounded start
            (Unbounded, Included(20), vec![10, 20]),
            (Unbounded, Excluded(20), vec![10]),
            // Unbounded end
            (Included(30), Unbounded, vec![30, 40]),
            (Excluded(30), Unbounded, vec![40]),
            // Both Unbounded
            (Unbounded, Unbounded, vec![10, 20, 30, 40]),
        ];

        for (start_bound, end_bound, expected) in test_cases {
            let result: Vec<_> = index.range((start_bound, end_bound)).collect();
            assert_eq!(
                result, expected,
                "Failed for bounds: start={:?}, end={:?}",
                start_bound, end_bound
            );
        }
    }

    #[test]
    fn test_shred_index_v2_boundary_conditions() {
        let mut index = ShredIndexV2::default();

        // First possible index
        index.insert(0);
        // Last index in first word (bits 0-7)
        index.insert(7);
        // First index in second word (bits 8-15)
        index.insert(8);
        // Last index in second word
        index.insert(15);
        // Last valid index
        index.insert(MAX_DATA_SHREDS_PER_SLOT as u64 - 1);
        // Should be ignored (too large)
        index.insert(MAX_DATA_SHREDS_PER_SLOT as u64);

        // Verify contents
        assert!(index.contains(0));
        assert!(index.contains(7));
        assert!(index.contains(8));
        assert!(index.contains(15));
        assert!(index.contains(MAX_DATA_SHREDS_PER_SLOT as u64 - 1));
        assert!(!index.contains(MAX_DATA_SHREDS_PER_SLOT as u64));

        // Cross-word boundary
        assert_eq!(index.range(6..10).collect::<Vec<_>>(), vec![7, 8]);
        // Full first word
        assert_eq!(index.range(0..8).collect::<Vec<_>>(), vec![0, 7]);
        // Full second word
        assert_eq!(index.range(8..16).collect::<Vec<_>>(), vec![8, 15]);

        // Empty ranges
        assert_eq!(index.range(0..0).count(), 0);
        assert_eq!(index.range(1..1).count(), 0);

        // Test range that exceeds max
        let oversized_range = index.range(0..MAX_DATA_SHREDS_PER_SLOT as u64 + 1);
        assert_eq!(oversized_range.count(), 5);
        assert_eq!(index.num_shreds(), 5);

        index.remove(0);
        assert!(!index.contains(0));
        index.remove(7);
        assert!(!index.contains(7));
        index.remove(8);
        assert!(!index.contains(8));
        index.remove(15);
        assert!(!index.contains(15));
        index.remove(MAX_DATA_SHREDS_PER_SLOT as u64 - 1);
        assert!(!index.contains(MAX_DATA_SHREDS_PER_SLOT as u64 - 1));

        assert_eq!(index.num_shreds(), 0);
    }

    #[test]
    fn test_connected_flags_compatibility() {
        // Define a couple structs with bool and ConnectedFlags to illustrate
        // that that ConnectedFlags can be deserialized into a bool if the
        // PARENT_CONNECTED bit is NOT set
        #[derive(Debug, Deserialize, PartialEq, Serialize)]
        struct WithBool {
            slot: Slot,
            connected: bool,
        }
        #[derive(Debug, Deserialize, PartialEq, Serialize)]
        struct WithFlags {
            slot: Slot,
            connected: ConnectedFlags,
        }

        let slot = 3;
        let mut with_bool = WithBool {
            slot,
            connected: false,
        };
        let mut with_flags = WithFlags {
            slot,
            connected: ConnectedFlags::default(),
        };

        // Confirm that serialized byte arrays are same length
        assert_eq!(
            bincode::serialized_size(&with_bool).unwrap(),
            bincode::serialized_size(&with_flags).unwrap()
        );

        // Confirm that connected=false equivalent to ConnectedFlags::default()
        assert_eq!(
            bincode::serialize(&with_bool).unwrap(),
            bincode::serialize(&with_flags).unwrap()
        );

        // Set connected in WithBool and confirm inequality
        with_bool.connected = true;
        assert_ne!(
            bincode::serialize(&with_bool).unwrap(),
            bincode::serialize(&with_flags).unwrap()
        );

        // Set connected in WithFlags and confirm equality regained
        with_flags.connected.set(ConnectedFlags::CONNECTED, true);
        assert_eq!(
            bincode::serialize(&with_bool).unwrap(),
            bincode::serialize(&with_flags).unwrap()
        );

        // Dserializing WithBool into WithFlags succeeds
        assert_eq!(
            with_flags,
            bincode::deserialize::<WithFlags>(&bincode::serialize(&with_bool).unwrap()).unwrap()
        );

        // Deserializing WithFlags into WithBool succeeds
        assert_eq!(
            with_bool,
            bincode::deserialize::<WithBool>(&bincode::serialize(&with_flags).unwrap()).unwrap()
        );

        // Deserializing WithFlags with extra bit set into WithBool fails
        with_flags
            .connected
            .set(ConnectedFlags::PARENT_CONNECTED, true);
        assert!(
            bincode::deserialize::<WithBool>(&bincode::serialize(&with_flags).unwrap()).is_err()
        );
    }

    #[test]
    fn test_clear_unconfirmed_slot() {
        let mut slot_meta = SlotMeta::new_orphan(5);
        slot_meta.consumed = 5;
        slot_meta.received = 5;
        slot_meta.next_slots = vec![6, 7];
        slot_meta.clear_unconfirmed_slot();

        let mut expected = SlotMeta::new_orphan(5);
        expected.next_slots = vec![6, 7];
        assert_eq!(slot_meta, expected);
    }

    // `PerfSampleV2` should contain `PerfSampleV1` as a prefix, in order for the column to be
    // backward and forward compatible.
    #[test]
    fn perf_sample_v1_is_prefix_of_perf_sample_v2() {
        let v2 = PerfSampleV2 {
            num_transactions: 4190143848,
            num_slots: 3607325588,
            sample_period_secs: 31263,
            num_non_vote_transactions: 4056116066,
        };

        let v2_bytes = bincode::serialize(&v2).expect("`PerfSampleV2` can be serialized");

        let actual: PerfSampleV1 = bincode::deserialize(&v2_bytes)
            .expect("Bytes encoded as `PerfSampleV2` can be decoded as `PerfSampleV1`");
        let expected = PerfSampleV1 {
            num_transactions: v2.num_transactions,
            num_slots: v2.num_slots,
            sample_period_secs: v2.sample_period_secs,
        };

        assert_eq!(actual, expected);
    }

    #[test]
    fn test_erasure_meta_transition() {
        #[derive(Debug, Deserialize, PartialEq, Serialize)]
        struct OldErasureMeta {
            set_index: u64,
            first_coding_index: u64,
            #[serde(rename = "size")]
            __unused_size: usize,
            config: ErasureConfig,
        }

        let set_index = 64;
        let erasure_config = ErasureConfig {
            num_data: 8,
            num_coding: 16,
        };
        let mut old_erasure_meta = OldErasureMeta {
            set_index,
            first_coding_index: set_index,
            __unused_size: 0,
            config: erasure_config,
        };
        let mut new_erasure_meta = ErasureMeta {
            fec_set_index: u32::try_from(set_index).unwrap(),
            first_coding_index: set_index,
            first_received_coding_index: 0,
            config: erasure_config,
        };

        assert_eq!(
            bincode::serialized_size(&old_erasure_meta).unwrap(),
            bincode::serialized_size(&new_erasure_meta).unwrap(),
        );

        assert_eq!(
            bincode::deserialize::<ErasureMeta>(&bincode::serialize(&old_erasure_meta).unwrap())
                .unwrap(),
            new_erasure_meta
        );

        new_erasure_meta.first_received_coding_index = u64::from(u32::MAX);
        old_erasure_meta.__unused_size = usize::try_from(u32::MAX).unwrap();

        assert_eq!(
            bincode::deserialize::<OldErasureMeta>(&bincode::serialize(&new_erasure_meta).unwrap())
                .unwrap(),
            old_erasure_meta
        );
    }
}<|MERGE_RESOLUTION|>--- conflicted
+++ resolved
@@ -1,11 +1,7 @@
 use {
     crate::{
         blockstore::MAX_DATA_SHREDS_PER_SLOT,
-<<<<<<< HEAD
-        shred::{Shred, ShredType},
-=======
         shred::{self, Shred, ShredType},
->>>>>>> 8116dcf8
     },
     bitflags::bitflags,
     serde::{Deserialize, Deserializer, Serialize, Serializer},
@@ -134,15 +130,9 @@
     coding: ShredIndexV2,
 }
 
-<<<<<<< HEAD
-impl From<IndexV2> for Index {
-    fn from(index: IndexV2) -> Self {
-        Index {
-=======
 impl From<IndexV2> for IndexV1 {
     fn from(index: IndexV2) -> Self {
         IndexV1 {
->>>>>>> 8116dcf8
             slot: index.slot,
             data: index.data.into(),
             coding: index.coding.into(),
@@ -150,13 +140,8 @@
     }
 }
 
-<<<<<<< HEAD
-impl From<Index> for IndexV2 {
-    fn from(index: Index) -> Self {
-=======
 impl From<IndexV1> for IndexV2 {
     fn from(index: IndexV1) -> Self {
->>>>>>> 8116dcf8
         IndexV2 {
             slot: index.slot,
             data: index.data.into(),
@@ -166,11 +151,7 @@
 }
 
 #[derive(Clone, Debug, Default, Deserialize, Serialize, PartialEq, Eq)]
-<<<<<<< HEAD
-pub struct ShredIndex {
-=======
 pub struct ShredIndexV1 {
->>>>>>> 8116dcf8
     /// Map representing presence/absence of shreds
     index: BTreeSet<u64>,
 }
@@ -300,8 +281,6 @@
     }
 }
 
-<<<<<<< HEAD
-=======
 #[cfg(test)]
 #[allow(unused)]
 impl IndexFallback {
@@ -328,18 +307,13 @@
     }
 }
 
->>>>>>> 8116dcf8
 /// Superseded by [`ShredIndexV2`].
 ///
 /// TODO: Remove this once new [`ShredIndexV2`] is fully rolled out
 /// and no longer relies on it for fallback.
-<<<<<<< HEAD
-impl ShredIndex {
-=======
 #[cfg(test)]
 #[allow(unused)]
 impl ShredIndexV1 {
->>>>>>> 8116dcf8
     pub fn num_shreds(&self) -> usize {
         self.index.len()
     }
@@ -359,10 +333,6 @@
         self.index.insert(index);
     }
 
-<<<<<<< HEAD
-    #[cfg(test)]
-=======
->>>>>>> 8116dcf8
     fn remove(&mut self, index: u64) {
         self.index.remove(&index);
     }
@@ -563,40 +533,23 @@
     }
 }
 
-<<<<<<< HEAD
-impl FromIterator<u64> for ShredIndex {
-    fn from_iter<T: IntoIterator<Item = u64>>(iter: T) -> Self {
-        ShredIndex {
-=======
 impl FromIterator<u64> for ShredIndexV1 {
     fn from_iter<T: IntoIterator<Item = u64>>(iter: T) -> Self {
         ShredIndexV1 {
->>>>>>> 8116dcf8
             index: iter.into_iter().collect(),
         }
     }
 }
 
-<<<<<<< HEAD
-impl From<ShredIndex> for ShredIndexV2 {
-    fn from(value: ShredIndex) -> Self {
-=======
 impl From<ShredIndexV1> for ShredIndexV2 {
     fn from(value: ShredIndexV1) -> Self {
->>>>>>> 8116dcf8
         value.index.into_iter().collect()
     }
 }
 
-<<<<<<< HEAD
-impl From<ShredIndexV2> for ShredIndex {
-    fn from(value: ShredIndexV2) -> Self {
-        ShredIndex {
-=======
 impl From<ShredIndexV2> for ShredIndexV1 {
     fn from(value: ShredIndexV2) -> Self {
         ShredIndexV1 {
->>>>>>> 8116dcf8
             index: value.iter().collect(),
         }
     }
@@ -985,8 +938,6 @@
             .choose_multiple(&mut rng, erasure_config.num_coding)
         {
             index.coding_mut().remove(idx);
-<<<<<<< HEAD
-=======
 
             assert!(!e_meta.should_recover_shreds(&index));
         }
@@ -1030,7 +981,6 @@
                 v2.range(range.clone()).sum::<u64>(),
                 legacy.range(range).sum::<u64>()
             );
->>>>>>> 8116dcf8
 
             assert_eq!(ShredIndexV2::from(legacy.clone()), v2.clone());
             assert_eq!(ShredIndexV1::from(v2), legacy);
@@ -1197,210 +1147,6 @@
         assert_eq!(index.num_shreds(), 0);
     }
 
-    /// Generate a random Range<u64>.
-    fn rand_range(range: Range<u64>) -> impl Strategy<Value = Range<u64>> {
-        (range.clone(), range).prop_map(
-            // Avoid descending (empty) ranges
-            |(start, end)| {
-                if start > end {
-                    end..start
-                } else {
-                    start..end
-                }
-            },
-        )
-    }
-
-    proptest! {
-        #[test]
-        fn shred_index_legacy_compat(
-            shreds in rand_range(0..MAX_DATA_SHREDS_PER_SLOT as u64),
-            range in rand_range(0..MAX_DATA_SHREDS_PER_SLOT as u64)
-        ) {
-            let mut legacy = ShredIndex::default();
-            let mut v2 = ShredIndexV2::default();
-
-            for i in shreds {
-                v2.insert(i);
-                legacy.insert(i);
-            }
-
-            for &i in legacy.index.iter() {
-                assert!(v2.contains(i));
-            }
-
-            assert_eq!(v2.num_shreds(), legacy.num_shreds());
-
-            assert_eq!(
-                v2.range(range.clone()).sum::<u64>(),
-                legacy.range(range).sum::<u64>()
-            );
-
-            assert_eq!(ShredIndexV2::from(legacy.clone()), v2.clone());
-            assert_eq!(ShredIndex::from(v2), legacy);
-        }
-
-        /// Property: [`Index`] cannot be deserialized from [`IndexV2`].
-        ///
-        /// # Failure cases
-        /// 1. Empty [`IndexV2`]
-        ///     - [`ShredIndex`] deserialization should fail due to trailing bytes of `num_shreds`.
-        /// 2. Non-empty [`IndexV2`]
-        ///     - Encoded length of [`ShredIndexV2::index`] (`Vec<u8>`) will be relative to a sequence of `u8`,
-        ///       resulting in not enough bytes when deserialized into sequence of `u64`.
-        #[test]
-        fn test_legacy_collision(
-            coding_indices in rand_range(0..MAX_DATA_SHREDS_PER_SLOT as u64),
-            data_indices in rand_range(0..MAX_DATA_SHREDS_PER_SLOT as u64),
-            slot in 0..u64::MAX
-        ) {
-            let index = IndexV2 {
-                coding: coding_indices.into_iter().collect(),
-                data: data_indices.into_iter().collect(),
-                slot,
-            };
-            let config = bincode::DefaultOptions::new().with_fixint_encoding().reject_trailing_bytes();
-            let legacy = config.deserialize::<Index>(&config.serialize(&index).unwrap());
-            prop_assert!(legacy.is_err());
-        }
-
-        /// Property: [`IndexV2`] cannot be deserialized from [`Index`].
-        ///
-        /// # Failure cases
-        /// 1. Empty [`Index`]
-        ///     - [`ShredIndexV2`] deserialization should fail due to missing `num_shreds` (not enough bytes).
-        /// 2. Non-empty [`Index`]
-        ///     - Encoded length of [`ShredIndex::index`] (`BTreeSet<u64>`) will be relative to a sequence of `u64`,
-        ///       resulting in trailing bytes when deserialized into sequence of `u8`.
-        #[test]
-        fn test_legacy_collision_inverse(
-            coding_indices in rand_range(0..MAX_DATA_SHREDS_PER_SLOT as u64),
-            data_indices in rand_range(0..MAX_DATA_SHREDS_PER_SLOT as u64),
-            slot in 0..u64::MAX
-        ) {
-            let index = Index {
-                coding: coding_indices.into_iter().collect(),
-                data: data_indices.into_iter().collect(),
-                slot,
-            };
-            let config = bincode::DefaultOptions::new()
-                .with_fixint_encoding()
-                .reject_trailing_bytes();
-            let v2 = config.deserialize::<IndexV2>(&config.serialize(&index).unwrap());
-            prop_assert!(v2.is_err());
-        }
-
-        // Property: range queries should return correct indices
-        #[test]
-        fn range_query_correctness(
-            indices in rand_range(0..MAX_DATA_SHREDS_PER_SLOT as u64),
-        ) {
-            let mut index = ShredIndexV2::default();
-
-            for idx in indices.clone() {
-                index.insert(idx);
-            }
-
-            assert_eq!(
-                index.range(indices.clone()).collect::<Vec<_>>(),
-                indices.into_iter().collect::<Vec<_>>()
-            );
-        }
-    }
-
-    #[test]
-    fn test_shred_index_v2_range_bounds() {
-        let mut index = ShredIndexV2::default();
-
-        index.insert(10);
-        index.insert(20);
-        index.insert(30);
-        index.insert(40);
-
-        use std::ops::Bound::*;
-
-        // Test all combinations of bounds
-        let test_cases = [
-            // (start_bound, end_bound, expected_result)
-            (Included(10), Included(30), vec![10, 20, 30]),
-            (Included(10), Excluded(30), vec![10, 20]),
-            (Excluded(10), Included(30), vec![20, 30]),
-            (Excluded(10), Excluded(30), vec![20]),
-            // Unbounded start
-            (Unbounded, Included(20), vec![10, 20]),
-            (Unbounded, Excluded(20), vec![10]),
-            // Unbounded end
-            (Included(30), Unbounded, vec![30, 40]),
-            (Excluded(30), Unbounded, vec![40]),
-            // Both Unbounded
-            (Unbounded, Unbounded, vec![10, 20, 30, 40]),
-        ];
-
-        for (start_bound, end_bound, expected) in test_cases {
-            let result: Vec<_> = index.range((start_bound, end_bound)).collect();
-            assert_eq!(
-                result, expected,
-                "Failed for bounds: start={:?}, end={:?}",
-                start_bound, end_bound
-            );
-        }
-    }
-
-    #[test]
-    fn test_shred_index_v2_boundary_conditions() {
-        let mut index = ShredIndexV2::default();
-
-        // First possible index
-        index.insert(0);
-        // Last index in first word (bits 0-7)
-        index.insert(7);
-        // First index in second word (bits 8-15)
-        index.insert(8);
-        // Last index in second word
-        index.insert(15);
-        // Last valid index
-        index.insert(MAX_DATA_SHREDS_PER_SLOT as u64 - 1);
-        // Should be ignored (too large)
-        index.insert(MAX_DATA_SHREDS_PER_SLOT as u64);
-
-        // Verify contents
-        assert!(index.contains(0));
-        assert!(index.contains(7));
-        assert!(index.contains(8));
-        assert!(index.contains(15));
-        assert!(index.contains(MAX_DATA_SHREDS_PER_SLOT as u64 - 1));
-        assert!(!index.contains(MAX_DATA_SHREDS_PER_SLOT as u64));
-
-        // Cross-word boundary
-        assert_eq!(index.range(6..10).collect::<Vec<_>>(), vec![7, 8]);
-        // Full first word
-        assert_eq!(index.range(0..8).collect::<Vec<_>>(), vec![0, 7]);
-        // Full second word
-        assert_eq!(index.range(8..16).collect::<Vec<_>>(), vec![8, 15]);
-
-        // Empty ranges
-        assert_eq!(index.range(0..0).count(), 0);
-        assert_eq!(index.range(1..1).count(), 0);
-
-        // Test range that exceeds max
-        let oversized_range = index.range(0..MAX_DATA_SHREDS_PER_SLOT as u64 + 1);
-        assert_eq!(oversized_range.count(), 5);
-        assert_eq!(index.num_shreds(), 5);
-
-        index.remove(0);
-        assert!(!index.contains(0));
-        index.remove(7);
-        assert!(!index.contains(7));
-        index.remove(8);
-        assert!(!index.contains(8));
-        index.remove(15);
-        assert!(!index.contains(15));
-        index.remove(MAX_DATA_SHREDS_PER_SLOT as u64 - 1);
-        assert!(!index.contains(MAX_DATA_SHREDS_PER_SLOT as u64 - 1));
-
-        assert_eq!(index.num_shreds(), 0);
-    }
-
     #[test]
     fn test_connected_flags_compatibility() {
         // Define a couple structs with bool and ConnectedFlags to illustrate
