--- conflicted
+++ resolved
@@ -1750,13 +1750,9 @@
                     // progress. We cannot determine if we have the version that will eventually
                     // be complete, so we take the conservative approach and mark the slot as dead
                     // so that replay can dump and repair the correct version.
-<<<<<<< HEAD
-                    write_batch.put::<cf::DeadSlots>(slot, &true).unwrap();
-=======
                     self.dead_slots_cf
                         .put_in_batch(write_batch, slot, &true)
                         .unwrap();
->>>>>>> 8116dcf8
                     return Err(InsertDataShredError::InvalidShred);
                 }
             }
@@ -7652,12 +7648,8 @@
             fec_set_index + 30,
         );
 
-<<<<<<< HEAD
-        let mut write_batch = blockstore.db.batch().unwrap();
-=======
         let mut shred_insertion_tracker =
             ShredInsertionTracker::new(data_shreds.len(), blockstore.db.batch().unwrap());
->>>>>>> 8116dcf8
         blockstore
             .check_insert_data_shred(
                 Cow::Borrowed(&new_data_shred),
@@ -7667,14 +7659,11 @@
                 ShredSource::Turbine,
             )
             .unwrap();
-<<<<<<< HEAD
-=======
         let ShredInsertionTracker {
             merkle_root_metas,
             write_batch,
             ..
         } = shred_insertion_tracker;
->>>>>>> 8116dcf8
         blockstore.db.write(write_batch).unwrap();
 
         // Verify that we still have the merkle root meta for the original shred
