--- conflicted
+++ resolved
@@ -336,12 +336,8 @@
     // We must inform accounts-db of the latest full snapshot slot, which is used by the background
     // processes to handle zero lamport accounts.  Since we've now successfully loaded the bank
     // from snapshots, this is a good time to do that update.
-<<<<<<< HEAD
-    // Note, this must only be set if we should generate snapshots.
-=======
     // Note, this must only be set if we should generate snapshots, so that we correctly
     // handle (i.e. purge) zero lamport accounts.
->>>>>>> 8116dcf8
     if snapshot_config.should_generate_snapshots() {
         bank.rc
             .accounts
