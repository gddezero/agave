--- conflicted
+++ resolved
@@ -31,11 +31,7 @@
 solana-rpc-client = { workspace = true }
 solana-rpc-client-api = { workspace = true }
 solana-runtime = { workspace = true }
-<<<<<<< HEAD
-solana-sdk = { workspace = true, features = ["openssl-vendored"] }
-=======
 solana-sdk = { version = "=2.2.2", features = ["openssl-vendored"] }
->>>>>>> 8116dcf8
 solana-streamer = { workspace = true }
 solana-tpu-client = { workspace = true }
 tokio = { workspace = true, features = ["full"] }
