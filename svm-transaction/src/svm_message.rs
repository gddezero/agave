use {
    crate::{
        instruction::SVMInstruction, message_address_table_lookup::SVMMessageAddressTableLookup,
    },
    core::fmt::Debug,
    solana_hash::Hash,
    solana_message::AccountKeys,
    solana_pubkey::Pubkey,
    solana_sdk_ids::{ed25519_program, secp256k1_program, secp256r1_program, system_program},
};

mod sanitized_message;
mod sanitized_transaction;
// inlined to avoid solana-nonce dep
#[cfg(test)]
static_assertions::const_assert_eq!(
    NONCED_TX_MARKER_IX_INDEX,
    solana_nonce::NONCED_TX_MARKER_IX_INDEX
);
const NONCED_TX_MARKER_IX_INDEX: u8 = 0;

// - Debug to support legacy logging
pub trait SVMMessage: Debug {
    /// Return the number of transaction-level signatures in the message.
    fn num_transaction_signatures(&self) -> u64;
    /// Return the number of ed25519 precompile signatures in the message.
    fn num_ed25519_signatures(&self) -> u64 {
        default_precompile_signature_count(&ed25519_program::ID, self.program_instructions_iter())
    }
    /// Return the number of secp256k1 precompile signatures in the message.
    fn num_secp256k1_signatures(&self) -> u64 {
        default_precompile_signature_count(&secp256k1_program::ID, self.program_instructions_iter())
    }
    /// Return the number of secp256r1 precompile signatures in the message.
    fn num_secp256r1_signatures(&self) -> u64 {
        default_precompile_signature_count(&secp256r1_program::ID, self.program_instructions_iter())
    }

    /// Returns the number of requested write-locks in this message.
    /// This does not consider if write-locks are demoted.
    fn num_write_locks(&self) -> u64;

    /// Return the recent blockhash.
    fn recent_blockhash(&self) -> &Hash;

    /// Return the number of instructions in the message.
    fn num_instructions(&self) -> usize;

    /// Return an iterator over the instructions in the message.
    fn instructions_iter(&self) -> impl Iterator<Item = SVMInstruction>;

    /// Return an iterator over the instructions in the message, paired with
    /// the pubkey of the program.
    fn program_instructions_iter(&self) -> impl Iterator<Item = (&Pubkey, SVMInstruction)> + Clone;
<<<<<<< HEAD
=======

    /// Return the list of static account keys.
    fn static_account_keys(&self) -> &[Pubkey];
>>>>>>> 8116dcf8

    /// Return the account keys.
    fn account_keys(&self) -> AccountKeys;

    /// Return the fee-payer
    fn fee_payer(&self) -> &Pubkey;

    /// Returns `true` if the account at `index` is writable.
    fn is_writable(&self, index: usize) -> bool;

    /// Returns `true` if the account at `index` is signer.
    fn is_signer(&self, index: usize) -> bool;

    /// Returns true if the account at the specified index is invoked as a
    /// program in top-level instructions of this message.
    fn is_invoked(&self, key_index: usize) -> bool;

    /// Returns true if the account at the specified index is an input to some
    /// program instruction in this message.
    fn is_instruction_account(&self, key_index: usize) -> bool {
        if let Ok(key_index) = u8::try_from(key_index) {
            self.instructions_iter()
                .any(|ix| ix.accounts.contains(&key_index))
        } else {
            false
        }
    }

    /// If the message uses a durable nonce, return the pubkey of the nonce account
    fn get_durable_nonce(&self, require_static_nonce_account: bool) -> Option<&Pubkey> {
        let account_keys = self.account_keys();
        self.instructions_iter()
            .nth(usize::from(NONCED_TX_MARKER_IX_INDEX))
            .filter(
                |ix| match account_keys.get(usize::from(ix.program_id_index)) {
                    Some(program_id) => system_program::check_id(program_id),
                    _ => false,
                },
            )
            .filter(|ix| {
                /// Serialized value of [`SystemInstruction::AdvanceNonceAccount`].
                const SERIALIZED_ADVANCE_NONCE_ACCOUNT: [u8; 4] = 4u32.to_le_bytes();
                const SERIALIZED_SIZE: usize = SERIALIZED_ADVANCE_NONCE_ACCOUNT.len();

                ix.data
                    .get(..SERIALIZED_SIZE)
                    .map(|data| data == SERIALIZED_ADVANCE_NONCE_ACCOUNT)
                    .unwrap_or(false)
            })
            .and_then(|ix| {
                ix.accounts.first().and_then(|idx| {
                    let index = usize::from(*idx);
                    if (require_static_nonce_account && index >= self.static_account_keys().len())
                        || !self.is_writable(index)
                    {
                        None
                    } else {
                        account_keys.get(index)
                    }
                })
            })
    }

    /// For the instruction at `index`, return an iterator over input accounts
    /// that are signers.
    fn get_ix_signers(&self, index: usize) -> impl Iterator<Item = &Pubkey> {
        self.instructions_iter()
            .nth(index)
            .into_iter()
            .flat_map(|ix| {
                ix.accounts
                    .iter()
                    .copied()
                    .map(usize::from)
                    .filter(|index| self.is_signer(*index))
                    .filter_map(|signer_index| self.account_keys().get(signer_index))
            })
    }

    /// Get the number of lookup tables.
    fn num_lookup_tables(&self) -> usize;

    /// Get message address table lookups used in the message
    fn message_address_table_lookups(&self) -> impl Iterator<Item = SVMMessageAddressTableLookup>;
}

fn default_precompile_signature_count<'a>(
    precompile: &Pubkey,
    instructions: impl Iterator<Item = (&'a Pubkey, SVMInstruction<'a>)>,
) -> u64 {
    instructions
        .filter(|(program_id, _)| *program_id == precompile)
        .map(|(_, ix)| u64::from(ix.data.first().copied().unwrap_or(0)))
        .sum()
}<|MERGE_RESOLUTION|>--- conflicted
+++ resolved
@@ -52,12 +52,9 @@
     /// Return an iterator over the instructions in the message, paired with
     /// the pubkey of the program.
     fn program_instructions_iter(&self) -> impl Iterator<Item = (&Pubkey, SVMInstruction)> + Clone;
-<<<<<<< HEAD
-=======
 
     /// Return the list of static account keys.
     fn static_account_keys(&self) -> &[Pubkey];
->>>>>>> 8116dcf8
 
     /// Return the account keys.
     fn account_keys(&self) -> AccountKeys;
