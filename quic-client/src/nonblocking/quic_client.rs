//! Simple nonblocking client that connects to a given UDP port with the QUIC protocol
//! and provides an interface for sending data which is restricted by the
//! server's flow control.
use {
    async_lock::Mutex,
    async_trait::async_trait,
    futures::future::TryFutureExt,
    log::*,
    quinn::{
        crypto::rustls::QuicClientConfig, ClientConfig, ClosedStream, ConnectError, Connection,
        ConnectionError, Endpoint, EndpointConfig, IdleTimeout, TokioRuntime, TransportConfig,
        WriteError,
    },
    solana_connection_cache::{
        client_connection::ClientStats, connection_cache_stats::ConnectionCacheStats,
        nonblocking::client_connection::ClientConnection,
    },
    solana_keypair::Keypair,
    solana_measure::measure::Measure,
<<<<<<< HEAD
    solana_net_utils::VALIDATOR_PORT_RANGE,
    solana_rpc_client_api::client_error::ErrorKind as ClientErrorKind,
    solana_sdk::{
        quic::{
            QUIC_CONNECTION_HANDSHAKE_TIMEOUT, QUIC_KEEP_ALIVE, QUIC_MAX_TIMEOUT,
            QUIC_SEND_FAIRNESS,
        },
        signature::Keypair,
        transport::Result as TransportResult,
=======
    solana_net_utils::{SocketConfig, VALIDATOR_PORT_RANGE},
    solana_quic_definitions::{
        QUIC_CONNECTION_HANDSHAKE_TIMEOUT, QUIC_KEEP_ALIVE, QUIC_MAX_TIMEOUT, QUIC_SEND_FAIRNESS,
>>>>>>> 8116dcf8
    },
    solana_rpc_client_api::client_error::ErrorKind as ClientErrorKind,
    solana_streamer::nonblocking::quic::ALPN_TPU_PROTOCOL_ID,
    solana_tls_utils::{
        new_dummy_x509_certificate, tls_client_config_builder, QuicClientCertificate,
    },
    solana_transaction_error::TransportResult,
    std::{
        net::{IpAddr, Ipv4Addr, SocketAddr, UdpSocket},
        sync::{atomic::Ordering, Arc},
        thread,
    },
    thiserror::Error,
    tokio::{sync::OnceCell, time::timeout},
};

/// A lazy-initialized Quic Endpoint
pub struct QuicLazyInitializedEndpoint {
    endpoint: OnceCell<Arc<Endpoint>>,
    client_certificate: Arc<QuicClientCertificate>,
    client_endpoint: Option<Endpoint>,
}

#[derive(Error, Debug)]
pub enum QuicError {
    #[error(transparent)]
    WriteError(#[from] WriteError),
    #[error(transparent)]
    ConnectionError(#[from] ConnectionError),
    #[error(transparent)]
    ConnectError(#[from] ConnectError),
    #[error(transparent)]
    ClosedStream(#[from] ClosedStream),
}

impl From<QuicError> for ClientErrorKind {
    fn from(quic_error: QuicError) -> Self {
        Self::Custom(format!("{quic_error:?}"))
    }
}

impl QuicLazyInitializedEndpoint {
    pub fn new(
        client_certificate: Arc<QuicClientCertificate>,
        client_endpoint: Option<Endpoint>,
    ) -> Self {
        Self {
            endpoint: OnceCell::<Arc<Endpoint>>::new(),
            client_certificate,
            client_endpoint,
        }
    }

    fn create_endpoint(&self) -> Endpoint {
        let mut endpoint = if let Some(endpoint) = &self.client_endpoint {
            endpoint.clone()
        } else {
            let config = SocketConfig::default();
            let client_socket = solana_net_utils::bind_in_range_with_config(
                IpAddr::V4(Ipv4Addr::UNSPECIFIED),
                VALIDATOR_PORT_RANGE,
                config,
            )
            .expect("QuicLazyInitializedEndpoint::create_endpoint bind_in_range")
            .1;
            info!("Local endpoint is : {client_socket:?}");

            QuicNewConnection::create_endpoint(EndpointConfig::default(), client_socket)
        };

        let mut crypto = tls_client_config_builder()
            .with_client_auth_cert(
                vec![self.client_certificate.certificate.clone()],
                self.client_certificate.key.clone_key(),
            )
            .expect("Failed to set QUIC client certificates");
        crypto.enable_early_data = true;
        crypto.alpn_protocols = vec![ALPN_TPU_PROTOCOL_ID.to_vec()];

        let mut config = ClientConfig::new(Arc::new(QuicClientConfig::try_from(crypto).unwrap()));
        let mut transport_config = TransportConfig::default();

        let timeout = IdleTimeout::try_from(QUIC_MAX_TIMEOUT).unwrap();
        transport_config.max_idle_timeout(Some(timeout));
        transport_config.keep_alive_interval(Some(QUIC_KEEP_ALIVE));
        transport_config.send_fairness(QUIC_SEND_FAIRNESS);
        config.transport_config(Arc::new(transport_config));

        endpoint.set_default_client_config(config);

        endpoint
    }

    async fn get_endpoint(&self) -> Arc<Endpoint> {
        self.endpoint
            .get_or_init(|| async { Arc::new(self.create_endpoint()) })
            .await
            .clone()
    }
}

impl Default for QuicLazyInitializedEndpoint {
    fn default() -> Self {
        let (cert, priv_key) = new_dummy_x509_certificate(&Keypair::new());
        Self::new(
            Arc::new(QuicClientCertificate {
                certificate: cert,
                key: priv_key,
            }),
            None,
        )
    }
}

/// A wrapper over NewConnection with additional capability to create the endpoint as part
/// of creating a new connection.
#[derive(Clone)]
struct QuicNewConnection {
    endpoint: Arc<Endpoint>,
    connection: Arc<Connection>,
}

impl QuicNewConnection {
    /// Create a QuicNewConnection given the remote address 'addr'.
    async fn make_connection(
        endpoint: Arc<QuicLazyInitializedEndpoint>,
        addr: SocketAddr,
        stats: &ClientStats,
    ) -> Result<Self, QuicError> {
        let mut make_connection_measure = Measure::start("make_connection_measure");
        let endpoint = endpoint.get_endpoint().await;

        let connecting = endpoint.connect(addr, "connect")?;
        stats.total_connections.fetch_add(1, Ordering::Relaxed);
        if let Ok(connecting_result) = timeout(QUIC_CONNECTION_HANDSHAKE_TIMEOUT, connecting).await
        {
            if connecting_result.is_err() {
                stats.connection_errors.fetch_add(1, Ordering::Relaxed);
            }
            make_connection_measure.stop();
            stats
                .make_connection_ms
                .fetch_add(make_connection_measure.as_ms(), Ordering::Relaxed);

            let connection = connecting_result?;

            Ok(Self {
                endpoint,
                connection: Arc::new(connection),
            })
        } else {
            Err(ConnectionError::TimedOut.into())
        }
    }

    fn create_endpoint(config: EndpointConfig, client_socket: UdpSocket) -> Endpoint {
        quinn::Endpoint::new(config, None, client_socket, Arc::new(TokioRuntime))
            .expect("QuicNewConnection::create_endpoint quinn::Endpoint::new")
    }

    // Attempts to make a faster connection by taking advantage of pre-existing key material.
    // Only works if connection to this endpoint was previously established.
    async fn make_connection_0rtt(
        &mut self,
        addr: SocketAddr,
        stats: &ClientStats,
    ) -> Result<Arc<Connection>, QuicError> {
        let connecting = self.endpoint.connect(addr, "connect")?;
        stats.total_connections.fetch_add(1, Ordering::Relaxed);
        let connection = match connecting.into_0rtt() {
            Ok((connection, zero_rtt)) => {
                if let Ok(zero_rtt) = timeout(QUIC_CONNECTION_HANDSHAKE_TIMEOUT, zero_rtt).await {
                    if zero_rtt {
                        stats.zero_rtt_accepts.fetch_add(1, Ordering::Relaxed);
                    } else {
                        stats.zero_rtt_rejects.fetch_add(1, Ordering::Relaxed);
                    }
                    connection
                } else {
                    return Err(ConnectionError::TimedOut.into());
                }
            }
            Err(connecting) => {
                stats.connection_errors.fetch_add(1, Ordering::Relaxed);

                if let Ok(connecting_result) =
                    timeout(QUIC_CONNECTION_HANDSHAKE_TIMEOUT, connecting).await
                {
                    connecting_result?
                } else {
                    return Err(ConnectionError::TimedOut.into());
                }
            }
        };
        self.connection = Arc::new(connection);
        Ok(self.connection.clone())
    }
}

pub struct QuicClient {
    endpoint: Arc<QuicLazyInitializedEndpoint>,
    connection: Arc<Mutex<Option<QuicNewConnection>>>,
    addr: SocketAddr,
    stats: Arc<ClientStats>,
}

impl QuicClient {
    pub fn new(endpoint: Arc<QuicLazyInitializedEndpoint>, addr: SocketAddr) -> Self {
        Self {
            endpoint,
            connection: Arc::new(Mutex::new(None)),
            addr,
            stats: Arc::new(ClientStats::default()),
        }
    }

    async fn _send_buffer_using_conn(
        data: &[u8],
        connection: &Connection,
    ) -> Result<(), QuicError> {
        let mut send_stream = connection.open_uni().await?;
        send_stream.write_all(data).await?;
        Ok(())
    }

    // Attempts to send data, connecting/reconnecting as necessary
    // On success, returns the connection used to successfully send the data
    async fn _send_buffer(
        &self,
        data: &[u8],
        stats: &ClientStats,
        connection_stats: Arc<ConnectionCacheStats>,
    ) -> Result<Arc<Connection>, QuicError> {
        let mut measure_send_packet = Measure::start("send_packet_us");
        let mut measure_prepare_connection = Measure::start("prepare_connection");
        let mut connection_try_count = 0;
        let mut last_connection_id = 0;
        let mut last_error = None;
        while connection_try_count < 2 {
            let connection = {
                let mut conn_guard = self.connection.lock().await;

                let maybe_conn = conn_guard.as_mut();
                match maybe_conn {
                    Some(conn) => {
                        if conn.connection.stable_id() == last_connection_id {
                            // this is the problematic connection we had used before, create a new one
                            let conn = conn.make_connection_0rtt(self.addr, stats).await;
                            match conn {
                                Ok(conn) => {
                                    info!(
                                        "Made 0rtt connection to {} with id {} try_count {}, last_connection_id: {}, last_error: {:?}",
                                        self.addr,
                                        conn.stable_id(),
                                        connection_try_count,
                                        last_connection_id,
                                        last_error,
                                    );
                                    connection_try_count += 1;
                                    conn
                                }
                                Err(err) => {
                                    info!(
                                        "Cannot make 0rtt connection to {}, error {:}",
                                        self.addr, err
                                    );
                                    return Err(err);
                                }
                            }
                        } else {
                            stats.connection_reuse.fetch_add(1, Ordering::Relaxed);
                            conn.connection.clone()
                        }
                    }
                    None => {
                        let conn = QuicNewConnection::make_connection(
                            self.endpoint.clone(),
                            self.addr,
                            stats,
                        )
                        .await;
                        match conn {
                            Ok(conn) => {
                                *conn_guard = Some(conn.clone());
                                info!(
                                    "Made connection to {} id {} try_count {}, from connection cache warming?: {}",
                                    self.addr,
                                    conn.connection.stable_id(),
                                    connection_try_count,
                                    data.is_empty(),
                                );
                                connection_try_count += 1;
                                conn.connection.clone()
                            }
                            Err(err) => {
                                info!("Cannot make connection to {}, error {:}, from connection cache warming?: {}",
                                    self.addr, err, data.is_empty());
                                return Err(err);
                            }
                        }
                    }
                }
            };

            let new_stats = connection.stats();

            connection_stats
                .total_client_stats
                .congestion_events
                .update_stat(
                    &self.stats.congestion_events,
                    new_stats.path.congestion_events,
                );

            connection_stats
                .total_client_stats
                .streams_blocked_uni
                .update_stat(
                    &self.stats.streams_blocked_uni,
                    new_stats.frame_tx.streams_blocked_uni,
                );

            connection_stats
                .total_client_stats
                .data_blocked
                .update_stat(&self.stats.data_blocked, new_stats.frame_tx.data_blocked);

            connection_stats
                .total_client_stats
                .acks
                .update_stat(&self.stats.acks, new_stats.frame_tx.acks);

            if data.is_empty() {
                // no need to send packet as it is only for warming connections
                return Ok(connection);
            }

            last_connection_id = connection.stable_id();
            measure_prepare_connection.stop();

            match Self::_send_buffer_using_conn(data, &connection).await {
                Ok(()) => {
                    measure_send_packet.stop();
                    stats.successful_packets.fetch_add(1, Ordering::Relaxed);
                    stats
                        .send_packets_us
                        .fetch_add(measure_send_packet.as_us(), Ordering::Relaxed);
                    stats
                        .prepare_connection_us
                        .fetch_add(measure_prepare_connection.as_us(), Ordering::Relaxed);
                    trace!(
                        "Succcessfully sent to {} with id {}, thread: {:?}, data len: {}, send_packet_us: {} prepare_connection_us: {}",
                        self.addr,
                        connection.stable_id(),
                        thread::current().id(),
                        data.len(),
                        measure_send_packet.as_us(),
                        measure_prepare_connection.as_us(),
                    );

                    return Ok(connection);
                }
                Err(err) => match err {
                    QuicError::ConnectionError(_) => {
                        last_error = Some(err);
                    }
                    _ => {
                        info!(
                            "Error sending to {} with id {}, error {:?} thread: {:?}",
                            self.addr,
                            connection.stable_id(),
                            err,
                            thread::current().id(),
                        );
                        return Err(err);
                    }
                },
            }
        }

        // if we come here, that means we have exhausted maximum retries, return the error
        info!(
            "Ran into an error sending data {:?}, exhausted retries to {}",
            last_error, self.addr
        );
        // If we get here but last_error is None, then we have a logic error
        // in this function, so panic here with an expect to help debugging
        Err(last_error.expect("QuicClient::_send_buffer last_error.expect"))
    }

    pub async fn send_buffer<T>(
        &self,
        data: T,
        stats: &ClientStats,
        connection_stats: Arc<ConnectionCacheStats>,
    ) -> Result<(), ClientErrorKind>
    where
        T: AsRef<[u8]>,
    {
        self._send_buffer(data.as_ref(), stats, connection_stats)
            .await
            .map_err(Into::<ClientErrorKind>::into)?;
        Ok(())
    }

    pub async fn send_batch<T>(
        &self,
        buffers: &[T],
        stats: &ClientStats,
        connection_stats: Arc<ConnectionCacheStats>,
    ) -> Result<(), ClientErrorKind>
    where
        T: AsRef<[u8]>,
    {
        // Start off by "testing" the connection by sending the first buffer
        // This will also connect to the server if not already connected
        // and reconnect and retry if the first send attempt failed
        // (for example due to a timed out connection), returning an error
        // or the connection that was used to successfully send the buffer.
        // We will use the returned connection to send the rest of the buffers in the batch
        // to avoid touching the mutex in self, and not bother reconnecting if we fail along the way
        // since testing even in the ideal GCE environment has found no cases
        // where reconnecting and retrying in the middle of a batch send
        // (i.e. we encounter a connection error in the middle of a batch send, which presumably cannot
        // be due to a timed out connection) has succeeded
        if buffers.is_empty() {
            return Ok(());
        }
        let connection = self
            ._send_buffer(buffers[0].as_ref(), stats, connection_stats)
            .await
            .map_err(Into::<ClientErrorKind>::into)?;

        for data in buffers[1..buffers.len()].iter() {
            Self::_send_buffer_using_conn(data.as_ref(), &connection).await?;
        }
        Ok(())
    }

    pub fn server_addr(&self) -> &SocketAddr {
        &self.addr
    }

    pub fn stats(&self) -> Arc<ClientStats> {
        self.stats.clone()
    }
}

pub struct QuicClientConnection {
    pub client: Arc<QuicClient>,
    pub connection_stats: Arc<ConnectionCacheStats>,
}

impl QuicClientConnection {
    pub fn base_stats(&self) -> Arc<ClientStats> {
        self.client.stats()
    }

    pub fn connection_stats(&self) -> Arc<ConnectionCacheStats> {
        self.connection_stats.clone()
    }

    pub fn new(
        endpoint: Arc<QuicLazyInitializedEndpoint>,
        addr: SocketAddr,
        connection_stats: Arc<ConnectionCacheStats>,
    ) -> Self {
        let client = Arc::new(QuicClient::new(endpoint, addr));
        Self::new_with_client(client, connection_stats)
    }

    pub fn new_with_client(
        client: Arc<QuicClient>,
        connection_stats: Arc<ConnectionCacheStats>,
    ) -> Self {
        Self {
            client,
            connection_stats,
        }
    }
}

#[async_trait]
impl ClientConnection for QuicClientConnection {
    fn server_addr(&self) -> &SocketAddr {
        self.client.server_addr()
    }

    async fn send_data_batch(&self, buffers: &[Vec<u8>]) -> TransportResult<()> {
        let stats = ClientStats::default();
        let len = buffers.len();
        let res = self
            .client
            .send_batch(buffers, &stats, self.connection_stats.clone())
            .await;
        self.connection_stats
            .add_client_stats(&stats, len, res.is_ok());
        res?;
        Ok(())
    }

    async fn send_data(&self, data: &[u8]) -> TransportResult<()> {
        let stats = Arc::new(ClientStats::default());
        // When data is empty which is from cache warmer, we are not sending packets actually, do not count it in
        let num_packets = if data.is_empty() { 0 } else { 1 };
        self.client
            .send_buffer(data, &stats, self.connection_stats.clone())
            .map_ok(|v| {
                self.connection_stats
                    .add_client_stats(&stats, num_packets, true);
                v
            })
            .map_err(|e| {
                warn!(
                    "Failed to send data async to {}, error: {:?} ",
                    self.server_addr(),
                    e
                );
                datapoint_warn!("send-wire-async", ("failure", 1, i64),);
                self.connection_stats
                    .add_client_stats(&stats, num_packets, false);
                e.into()
            })
            .await
    }
}<|MERGE_RESOLUTION|>--- conflicted
+++ resolved
@@ -17,21 +17,9 @@
     },
     solana_keypair::Keypair,
     solana_measure::measure::Measure,
-<<<<<<< HEAD
-    solana_net_utils::VALIDATOR_PORT_RANGE,
-    solana_rpc_client_api::client_error::ErrorKind as ClientErrorKind,
-    solana_sdk::{
-        quic::{
-            QUIC_CONNECTION_HANDSHAKE_TIMEOUT, QUIC_KEEP_ALIVE, QUIC_MAX_TIMEOUT,
-            QUIC_SEND_FAIRNESS,
-        },
-        signature::Keypair,
-        transport::Result as TransportResult,
-=======
     solana_net_utils::{SocketConfig, VALIDATOR_PORT_RANGE},
     solana_quic_definitions::{
         QUIC_CONNECTION_HANDSHAKE_TIMEOUT, QUIC_KEEP_ALIVE, QUIC_MAX_TIMEOUT, QUIC_SEND_FAIRNESS,
->>>>>>> 8116dcf8
     },
     solana_rpc_client_api::client_error::ErrorKind as ClientErrorKind,
     solana_streamer::nonblocking::quic::ALPN_TPU_PROTOCOL_ID,
