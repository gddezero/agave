use {
    crate::LEDGER_TOOL_DIRECTORY,
    clap::{value_t, value_t_or_exit, values_t_or_exit, ArgMatches},
    crossbeam_channel::unbounded,
    log::*,
    solana_accounts_db::{
        hardened_unpack::open_genesis_config,
        utils::{create_all_accounts_run_and_snapshot_dirs, move_and_async_delete_path_contents},
    },
    solana_core::{
        accounts_hash_verifier::AccountsHashVerifier,
        snapshot_packager_service::PendingSnapshotPackages, validator::BlockVerificationMethod,
    },
    solana_geyser_plugin_manager::geyser_plugin_service::{
        GeyserPluginService, GeyserPluginServiceError,
    },
    solana_ledger::{
        bank_forks_utils::{self, BankForksUtilsError},
        blockstore::{Blockstore, BlockstoreError},
        blockstore_options::{AccessType, BlockstoreOptions, BlockstoreRecoveryMode},
        blockstore_processor::{
            self, BlockstoreProcessorError, ProcessOptions, TransactionStatusSender,
        },
        use_snapshot_archives_at_startup::UseSnapshotArchivesAtStartup,
    },
    solana_measure::measure_time,
    solana_rpc::{
        block_meta_service::BlockMetaService, transaction_status_service::TransactionStatusService,
    },
    solana_runtime::{
        accounts_background_service::{
            AbsRequestHandlers, AccountsBackgroundService, PrunedBanksRequestHandler,
            SnapshotRequestHandler,
        },
        bank_forks::BankForks,
        prioritization_fee_cache::PrioritizationFeeCache,
        snapshot_config::{SnapshotConfig, SnapshotUsage},
        snapshot_controller::SnapshotController,
        snapshot_hash::StartingSnapshotHashes,
        snapshot_utils::{self, clean_orphaned_account_snapshot_dirs},
    },
    solana_sdk::{
        clock::Slot, genesis_config::GenesisConfig, pubkey::Pubkey,
        transaction::VersionedTransaction,
    },
    solana_unified_scheduler_pool::DefaultSchedulerPool,
    std::{
        path::{Path, PathBuf},
        process::exit,
        sync::{
            atomic::{AtomicBool, Ordering},
            Arc, Mutex, RwLock,
        },
    },
    thiserror::Error,
};

pub struct LoadAndProcessLedgerOutput {
    pub bank_forks: Arc<RwLock<BankForks>>,
    pub starting_snapshot_hashes: Option<StartingSnapshotHashes>,
    // Typically, we would want to join all threads before returning. However,
    // AccountsBackgroundService (ABS) performs several long running operations
    // that don't respond to the exit flag. Blocking on these operations could
    // significantly delay getting results that do not need ABS to finish. So,
    // skip joining ABS and instead let the caller decide whether to block or
    // not. It is safe to let ABS continue in the background, and ABS will stop
    // if/when it finally checks the exit flag
    pub accounts_background_service: AccountsBackgroundService,
}

const PROCESS_SLOTS_HELP_STRING: &str =
    "The starting slot is either the latest found snapshot slot, or genesis (slot 0) if the \
     --no-snapshot flag was specified or if no snapshots were found. \
     The ending slot is the snapshot creation slot for create-snapshot, the value for \
     --halt-at-slot if specified, or the highest slot in the blockstore.";

#[derive(Error, Debug)]
pub(crate) enum LoadAndProcessLedgerError {
    #[error("failed to clean orphaned account snapshot directories: {0}")]
    CleanOrphanedAccountSnapshotDirectories(#[source] std::io::Error),

    #[error("failed to create all run and snapshot directories: {0}")]
    CreateAllAccountsRunAndSnapshotDirectories(#[source] std::io::Error),

    #[error("custom accounts path is not supported with seconday blockstore access")]
    CustomAccountsPathUnsupported(#[source] BlockstoreError),

    #[error(
        "failed to process blockstore from starting slot {0} to ending slot {1}; the ending slot \
         is less than the starting slot. {2}"
    )]
    EndingSlotLessThanStartingSlot(Slot, Slot, String),

    #[error(
        "failed to process blockstore from starting slot {0} to ending slot {1}; the blockstore \
         does not contain a replayable sequence of blocks between these slots. {2}"
    )]
    EndingSlotNotReachableFromStartingSlot(Slot, Slot, String),

    #[error("failed to setup geyser service: {0}")]
    GeyserServiceSetup(#[source] GeyserPluginServiceError),

    #[error("failed to load bank forks: {0}")]
    LoadBankForks(#[source] BankForksUtilsError),

    #[error("failed to process blockstore from root: {0}")]
    ProcessBlockstoreFromRoot(#[source] BlockstoreProcessorError),
}

pub fn load_and_process_ledger_or_exit(
    arg_matches: &ArgMatches,
    genesis_config: &GenesisConfig,
    blockstore: Arc<Blockstore>,
    process_options: ProcessOptions,
    transaction_status_sender: Option<TransactionStatusSender>,
) -> LoadAndProcessLedgerOutput {
    load_and_process_ledger(
        arg_matches,
        genesis_config,
        blockstore,
        process_options,
        transaction_status_sender,
    )
    .unwrap_or_else(|err| {
        eprintln!("Exiting. Failed to load and process ledger: {err}");
        exit(1);
    })
}

pub fn load_and_process_ledger(
    arg_matches: &ArgMatches,
    genesis_config: &GenesisConfig,
    blockstore: Arc<Blockstore>,
    process_options: ProcessOptions,
    transaction_status_sender: Option<TransactionStatusSender>,
) -> Result<LoadAndProcessLedgerOutput, LoadAndProcessLedgerError> {
    let bank_snapshots_dir = if blockstore.is_primary_access() {
        blockstore.ledger_path().join("snapshot")
    } else {
        blockstore
            .ledger_path()
            .join(LEDGER_TOOL_DIRECTORY)
            .join("snapshot")
    };

    let mut starting_slot = 0; // default start check with genesis
    let snapshot_config = {
        let full_snapshot_archives_dir = value_t!(arg_matches, "snapshots", String)
            .ok()
            .map(PathBuf::from)
            .unwrap_or_else(|| blockstore.ledger_path().to_path_buf());
        let incremental_snapshot_archives_dir =
            value_t!(arg_matches, "incremental_snapshot_archive_path", String)
                .ok()
                .map(PathBuf::from)
                .unwrap_or_else(|| full_snapshot_archives_dir.clone());
        if let Some(full_snapshot_slot) =
            snapshot_utils::get_highest_full_snapshot_archive_slot(&full_snapshot_archives_dir)
        {
            let incremental_snapshot_slot =
                snapshot_utils::get_highest_incremental_snapshot_archive_slot(
                    &incremental_snapshot_archives_dir,
                    full_snapshot_slot,
                )
                .unwrap_or_default();
            starting_slot = std::cmp::max(full_snapshot_slot, incremental_snapshot_slot);
        }
        let usage = if arg_matches.is_present("no_snapshot") {
            SnapshotUsage::Disabled
        } else {
            SnapshotUsage::LoadOnly
        };

        SnapshotConfig {
            usage,
            full_snapshot_archives_dir,
            incremental_snapshot_archives_dir,
            bank_snapshots_dir: bank_snapshots_dir.clone(),
            ..SnapshotConfig::default()
        }
    };

    match process_options.halt_at_slot {
        // Skip the following checks for sentinel values of Some(0) and None.
        // For Some(0), no slots will be be replayed after starting_slot.
        // For None, all available children of starting_slot will be replayed.
        None | Some(0) => {}
        Some(halt_slot) => {
            if halt_slot < starting_slot {
                return Err(LoadAndProcessLedgerError::EndingSlotLessThanStartingSlot(
                    starting_slot,
                    halt_slot,
                    PROCESS_SLOTS_HELP_STRING.to_string(),
                ));
            }
            // Check if we have the slot data necessary to replay from starting_slot to >= halt_slot.
            if !blockstore.slot_range_connected(starting_slot, halt_slot) {
                return Err(
                    LoadAndProcessLedgerError::EndingSlotNotReachableFromStartingSlot(
                        starting_slot,
                        halt_slot,
                        PROCESS_SLOTS_HELP_STRING.to_string(),
                    ),
                );
            }
        }
    }

    let account_paths = if let Some(account_paths) = arg_matches.value_of("account_paths") {
        // If this blockstore access is Primary, no other process (agave-validator) can hold
        // Primary access. So, allow a custom accounts path without worry of wiping the accounts
        // of agave-validator.
        if !blockstore.is_primary_access() {
            // Attempt to open the Blockstore in Primary access; if successful, no other process
            // was holding Primary so allow things to proceed with custom accounts path. Release
            // the Primary access instead of holding it to give priority to agave-validator over
            // agave-ledger-tool should agave-validator start before we've finished.
            info!(
                "Checking if another process currently holding Primary access to {:?}",
                blockstore.ledger_path()
            );
            Blockstore::open_with_options(
                blockstore.ledger_path(),
                BlockstoreOptions {
                    access_type: AccessType::PrimaryForMaintenance,
                    ..BlockstoreOptions::default()
                },
            )
            // Couldn't get Primary access, error out to be defensive.
            .map_err(LoadAndProcessLedgerError::CustomAccountsPathUnsupported)?;
        }
        account_paths.split(',').map(PathBuf::from).collect()
    } else if blockstore.is_primary_access() {
        vec![blockstore.ledger_path().join("accounts")]
    } else {
        let non_primary_accounts_path = blockstore
            .ledger_path()
            .join(LEDGER_TOOL_DIRECTORY)
            .join("accounts");
        info!(
            "Default accounts path is switched aligning with Blockstore's secondary access: {:?}",
            non_primary_accounts_path
        );
        vec![non_primary_accounts_path]
    };

    let (account_run_paths, account_snapshot_paths) =
        create_all_accounts_run_and_snapshot_dirs(&account_paths)
            .map_err(LoadAndProcessLedgerError::CreateAllAccountsRunAndSnapshotDirectories)?;
    // From now on, use run/ paths in the same way as the previous account_paths.
    let account_paths = account_run_paths;

    let (_, measure_clean_account_paths) = measure_time!(
        account_paths.iter().for_each(|path| {
            if path.exists() {
                info!("Cleaning contents of account path: {}", path.display());
                move_and_async_delete_path_contents(path);
            }
        }),
        "Cleaning account paths"
    );
    info!("{measure_clean_account_paths}");

    snapshot_utils::purge_incomplete_bank_snapshots(&bank_snapshots_dir);

    info!("Cleaning contents of account snapshot paths: {account_snapshot_paths:?}");
    clean_orphaned_account_snapshot_dirs(&bank_snapshots_dir, &account_snapshot_paths)
        .map_err(LoadAndProcessLedgerError::CleanOrphanedAccountSnapshotDirectories)?;

    let geyser_plugin_active = arg_matches.is_present("geyser_plugin_config");
    let (accounts_update_notifier, transaction_notifier) = if geyser_plugin_active {
        let geyser_config_files = values_t_or_exit!(arg_matches, "geyser_plugin_config", String)
            .into_iter()
            .map(PathBuf::from)
            .collect::<Vec<_>>();

        let (confirmed_bank_sender, confirmed_bank_receiver) = unbounded();
        drop(confirmed_bank_sender);
        let geyser_service =
            GeyserPluginService::new(confirmed_bank_receiver, false, &geyser_config_files)
                .map_err(LoadAndProcessLedgerError::GeyserServiceSetup)?;
        (
            geyser_service.get_accounts_update_notifier(),
            geyser_service.get_transaction_notifier(),
        )
    } else {
        (None, None)
    };

    let exit = Arc::new(AtomicBool::new(false));
<<<<<<< HEAD

    let enable_rpc_transaction_history = arg_matches.is_present("enable_rpc_transaction_history");

    let (transaction_status_sender, transaction_status_service) = if geyser_plugin_active
        || enable_rpc_transaction_history
    {
        // Need Primary (R/W) access to insert transaction data;
        // obtain Primary access if we do not already have it
        let tss_blockstore = if enable_rpc_transaction_history && !blockstore.is_primary_access() {
=======
    // Separate TSS exit flag as it needs to get set at a later point than
    // the common exit flag. This is coupled to draining TSS receiver queue first.
    let tss_exit = Arc::new(AtomicBool::new(false));

    let enable_rpc_transaction_history = arg_matches.is_present("enable_rpc_transaction_history");

    let (
        transaction_status_sender,
        transaction_status_service,
        block_meta_sender,
        block_meta_service,
    ) = if geyser_plugin_active || enable_rpc_transaction_history {
        // Need Primary (R/W) access to insert transaction and rewards data;
        // obtain Primary access if we do not already have it
        let write_blockstore = if enable_rpc_transaction_history && !blockstore.is_primary_access()
        {
>>>>>>> 8116dcf8
            Arc::new(open_blockstore(
                blockstore.ledger_path(),
                arg_matches,
                AccessType::PrimaryForMaintenance,
            ))
        } else {
            blockstore.clone()
        };

        let (transaction_status_sender, transaction_status_receiver) = unbounded();
        let transaction_status_service = TransactionStatusService::new(
            transaction_status_receiver,
            Arc::default(),
            enable_rpc_transaction_history,
            transaction_notifier,
<<<<<<< HEAD
            tss_blockstore,
            arg_matches.is_present("enable_extended_tx_metadata_storage"),
            exit.clone(),
        );
=======
            write_blockstore.clone(),
            arg_matches.is_present("enable_extended_tx_metadata_storage"),
            tss_exit.clone(),
        );

        let (block_meta_sender, block_meta_receiver) = unbounded();
        // Nothing else will be interacting with max_complete_rewards_slot
        let max_complete_rewards_slot = Arc::default();
        let block_meta_service = BlockMetaService::new(
            block_meta_receiver,
            write_blockstore,
            max_complete_rewards_slot,
            exit.clone(),
        );

>>>>>>> 8116dcf8
        (
            Some(TransactionStatusSender {
                sender: transaction_status_sender,
            }),
            Some(transaction_status_service),
<<<<<<< HEAD
        )
    } else {
        (transaction_status_sender, None)
=======
            Some(block_meta_sender),
            Some(block_meta_service),
        )
    } else {
        (transaction_status_sender, None, None, None)
>>>>>>> 8116dcf8
    };

    let (bank_forks, leader_schedule_cache, starting_snapshot_hashes, ..) =
        bank_forks_utils::load_bank_forks(
            genesis_config,
            blockstore.as_ref(),
            account_paths,
            &snapshot_config,
            &process_options,
            block_meta_sender.as_ref(),
            None, // Maybe support this later, though
            accounts_update_notifier,
            exit.clone(),
        )
        .map_err(LoadAndProcessLedgerError::LoadBankForks)?;
    let block_verification_method = value_t!(
        arg_matches,
        "block_verification_method",
        BlockVerificationMethod
    )
    .unwrap_or_default();
    info!(
        "Using: block-verification-method: {}",
        block_verification_method,
    );
    let unified_scheduler_handler_threads =
        value_t!(arg_matches, "unified_scheduler_handler_threads", usize).ok();
    match block_verification_method {
        BlockVerificationMethod::BlockstoreProcessor => {
            info!("no scheduler pool is installed for block verification...");
            if let Some(count) = unified_scheduler_handler_threads {
                warn!(
                    "--unified-scheduler-handler-threads={count} is ignored because unified \
                     scheduler isn't enabled"
                );
            }
        }
        BlockVerificationMethod::UnifiedScheduler => {
            let no_replay_vote_sender = None;
            let ignored_prioritization_fee_cache = Arc::new(PrioritizationFeeCache::new(0u64));
            bank_forks
                .write()
                .unwrap()
                .install_scheduler_pool(DefaultSchedulerPool::new_dyn(
                    unified_scheduler_handler_threads,
                    process_options.runtime_config.log_messages_bytes_limit,
                    transaction_status_sender.clone(),
                    no_replay_vote_sender,
                    ignored_prioritization_fee_cache,
                ));
        }
    }

    let (snapshot_request_sender, snapshot_request_receiver) = crossbeam_channel::unbounded();
    let snapshot_controller = Arc::new(SnapshotController::new(
        snapshot_request_sender,
        SnapshotConfig::new_load_only(),
        bank_forks.read().unwrap().root(),
    ));
    let pending_snapshot_packages = Arc::new(Mutex::new(PendingSnapshotPackages::default()));
    let (accounts_package_sender, accounts_package_receiver) = crossbeam_channel::unbounded();
    let accounts_hash_verifier = AccountsHashVerifier::new(
        accounts_package_sender.clone(),
        accounts_package_receiver,
        pending_snapshot_packages,
        exit.clone(),
        snapshot_controller.clone(),
    );
    let snapshot_request_handler = SnapshotRequestHandler {
        snapshot_controller: snapshot_controller.clone(),
        snapshot_request_receiver,
        accounts_package_sender,
    };
    let pruned_banks_receiver =
        AccountsBackgroundService::setup_bank_drop_callback(bank_forks.clone());
    let pruned_banks_request_handler = PrunedBanksRequestHandler {
        pruned_banks_receiver,
    };
    let abs_request_handler = AbsRequestHandlers {
        snapshot_request_handler,
        pruned_banks_request_handler,
    };
    let accounts_background_service = AccountsBackgroundService::new(
        bank_forks.clone(),
        exit.clone(),
        abs_request_handler,
        process_options.accounts_db_test_hash_calculation,
    );

    let result = blockstore_processor::process_blockstore_from_root(
        blockstore.as_ref(),
        &bank_forks,
        &leader_schedule_cache,
        &process_options,
        transaction_status_sender.as_ref(),
        block_meta_sender.as_ref(),
        None, // entry_notification_sender
        Some(&snapshot_controller),
    )
    .map(|_| LoadAndProcessLedgerOutput {
        bank_forks,
        starting_snapshot_hashes,
        accounts_background_service,
    })
    .map_err(LoadAndProcessLedgerError::ProcessBlockstoreFromRoot);

    exit.store(true, Ordering::Relaxed);
    accounts_hash_verifier.join().unwrap();
    if let Some(service) = transaction_status_service {
        service.quiesce_and_join_for_tests(tss_exit);
    }
    if let Some(service) = block_meta_service {
        service.join().unwrap();
    }

    result
}

pub fn open_blockstore(
    ledger_path: &Path,
    matches: &ArgMatches,
    access_type: AccessType,
) -> Blockstore {
    let wal_recovery_mode = matches
        .value_of("wal_recovery_mode")
        .map(BlockstoreRecoveryMode::from);
    let force_update_to_open = matches.is_present("force_update_to_open");
    let enforce_ulimit_nofile = !matches.is_present("ignore_ulimit_nofile_error");

    match Blockstore::open_with_options(
        ledger_path,
        BlockstoreOptions {
            access_type: access_type.clone(),
            recovery_mode: wal_recovery_mode.clone(),
            enforce_ulimit_nofile,
            ..BlockstoreOptions::default()
        },
    ) {
        Ok(blockstore) => blockstore,
        Err(BlockstoreError::RocksDb(err)) => {
            // Missing essential file, indicative of blockstore not existing
            let missing_blockstore = err
                .to_string()
                .starts_with("IO error: No such file or directory:");
            // Missing column in blockstore that is expected by software
            let missing_column = err
                .to_string()
                .starts_with("Invalid argument: Column family not found:");
            // The blockstore settings with Primary access can resolve the
            // above issues automatically, so only emit the help messages
            // if access type is Secondary
            let is_secondary = access_type == AccessType::Secondary;

            if missing_blockstore && is_secondary {
                eprintln!(
                    "Failed to open blockstore at {ledger_path:?}, it is missing at least one \
                     critical file: {err:?}"
                );
            } else if missing_column && is_secondary {
                eprintln!(
                    "Failed to open blockstore at {ledger_path:?}, it does not have all necessary \
                     columns: {err:?}"
                );
            } else {
                eprintln!("Failed to open blockstore at {ledger_path:?}: {err:?}");
                exit(1);
            }
            if !force_update_to_open {
                eprintln!("Use --force-update-to-open flag to attempt to update the blockstore");
                exit(1);
            }
            open_blockstore_with_temporary_primary_access(
                ledger_path,
                access_type,
                wal_recovery_mode,
            )
            .unwrap_or_else(|err| {
                eprintln!(
                    "Failed to open blockstore (with --force-update-to-open) at {:?}: {:?}",
                    ledger_path, err
                );
                exit(1);
            })
        }
        Err(err) => {
            eprintln!("Failed to open blockstore at {ledger_path:?}: {err:?}");
            exit(1);
        }
    }
}

/// Open blockstore with temporary primary access to allow necessary,
/// persistent changes to be made to the blockstore (such as creation of new
/// column family(s)). Then, continue opening with `original_access_type`
fn open_blockstore_with_temporary_primary_access(
    ledger_path: &Path,
    original_access_type: AccessType,
    wal_recovery_mode: Option<BlockstoreRecoveryMode>,
) -> Result<Blockstore, BlockstoreError> {
    // Open with Primary will allow any configuration that automatically
    // updates to take effect
    info!("Attempting to temporarily open blockstore with Primary access in order to update");
    {
        let _ = Blockstore::open_with_options(
            ledger_path,
            BlockstoreOptions {
                access_type: AccessType::PrimaryForMaintenance,
                recovery_mode: wal_recovery_mode.clone(),
                enforce_ulimit_nofile: true,
                ..BlockstoreOptions::default()
            },
        )?;
    }
    // Now, attempt to open the blockstore with original AccessType
    info!(
        "Blockstore forced open succeeded, retrying with original access: {:?}",
        original_access_type
    );
    Blockstore::open_with_options(
        ledger_path,
        BlockstoreOptions {
            access_type: original_access_type,
            recovery_mode: wal_recovery_mode,
            enforce_ulimit_nofile: true,
            ..BlockstoreOptions::default()
        },
    )
}

pub fn open_genesis_config_by(ledger_path: &Path, matches: &ArgMatches<'_>) -> GenesisConfig {
    let max_genesis_archive_unpacked_size =
        value_t_or_exit!(matches, "max_genesis_archive_unpacked_size", u64);

    open_genesis_config(ledger_path, max_genesis_archive_unpacked_size).unwrap_or_else(|err| {
        eprintln!("Exiting. Failed to open genesis config: {err}");
        exit(1);
    })
}

pub fn get_program_ids(tx: &VersionedTransaction) -> impl Iterator<Item = &Pubkey> + '_ {
    let message = &tx.message;
    let account_keys = message.static_account_keys();

    message
        .instructions()
        .iter()
        .map(|ix| ix.program_id(account_keys))
}

/// Get the AccessType required, based on `process_options`
pub(crate) fn get_access_type(process_options: &ProcessOptions) -> AccessType {
    match process_options.use_snapshot_archives_at_startup {
        UseSnapshotArchivesAtStartup::Always => AccessType::Secondary,
        UseSnapshotArchivesAtStartup::Never => AccessType::PrimaryForMaintenance,
        UseSnapshotArchivesAtStartup::WhenNewest => AccessType::PrimaryForMaintenance,
    }
}<|MERGE_RESOLUTION|>--- conflicted
+++ resolved
@@ -288,17 +288,6 @@
     };
 
     let exit = Arc::new(AtomicBool::new(false));
-<<<<<<< HEAD
-
-    let enable_rpc_transaction_history = arg_matches.is_present("enable_rpc_transaction_history");
-
-    let (transaction_status_sender, transaction_status_service) = if geyser_plugin_active
-        || enable_rpc_transaction_history
-    {
-        // Need Primary (R/W) access to insert transaction data;
-        // obtain Primary access if we do not already have it
-        let tss_blockstore = if enable_rpc_transaction_history && !blockstore.is_primary_access() {
-=======
     // Separate TSS exit flag as it needs to get set at a later point than
     // the common exit flag. This is coupled to draining TSS receiver queue first.
     let tss_exit = Arc::new(AtomicBool::new(false));
@@ -315,7 +304,6 @@
         // obtain Primary access if we do not already have it
         let write_blockstore = if enable_rpc_transaction_history && !blockstore.is_primary_access()
         {
->>>>>>> 8116dcf8
             Arc::new(open_blockstore(
                 blockstore.ledger_path(),
                 arg_matches,
@@ -331,12 +319,6 @@
             Arc::default(),
             enable_rpc_transaction_history,
             transaction_notifier,
-<<<<<<< HEAD
-            tss_blockstore,
-            arg_matches.is_present("enable_extended_tx_metadata_storage"),
-            exit.clone(),
-        );
-=======
             write_blockstore.clone(),
             arg_matches.is_present("enable_extended_tx_metadata_storage"),
             tss_exit.clone(),
@@ -352,23 +334,16 @@
             exit.clone(),
         );
 
->>>>>>> 8116dcf8
         (
             Some(TransactionStatusSender {
                 sender: transaction_status_sender,
             }),
             Some(transaction_status_service),
-<<<<<<< HEAD
-        )
-    } else {
-        (transaction_status_sender, None)
-=======
             Some(block_meta_sender),
             Some(block_meta_service),
         )
     } else {
         (transaction_status_sender, None, None, None)
->>>>>>> 8116dcf8
     };
 
     let (bank_forks, leader_schedule_cache, starting_snapshot_hashes, ..) =
