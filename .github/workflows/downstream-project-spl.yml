name: Downstream Project - SPL

on:
  push:
    branches:
      - master
      - v[0-9]+.[0-9]+
  pull_request:
    branches:
      - master
      - v[0-9]+.[0-9]+
    paths:
      - "**.rs"
      - "rust-toolchain.toml"
      - "Cargo.toml"
      - "Cargo.lock"
      - "cargo-build-sbf"
      - "cargo-test-sbf"
      - "ci/downstream-projects/run-spl.sh"
      - ".github/workflows/downstream-project-spl.yml"
      - ".github/scripts/downstream-project-spl-common.sh"
      - ".github/scripts/downstream-project-spl-install-deps.sh"
  workflow_call:
    inputs:
      branch:
        required: false
        type: string
        default: "master"

concurrency:
  group: ${{ github.workflow }}-${{ github.event.pull_request.number || github.ref }}
  cancel-in-progress: true

env:
  SHELL: /bin/bash
  SCCACHE_GHA_ENABLED: "true"
  RUSTC_WRAPPER: "sccache"

jobs:
  check:
    if: false
    runs-on: ubuntu-latest
    timeout-minutes: 60
    strategy:
      matrix:
        programs:
          - associated-token-account
          - feature-proposal
          - instruction-padding
          - memo
          - record
          - single-pool
          - slashing
          - stake-pool
          - token-2022
          # re-enable with https://github.com/buffalojoec/mollusk/pull/74
          # - token
    steps:
      - uses: actions/checkout@v4

      - shell: bash
        run: |
          .github/scripts/purge-ubuntu-runner.sh

      - uses: mozilla-actions/sccache-action@v0.0.9
        with:
          version: "v0.10.0"

      - shell: bash
        run: |
          source .github/scripts/downstream-project-spl-install-deps.sh
          source .github/scripts/downstream-project-spl-common.sh "${{ matrix.programs }}"
          if [ -n "$SKIP_SPL_DOWNSTREAM_PROJECT_TEST" ]; then
            exit 0
          fi
          cargo check

<<<<<<< HEAD
  test:
    if: false
=======
  test_cli:
    if: github.repository == 'anza-xyz/agave'
>>>>>>> 8116dcf8
    runs-on: ubuntu-latest
    timeout-minutes: 60
    strategy:
      matrix:
        programs:
          - single-pool
          - token-2022
    steps:
      - uses: actions/checkout@v4

      - shell: bash
        run: |
          .github/scripts/purge-ubuntu-runner.sh

      - uses: mozilla-actions/sccache-action@v0.0.9
        with:
          version: "v0.10.0"

      - shell: bash
        run: |
          source .github/scripts/downstream-project-spl-install-deps.sh
          source .github/scripts/downstream-project-spl-common.sh "${{ matrix.programs }}"
          if [ -n "$SKIP_SPL_DOWNSTREAM_PROJECT_TEST" ]; then
            exit 0
          fi
          $CARGO_BUILD_SBF --manifest-path program/Cargo.toml
          cargo test --manifest-path clients/cli/Cargo.toml

  cargo-test-sbf:
<<<<<<< HEAD
    if: false
=======
    if: github.repository == 'anza-xyz/agave'
>>>>>>> 8116dcf8
    runs-on: ubuntu-latest
    timeout-minutes: 60
    strategy:
      matrix:
        programs:
<<<<<<< HEAD
          - [token/program]
          - [
              instruction-padding/program,
              token/program-2022,
              token/program-2022-test,
            ]
          - [
              associated-token-account/program,
              associated-token-account/program-test,
            ]
          - [token-upgrade/program]
          - [feature-proposal/program]
          - [governance/addin-mock/program, governance/program]
          - [name-service/program]
          - [stake-pool/program]
          - [single-pool/program]

=======
          - associated-token-account
          - feature-proposal
          - instruction-padding
          - memo
          - record
          - single-pool
          - slashing
          - stake-pool
          - token-2022
          # re-enable with https://github.com/buffalojoec/mollusk/pull/74
          # - token
>>>>>>> 8116dcf8
    steps:
      - uses: actions/checkout@v4

      - shell: bash
        run: |
          .github/scripts/purge-ubuntu-runner.sh

      - uses: mozilla-actions/sccache-action@v0.0.9
        with:
          version: "v0.10.0"

      - name: Install dependencies
        shell: bash
        run: |
          source .github/scripts/downstream-project-spl-install-deps.sh
          source .github/scripts/downstream-project-spl-common.sh "${{ matrix.programs }}"
          if [ -n "$SKIP_SPL_DOWNSTREAM_PROJECT_TEST" ]; then
            exit 0
          fi

      - name: Test SBPFv0
        shell: bash
        run: |
          source ci/downstream-projects/common.sh
          cd "${{ matrix.programs }}"
          $CARGO_TEST_SBF --arch v0 --manifest-path program/Cargo.toml

      - name: Test SBPFv1
        shell: bash
        run: |
          source ci/downstream-projects/common.sh
          cd "${{ matrix.programs }}"
          rm -rf target/deploy target/sbpf*
          $CARGO_TEST_SBF --arch v1 --manifest-path program/Cargo.toml<|MERGE_RESOLUTION|>--- conflicted
+++ resolved
@@ -75,13 +75,8 @@
           fi
           cargo check
 
-<<<<<<< HEAD
-  test:
-    if: false
-=======
   test_cli:
     if: github.repository == 'anza-xyz/agave'
->>>>>>> 8116dcf8
     runs-on: ubuntu-latest
     timeout-minutes: 60
     strategy:
@@ -111,35 +106,12 @@
           cargo test --manifest-path clients/cli/Cargo.toml
 
   cargo-test-sbf:
-<<<<<<< HEAD
-    if: false
-=======
     if: github.repository == 'anza-xyz/agave'
->>>>>>> 8116dcf8
     runs-on: ubuntu-latest
     timeout-minutes: 60
     strategy:
       matrix:
         programs:
-<<<<<<< HEAD
-          - [token/program]
-          - [
-              instruction-padding/program,
-              token/program-2022,
-              token/program-2022-test,
-            ]
-          - [
-              associated-token-account/program,
-              associated-token-account/program-test,
-            ]
-          - [token-upgrade/program]
-          - [feature-proposal/program]
-          - [governance/addin-mock/program, governance/program]
-          - [name-service/program]
-          - [stake-pool/program]
-          - [single-pool/program]
-
-=======
           - associated-token-account
           - feature-proposal
           - instruction-padding
@@ -151,7 +123,6 @@
           - token-2022
           # re-enable with https://github.com/buffalojoec/mollusk/pull/74
           # - token
->>>>>>> 8116dcf8
     steps:
       - uses: actions/checkout@v4
 
